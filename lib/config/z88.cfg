

# z88 has a native maths library
Z88MATHFLG      -math-z88 -D__NATIVE_MATH__ -D__MATH_Z88
Z88MATHLIB      z88_math

COPTRULESTARGET	DESTDIR/lib/target/z88/coptrules.z88

# Asm file which contains the startup code (without suffix)
CRT0		 DESTDIR/lib/target/z88/classic/z88_crt0

# Any default options you want - these are options to zcc which are fed
# through to compiler, assembler etc as necessary
OPTIONS		 -O2 -SO2 -iquote. -DZ80 -DZ88 -D__Z88__ -M -subtype=basic -clib=default -Cc-standard-escape-chars -Ca-IDESTDIR/lib/target/z88/def 


# C library choices
CLIB		default -lz88_clib
CLIB		ansi -pragma-need=ansiterminal -D__CONIO_VT100 -lz88_clib

# Target types
SUBTYPE     none  -Cz+newext -Cz-e -Cz.bas
SUBTYPE		zsockdev -startup=4  -Cz+newext -Cz-e -Cz.dev
SUBTYPE		basic -startup=1  -Cz+newext -Cz-e -Cz.bas
SUBTYPE		z88shell -startup=5 -Cz+z88shell
<<<<<<< HEAD
SUBTYPE		app -startup=2 -Cz+z88  -D__Z88_APPLICATION
=======
SUBTYPE		app -startup=2 -Cz+z88 -D__Z88_APPLICATION
>>>>>>> d82cc05f

INCLUDE alias.inc<|MERGE_RESOLUTION|>--- conflicted
+++ resolved
@@ -23,10 +23,6 @@
 SUBTYPE		zsockdev -startup=4  -Cz+newext -Cz-e -Cz.dev
 SUBTYPE		basic -startup=1  -Cz+newext -Cz-e -Cz.bas
 SUBTYPE		z88shell -startup=5 -Cz+z88shell
-<<<<<<< HEAD
-SUBTYPE		app -startup=2 -Cz+z88  -D__Z88_APPLICATION
-=======
 SUBTYPE		app -startup=2 -Cz+z88 -D__Z88_APPLICATION
->>>>>>> d82cc05f
 
 INCLUDE alias.inc