--- conflicted
+++ resolved
@@ -19,24 +19,12 @@
 	defw	i_5
 	defw	3
 	defw	0
-<<<<<<< HEAD
-	jp	i_3	;EOS
-.i_4
-=======
-	ret
-.i_5
->>>>>>> 10597464
 	ld	hl,1	;const
 	push	hl
 	call	_dofunc
 	pop	bc
-<<<<<<< HEAD
-	jp	i_3	;EOS
-.i_5
-=======
 	ret
 .i_6
->>>>>>> 10597464
 	ld	hl,1	;const
 	push	hl
 	call	_dofunc
