include(__link__.m4)

#ifndef __STDARG_H__
#define __STDARG_H__

<<<<<<< HEAD
#if defined(__CLANG)

=======

#if defined(__CLANG)
>>>>>>> 40c73062

typedef unsigned char * va_list;

#define va_start(marker, last)  { marker = (va_list)&last + sizeof(last); }
#define va_arg(marker, type)    *((type *)((marker += sizeof(type)) - sizeof(type)))
#define va_copy(dest, src)      { dest = src; }
#define va_end(marker)          { marker = (va_list) 0; };

<<<<<<< HEAD

=======
>>>>>>> 40c73062
#elif defined(__SDCC) || defined(__Z88DK_R2L_CALLING_CONVENTION)

// SDCC (or sccz80 with r2l mode)
// r->l parameter passing means there are no issues

/*-------------------------------------------------------------------------
   stdarg.h - ANSI macros for variable parameter list

   Copyright (C) 2000, Michael Hope
   Copyright (C) 2011, Philipp Klaus Krause pkk@spth.de

   This library is free software; you can redistribute it and/or modify it
   under the terms of the GNU General Public License as published by the
   Free Software Foundation; either version 2, or (at your option) any
   later version.

   This library is distributed in the hope that it will be useful,
   but WITHOUT ANY WARRANTY; without even the implied warranty of
   MERCHANTABILITY or FITNESS FOR A PARTICULAR PURPOSE. See the
   GNU General Public License for more details.

   You should have received a copy of the GNU General Public License 
   along with this library; see the file COPYING. If not, write to the
   Free Software Foundation, 51 Franklin Street, Fifth Floor, Boston,
   MA 02110-1301, USA.

   As a special exception, if you link this library with other files,
   some of which are compiled with SDCC, to produce an executable,
   this library does not by itself cause the resulting executable to
   be covered by the GNU General Public License. This exception does
   not however invalidate any other reasons why the executable file
   might be covered by the GNU General Public License.
-------------------------------------------------------------------------*/

typedef unsigned char * va_list;

#define va_start(marker, last)  { marker = (va_list)&last + sizeof(last); }
#define va_arg(marker, type)    *((type *)((marker += sizeof(type)) - sizeof(type)))
#define va_copy(dest, src)      { dest = src; }
#define va_end(marker)          { marker = (va_list) 0; };

#define va_ptr(marker, type)    *((type *)(marker - sizeof(type)))

#elif defined(__SCCZ80)
<<<<<<< HEAD
=======

#warning stdarg.h has many caveats when used in left-to-right mode.
>>>>>>> 40c73062

// SCCZ80
// l->r parameter passing means compiler must tell us how many params are on the stack

// djm 28/2/2000

extern int __LIB__ getarg(void);

#define va_list                 unsigned char *
#define va_start(ap,last)       ap=(getarg()*2)+&last-7
#define va_arg(ap,type)         (*(type*)(ap-=sizeof(type),ap+1))
#define va_copy(dst, src)       dst = src
#define va_end(ap)

#define va_ptr(ap,type)         (*(type*)(ap+1))

#endif

#endif<|MERGE_RESOLUTION|>--- conflicted
+++ resolved
@@ -3,13 +3,7 @@
 #ifndef __STDARG_H__
 #define __STDARG_H__
 
-<<<<<<< HEAD
 #if defined(__CLANG)
-
-=======
-
-#if defined(__CLANG)
->>>>>>> 40c73062
 
 typedef unsigned char * va_list;
 
@@ -18,10 +12,6 @@
 #define va_copy(dest, src)      { dest = src; }
 #define va_end(marker)          { marker = (va_list) 0; };
 
-<<<<<<< HEAD
-
-=======
->>>>>>> 40c73062
 #elif defined(__SDCC) || defined(__Z88DK_R2L_CALLING_CONVENTION)
 
 // SDCC (or sccz80 with r2l mode)
@@ -66,11 +56,7 @@
 #define va_ptr(marker, type)    *((type *)(marker - sizeof(type)))
 
 #elif defined(__SCCZ80)
-<<<<<<< HEAD
-=======
-
 #warning stdarg.h has many caveats when used in left-to-right mode.
->>>>>>> 40c73062
 
 // SCCZ80
 // l->r parameter passing means compiler must tell us how many params are on the stack
