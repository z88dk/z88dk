--- conflicted
+++ resolved
@@ -5,15 +5,9 @@
 ; Used:  hl,bc,f
 ;
 
-<<<<<<< HEAD
     SECTION code_video_vdp
     PUBLIC  __tms9918_map_colour
-=======
-	MODULE __tms9918_map_colour
-	SECTION	code_clib
 
-	PUBLIC	__tms9918_map_colour
->>>>>>> e5f7bedf
 
     EXTERN  __CLIB_CONIO_NATIVE_COLOUR
 
