;
;	MicroBEE Stdio
;
;	(HL)=char to output to console
;
;	Stefano Bodrato - 2016
;
;
;	$Id: fputc_cons.asm,v 1.1 2016-11-15 08:11:11 stefano Exp $
;


	SECTION code_clib
	PUBLIC	fputc_cons_native

.fputc_cons_native
	ld	hl,2
	add	hl,sp
	ld	a,(hl)
	cp  12
	jr  nz,nocls
	ld  a,$1a
.nocls
<<<<<<< HEAD
IF STANDARDESCAPECHARS
	cp  10
ELSE
=======

>>>>>>> 057798d3
	cp  13
ENDIF
	jr nz,nocr
.nocr


IF STANDARDESCAPECHARS
        cp      10      ; LF ?
        jr      nz,nocrlf
		ld  b,a
		call nocrlf
        ld      a,13
ELSE
		cp      13      ; CR ?
		jr      nz,nocrlf
		call nocrlf
		ld  a,10
ENDIF
.nocrlf
	ld  b,a
	jp	$800C<|MERGE_RESOLUTION|>--- conflicted
+++ resolved
@@ -21,13 +21,9 @@
 	jr  nz,nocls
 	ld  a,$1a
 .nocls
-<<<<<<< HEAD
 IF STANDARDESCAPECHARS
 	cp  10
 ELSE
-=======
-
->>>>>>> 057798d3
 	cp  13
 ENDIF
 	jr nz,nocr
