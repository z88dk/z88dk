#
#
# Ah, that'd be nice, a library makefile!
#
# Problems? Contact the person to blame(!) above the section
# for the library
#
# $Id: Makefile,v 1.265+ ...now on GIT $


include Make.config

# LIBRARIES not built by the global list below:
# - SP1 (build depends on customization and machine target, "make sp1" for options)

all: genlibs rs232libs z88libs tilibs zxlibs eplibs c128libs nclibs cpclibs \
	abc80_clib.lib abc800_clib.lib ace_clib.lib aquarius_clib.lib \
	aussie.lib bee_clib.lib microbee.lib c7420_clib.lib \
	cpm_clib.lib einstein.lib gal_clib.lib \
	g800_clib.lib m5_clib.lib mc1000_clib.lib \
	msx_clib.lib mtx_clib.lib mz_clib.lib mz2500_clib.lib x1ansi_clib.lib \
	nascom_clib.lib  newbrain_clib.lib \
	osca_clib.lib ozansi_clib.lib pacman_clib.lib p2000_clib.lib  \
	pc6001_clib.lib pps_clib.lib px4.lib px8.lib \
	rex_clib.lib rx78_clib.lib sc3000_clib.lib sms_clib.lib lynx_clib.lib \
	svi_clib.lib sam_clib.lib  sorcerer_clib.lib  sos_clib.lib tiki100.lib \
	trs80_clib.lib vg5k_clib.lib vz_clib.lib  x07_clib.lib \
	embedded_clib.lib test_clib.lib testrcm_clib.lib z1013_clib.lib z9001_clib.lib kc_clib.lib \
	pv1000_clib.lib pv2000_clib.lib coleco_clib.lib multi8_clib.lib alphatro_clib.lib  spc1000_clib.lib \
<<<<<<< HEAD
	rx78_clib.lib fp1100_clib.lib \
	preempt.lib x1ansi_clib.lib zx80_clib.lib zx81libs sp1-all rcmx000_clib.lib
=======
	preempt.lib zx80_clib.lib zx81libs sp1-all rcmx000_clib.lib
>>>>>>> d400966c

genlibs: z80_crt0.lib math48.lib gen_math.lib gendos.lib ndos.lib  \
	 im2.lib lib3d.lib x11.lib fastmath.lib

c128libs: c128ansi_clib.lib gfx128.lib gfx128hr.lib gfx128hr480.lib 

nclibs: nc_clib.lib gfxnc100.lib gfxzcn.lib gfxnc200.lib

eplibs: enterprise_clib.lib gfxep.lib gfxephr.lib

cpclibs: cpc_clib.lib  cpcfs.lib cpc_math.lib

z88libs: z88_math.lib  z88_clib.lib net.lib  

tilibs: ti82_clib.lib ti83_clib.lib ti83p_clib.lib ti85_clib.lib ti86_clib.lib

zxlibs: ts2068_clib.lib gfx2068hr.lib gfxspectrum.lib zx_clib.lib zxvgs.lib mzx.lib mzx_tiny.lib m2068.lib zxrom.lib zxfcntl

zx81libs: zx81_clib.lib gfx81.lib gfxlambda.lib gfx81udg.lib gfx81hr64.lib gfx81hr192.lib m81.lib m81_tiny.lib mlambda.lib mlambda_tiny.lib lambda_clib.lib

# moving external shell scripts to makefile to make life easy on
# the windows platform devs (ie Me :-) -- gamesdeps.sh, gfxdeps.sh, tideps.sh


define buildgeneric
	$(MAKE) -C ctype
	$(MAKE) -C strings
	$(MAKE) -C regex
	$(MAKE) -C stdio
	$(MAKE) -C setjmp
	$(MAKE) -C time
	$(MAKE) -C debug
	$(MAKE) -C assert
	$(MAKE) -C font
	$(MAKE) -C stdlib TARGET=$(1)
	$(MAKE) -C compress/zx7
	$(MAKE) -C psg
	$(MAKE) -C alloc
	$(MAKE) -C debug
	$(MAKE) -C adt
	$(MAKE) -C adt-newlib
	$(MAKE) -C algorithm
	$(MAKE) -C rect
endef

#  short script to sort out gfx dependencies
gfxdeps:
	@$(RM) -f graphics/*.o
	@$(RM) -f graphics/*/*.o

#  short script to sort out ticalc dependencies
tideps:
	@$(RM) -f stdio/ticalc/*.o
	@$(RM) -f stdio/ansi/ticalc/*.o
	@$(RM) -f games/*.o
	@$(RM) -f games/ticalc/*.o
	@$(RM) -f graphics/*.o
	@$(RM) -f graphics/*/*.o
	@$(RM) -f graphics/ticalc/*.o
	@$(RM) -f graphics/gray/*.o
	@$(RM) -f graphics/gray/ticalc/*.o

#  short script to sort out ticalc dependencies
msxdeps:
	@$(RM) -f stdio/msx/*.o
	@$(RM) -f stdio/tms9918/*.o
	@$(RM) -f stdio/ansi/msx/*.o
	@$(RM) -f games/*.o
	@$(RM) -f games/msx/*.o
	@$(RM) -f graphics/*.o
	@$(RM) -f graphics/*/*.o
	@$(RM) -f graphics/msx/*.o
	@$(RM) -f graphics/msx/surface/*.o
	@$(RM) -f psg/msx/*.o
	@$(RM) -f psg/sn76489/*.o
	@$(RM) -f time/msx/*.o
	@$(RM) -f msx/*.o

zx81deps:
	@$(RM) -f stdio/zx81/*.o
	@$(RM) -f stdio/ansi/zx81/*.o
	@$(RM) -f stdio/ansi/zx81/text/*.o
	@$(RM) -f input/spectrum/*.o
	@$(RM) -f input/zx81/*.o
	@$(RM) -f games/zx81/*.o
	@$(RM) -f graphics/*.o
	@$(RM) -f graphics/*/*.o
	@$(RM) -f graphics/zx81/*.o
	@$(RM) -f graphics/zx81/hr/*.o
	@$(RM) -f graphics/zx81/udg/*.o
	@$(RM) -f graphics/gray/*.o
	@$(RM) -f zx81/*.o
	@$(RM) -f zx81/tape/*.o
	@$(RM) -f zx81/basic/*.o
	@$(RM) -f zx81/chroma81/*.o
	@$(RM) -f time/zx81/*.o


# interrupt mode 2 library - aralbrec
im2.lib:
	@echo ''
	@echo '--- Building IM 2 Library ---'
	@echo ''
	$(MAKE) -C im2 

# Generic maths build - dom, stefano
gen_math.lib:
	@echo ''
	@echo '--- Building Z80 Generic Maths Library ---'
	@echo ''
	$(MAKE) -C math/genmath

fastmath.lib:
	@echo ''
	@echo '--- Building fast integer maths library ---'
	@echo ''
	$(MAKE) -C math/fastmath

# Math48
math48.lib:
	@echo ''
	@echo '--- Building Z80 math48 Library ---'
	@echo ''
	$(MAKE) -C math/math48

# Z88 maths build - dom
z88_math.lib:
	@echo ''
	@echo '--- Building Z88 Maths Library ---'
	@echo ''
	$(MAKE) -C math/z88math

# Fast vector 3D library - stefano
lib3d.lib:
	@echo ''
	@echo '--- Building 3D Library ---'
	@echo ''
	$(MAKE) -C lib3d 

# Xlib / X11 and tiny GUI portable library - stefano
x11.lib:
	@echo ''
	@echo '--- Building X11 emulation Library ---'
	@echo ''
	$(MAKE) -C graphics lx11 

ndos.lib:
	$(MAKE) -C fcntl/dummy 

gendos.lib:
	$(MAKE) -C fcntl/gen_rnd

# Startup code (such as division etc) common to all z80s - dom
z80_crt0.lib:
	@echo ''
	@echo '--- Building Z80 crt0 Library ---'
	@echo ''
	$(MAKE) -C z80_crt0s 


# ZSock API (wrappers to package calls) - dom
net.lib:
	@echo ''
	@echo '--- Building Z88 ZSock Library ---'
	@echo ''
	$(MAKE) -C net 

# z88 library - dom
z88_clib.lib: 
	@echo ''
	@echo '--- Building Z88 Library ---'
	@echo ''
	$(MAKE) gfxdeps
	$(call buildgeneric,z88)
	$(MAKE) -C fcntl/z88
	$(MAKE) -C games TARGET=z88
	$(MAKE) -C z88 
	TARGET=z88 TYPE=z80 $(LIBLINKER) -I$(Z88DK_LIB)/target/z88/def -DSTANDARDESCAPECHARS -DFORz88 -x$(OUTPUT_DIRECTORY)/z88_clib @$(LISTFILE_DIRECTORY)/z88.lst

# ZX Spectrum fcntl - dom/stefano
zxfcntl:
	@echo ''
	@echo '--- Building ZX Spectrum fcntl libraries ---'
	@echo ''
	$(MAKE) -C fcntl/spectrum

# 64/32 column library for ZX Spectrum - dom/stefano
# ansi flags
# use -DROMFONT for a tiny 36 columns mode
# or -DPACKEDFONT for tiny 64->85 column modes
zx_clib.lib:
	@echo ''
	@echo '--- Building ZX Spectrum Library ---'
	@echo ''
	$(MAKE) gfxdeps
	$(call buildgeneric,zx)
	$(MAKE) -C spectrum
	$(MAKE) -C games TARGET=zx
	TARGET=zx TYPE=z80 $(LIBLINKER) -DFORzx -DSTANDARDESCAPECHARS $(COLDEFS) -x$(OUTPUT_DIRECTORY)/zx_clib @$(LISTFILE_DIRECTORY)/zx.lst
	TARGET=zx TYPE=z80 $(LIBLINKER) -DFORzx $(COLDEFS) -x$(OUTPUT_DIRECTORY)/zxcpm @$(LISTFILE_DIRECTORY)/zxcpm.lst

# Various RS232 libraries
rs232libs:
	@echo ''
	@echo '---> Building RS232 libraries <---'
	@echo ''
	$(MAKE) -C rs232 

# 64/32 column library for TS2068 - dom/stefano/alvin
# use -DROMFONT for a tiny 36 columns mode
# or -DPACKEDFONT for tiny 64->85 column modes
ts2068_clib.lib:
	@echo ''
	@echo '--- Building TS2068 (Spectrum clone) Library ---'
	@echo ''
	$(MAKE) gfxdeps
	$(call buildgeneric,zx)
	$(MAKE) -C spectrum
	$(MAKE) -C games TARGET=zx
	TARGET=zx TYPE=z80 $(LIBLINKER) -DSTANDARDESCAPECHARS -DFORzx -DFORts2068 -DA80COL -x$(OUTPUT_DIRECTORY)/ts2068_clib @$(LISTFILE_DIRECTORY)/ts2068.lst

# TS2068 HRG graphics lib - Stefano
gfx2068hr.lib:
	@echo ''
	@echo '--- Building TS2068 High Resolution Graphics Library ---'
	@echo ''
	$(MAKE) gfxdeps
	$(LIBLINKER) -DFORgfx2068hr -x$(OUTPUT_DIRECTORY)/gfx2068hr @$(LISTFILE_DIRECTORY)/gfx2068hr.lst

# TS2068 HRG graphics lib - Stefano
gfxspectrum.lib:
	@echo ''
	@echo '--- Building ZX Spectrum Graphics Library ---'
	@echo ''
	$(MAKE) gfxdeps
	$(LIBLINKER) -DFORzx -x$(OUTPUT_DIRECTORY)/gfxspectrum @$(LISTFILE_DIRECTORY)/gfxspectrum.lst

# ZXROM - stefano
zxrom.lib:
	@echo ''
	@echo '--- Building ZXROM Library ---'
	@echo ''
	$(LIBLINKER) -DFORzx -x$(OUTPUT_DIRECTORY)/zxrom @$(LISTFILE_DIRECTORY)/zxrom.lst

# ZXVGS - yarek
zxvgs.lib:
	@echo ''
	@echo '--- Building ZXVGS Library ---'
	@echo ''
	$(MAKE) -C fcntl/zxvgs
	$(MAKE) -C zxvgs
	$(LIBLINKER) -DFORzx -x$(OUTPUT_DIRECTORY)/zxvgs @$(LISTFILE_DIRECTORY)/zxvgs.lst

# ZX Spectrum maths library - Stefano
mzx.lib:
	@echo ''
	@echo '--- Building ZX Spectrum Maths Library ---'
	@echo ''
	$(MAKE) -C math/zxmath mzx

mzx_tiny.lib:
	@echo ''
	@echo '--- Building ZX Spectrum Tiny Maths Library ---'
	@echo ''
	$(MAKE) -C math/zxmath mzx_tiny

# TS2068 maths library - Stefano
m2068.lib:
	@echo ''
	@echo '--- Building Timex TS2068 Maths Library ---'
	@echo ''
	$(MAKE) -C math/zxmath m2068

# PacMan lib - Stefano
pacman_clib.lib:
	@echo ''
	@echo '--- Building PacMan HW Library ---'
	@echo ''
	$(MAKE) gfxdeps
	$(call buildgeneric,pacman)
	TARGET=pacman TYPE=z80 $(LIBLINKER) -DFORpacman -DSTANDARDESCAPECHARS -x$(OUTPUT_DIRECTORY)/pacman_clib @$(LISTFILE_DIRECTORY)/pacman.lst

# Philips P2000 lib - Stefano
p2000_clib.lib:
	@echo ''
	@echo '--- Building Philips P2000 Library ---'
	@echo ''
	$(MAKE) gfxdeps
	$(call buildgeneric,p2000)
	$(MAKE) -C games TARGET=p2000
	TARGET=p2000 TYPE=z80 $(LIBLINKER) -DFORp2000 -DSTANDARDESCAPECHARS -x$(OUTPUT_DIRECTORY)/p2000_clib @$(LISTFILE_DIRECTORY)/p2000.lst

# PC6001 lib - Stefano
pc6001_clib.lib:
	@echo ''
	@echo '--- Building PC6001 Library ---'
	@echo ''
	$(MAKE) gfxdeps
	$(call buildgeneric,pc6001)
	TARGET=pc6001 TYPE=z80 $(LIBLINKER) -DFORpc6001 -DSTANDARDESCAPECHARS -x$(OUTPUT_DIRECTORY)/pc6001_clib @$(LISTFILE_DIRECTORY)/pc6001.lst

# Native for sprinter - dom
pps_clib.lib:
	@echo ''
	@echo '--- Building Sprinter Library ---'
	@echo ''
	$(MAKE) gfxdeps
	$(call buildgeneric,pps)
	$(MAKE) -C fcntl/sprinter
	$(MAKE) -C spectrum 
	$(MAKE) -C games TARGET=pps
	TARGET=pps TYPE=z80 $(LIBLINKER) -DFORzx -DSTANDARDESCAPECHARS -x$(OUTPUT_DIRECTORY)/pps_clib @$(LISTFILE_DIRECTORY)/pps.lst

# Epson PX4 lib - Stefano	
px4.lib:
	@echo ''
	@echo '--- Building PX-4/HC-40 Library ---'
	@echo ''
	$(MAKE) gfxdeps
	TARGET=px4 TYPE=z80 $(LIBLINKER) -DFORpx4 -x$(OUTPUT_DIRECTORY)/px4 @$(LISTFILE_DIRECTORY)/px4.lst

# Epson PX8 lib - Stefano	
px8.lib:
	@echo ''
	@echo '--- Building PX-8/Geneva Library ---'
	@echo ''
	$(MAKE) gfxdeps
	TARGET=px8 TYPE=z80 $(LIBLINKER) -DFORpx8 -x$(OUTPUT_DIRECTORY)/px8 @$(LISTFILE_DIRECTORY)/px8.lst

# VZ200/300 lib - Stefano
vz_clib.lib:
	@echo ''
	@echo '--- Building VZ200/300 Library ---'
	@echo ''
	$(MAKE) gfxdeps
	$(call buildgeneric,vz)
	$(MAKE) -C games TARGET=vz
	TARGET=vz TYPE=z80 $(LIBLINKER) -DSTANDARDESCAPECHARS -DFORvz -x$(OUTPUT_DIRECTORY)/vz_clib @$(LISTFILE_DIRECTORY)/vz200.lst

# ZX80 lib - Stefano
zx80_clib.lib:
	@echo ''
	@echo '--- Building ZX80 Library ---'
	@echo ''
	$(MAKE) zx81deps
	$(call buildgeneric,zx80)
	$(MAKE) -C games TARGET=zx80
	TARGET=zx80 TYPE=z80 $(LIBLINKER) -DSTANDARDESCAPECHARS -DFORzx80 -x$(OUTPUT_DIRECTORY)/zx80_clib @$(LISTFILE_DIRECTORY)/zx80.lst
	$(MAKE) zx81deps

# ZX81 lib - Stefano
zx81_clib.lib:
	@echo ''
	@echo '--- Building ZX81 Library ---'
	@echo ''
	$(MAKE) zx81deps
	$(call buildgeneric,zx81)
	$(MAKE) -C games TARGET=zx81
	TARGET=zx81 TYPE=ixiy $(LIBLINKER) -DSTANDARDESCAPECHARS --IXIY -DFORzx81 $(COLDEFS) -x$(OUTPUT_DIRECTORY)/zx81_clib @$(LISTFILE_DIRECTORY)/zx81.lst
	$(MAKE) zx81deps

# Lambda 8300 lib - Stefano
lambda_clib.lib:
	@echo ''
	@echo '--- Building Lambda 8300 Library ---'
	@echo ''
	$(MAKE) zx81deps
	$(call buildgeneric,zx81)
	$(MAKE) -C games TARGET=zx81
	TARGET=zx81 TYPE=ixiy $(LIBLINKER) -DSTANDARDESCAPECHARS --IXIY -DFORlambda -x$(OUTPUT_DIRECTORY)/lambda_clib @$(LISTFILE_DIRECTORY)/zx81.lst
	$(MAKE) zx81deps

# ZX81 std graphics lib - Stefano
gfx81.lib:
	@echo ''
	@echo '--- Building ZX81 Standard Graphics Library ---'
	@echo ''
	$(MAKE) zx81deps
	$(LIBLINKER) --IXIY -DFORzx81 -x$(OUTPUT_DIRECTORY)/gfx81 @$(LISTFILE_DIRECTORY)/gfx81.lst
	$(MAKE) zx81deps

# Lambda 8300 graphics lib - Stefano
gfxlambda.lib:
	@echo ''
	@echo '--- Building Lambda 8300 Graphics Library ---'
	@echo ''
	$(MAKE) zx81deps
	$(LIBLINKER) --IXIY -DFORlambda -x$(OUTPUT_DIRECTORY)/gfxlambda @$(LISTFILE_DIRECTORY)/gfx81.lst
	$(MAKE) zx81deps

# ZX81 UDG based graphics lib - Stefano
gfx81udg.lib:
	@echo ''
	@echo '--- Building ZX81 UDG based Graphics Library ---'
	@echo ''
	$(MAKE) zx81deps
	$(LIBLINKER) --IXIY -DFORzx81udg -x$(OUTPUT_DIRECTORY)/gfx81udg @$(LISTFILE_DIRECTORY)/gfx81udg.lst
	$(MAKE) zx81deps

# ZX81 HR graphics lib - Stefano
gfx81hr64.lib:
	@echo ''
	@echo '--- Building ZX81 High Resolution Libraries (64 rows)  ---'
	@echo ''
	$(MAKE) zx81deps
	$(LIBLINKER) --IXIY -DFORzx81hr64 -x$(OUTPUT_DIRECTORY)/gfx81hr64 @$(LISTFILE_DIRECTORY)/gfx81hr.lst
	$(MAKE) zx81deps
	$(LIBLINKER) --IXIY -DFORzx81hr64 -DARX816 -x$(OUTPUT_DIRECTORY)/gfx81arx64 @$(LISTFILE_DIRECTORY)/gfx81arx.lst
	$(MAKE) zx81deps
	$(LIBLINKER) --IXIY -DFORzx81mt64 -DMTHRG -x$(OUTPUT_DIRECTORY)/gfx81mt64 @$(LISTFILE_DIRECTORY)/gfx81mt.lst
	$(MAKE) zx81deps

gfx81hr192.lib:
	@echo ''
	@echo '--- Building ZX81 High Resolution Libraries (192 rows)  ---'
	@echo ''
	$(MAKE) zx81deps
	$(LIBLINKER) --IXIY -DFORzx81hr192 -x$(OUTPUT_DIRECTORY)/gfx81hr192 @$(LISTFILE_DIRECTORY)/gfx81hr.lst
	$(MAKE) zx81deps
	$(LIBLINKER) --IXIY -DFORzx81hr192 -DARX816 -x$(OUTPUT_DIRECTORY)/gfx81arx192 @$(LISTFILE_DIRECTORY)/gfx81arx.lst
	$(MAKE) zx81deps
	$(LIBLINKER) --IXIY -DFORzx81mt192 -DMTHRG -x$(OUTPUT_DIRECTORY)/gfx81mt192 @$(LISTFILE_DIRECTORY)/gfx81mt.lst
	$(MAKE) zx81deps
	$(LIBLINKER) --IXIY -DFORzx81g007 -DG007 -x$(OUTPUT_DIRECTORY)/gfx81g007 @$(LISTFILE_DIRECTORY)/gfx81g007.lst
	$(MAKE) zx81deps

# ZX81 maths library - Stefano
m81.lib:
	@echo ''
	@echo '--- Building ZX 81 Maths Library ---'
	@echo ''
	$(MAKE) -C math/zxmath m81

m81_tiny.lib:
	@echo ''
	@echo '--- Building ZX 81 Tiny Maths Library ---'
	@echo ''
	$(MAKE) -C math/zxmath m81_tiny

# Lambda 8300 maths library - Stefano
mlambda.lib:
	@echo ''
	@echo '--- Building Lambda 8300 Maths Library ---'
	@echo ''
	$(MAKE) -C math/zxmath mlambda

mlambda_tiny.lib:
	@echo ''
	@echo '--- Building Lambda 8300 Tiny Maths Library ---'
	@echo ''
	$(MAKE) -C math/zxmath mlambda_tiny

# Texas Instrument's calculators: - stefano/henk
# almost the same lib code with different -D flag set
# that's why we force most of the lib code to be rebuilt (tideps.sh)
ti82_clib.lib:
	@echo ''
	@echo '--- Building TI82 Library ---'
	@echo ''
	$(MAKE) tideps
	$(call buildgeneric,ti82)
	$(RM) games/ticalc/*.o
	$(MAKE) -C games TARGET=ti82
	TARGET=ti82 TYPE=z80 $(LIBLINKER) -DSTANDARDESCAPECHARS -DFORti82 -DPACKEDFONT -x$(OUTPUT_DIRECTORY)/ti82_clib @$(LISTFILE_DIRECTORY)/ticalc.lst

ti83_clib.lib:
	@echo ''
	@echo '--- Building TI83 Library ---'
	@echo ''
	$(MAKE) tideps
	$(call buildgeneric,ti83)
	$(RM) -f games/ticalc/*.o
	$(MAKE) -C games TARGET=ti83
	TARGET=ti83 TYPE=z80 $(LIBLINKER) -DSTANDARDESCAPECHARS -DFORti83 -DPACKEDFONT -x$(OUTPUT_DIRECTORY)/ti83_clib @$(LISTFILE_DIRECTORY)/ticalc.lst

ti83p_clib.lib:
	@echo ''
	@echo '--- Building TI83+ Library ---'
	@echo ''
	$(MAKE) tideps
	$(call buildgeneric,ti8x)
	$(RM) -f games/ticalc/*.o
	$(MAKE) -C games TARGET=ti8x
	TARGET=ti8x TYPE=z80 $(LIBLINKER) -DSTANDARDESCAPECHARS -DFORti83p -DPACKEDFONT -x$(OUTPUT_DIRECTORY)/ti83p_clib @$(LISTFILE_DIRECTORY)/ticalc.lst

ti85_clib.lib:
	@echo ''
	@echo '--- Building TI85 Library ---'
	@echo ''
	$(MAKE) tideps
	$(call buildgeneric,ti85)
	$(RM) -f games/ticalc/*.o
	$(MAKE) -C games TARGET=ti85
	TARGET=ti85 TYPE=z80 $(LIBLINKER) -DSTANDARDESCAPECHARS -DFORti85 -DPACKEDFONT -x$(OUTPUT_DIRECTORY)/ti85_clib @$(LISTFILE_DIRECTORY)/ticalc.lst

ti86_clib.lib:
	@echo ''
	@echo '--- Building TI86 Library ---'
	@echo ''
	$(MAKE) tideps
	$(call buildgeneric,ti86)
	$(RM) -f games/ticalc/*.o
	$(MAKE) -C games TARGET=ti86
	TARGET=ti86 TYPE=z80 $(LIBLINKER) -DSTANDARDESCAPECHARS -DFORti86 -DPACKEDFONT -x$(OUTPUT_DIRECTORY)/ti86_clib @$(LISTFILE_DIRECTORY)/ticalc.lst

# vt100 C lib for the Sharp OZ family - stefano
# use -DPACKEDFONT for tiny 50->80 column modes
ozansi_clib.lib:
	@echo ''
	@echo '--- Building Sharp OZ family ANSI Library ---'
	@echo ''
	$(RM) -f stdio/ansi/oz/f_ansi_char.o
	$(MAKE) gfxdeps
	$(call buildgeneric,oz)
	$(MAKE) -C oz 
	$(MAKE) -C games TARGET=oz
	TARGET=oz TYPE=z80 $(LIBLINKER) -DFORoz -DPACKEDFONT -x$(OUTPUT_DIRECTORY)/ozansi_clib @$(LISTFILE_DIRECTORY)/ozansi.lst

# CPM lib - Stefano/dom
cpm_clib.lib:
	@echo ''
	@echo '--- Building CP/M Library ---'
	@echo ''
	$(call buildgeneric,cpm)
	$(MAKE) -C fcntl/cpm
	TARGET=cpm TYPE=z80 DEVICE=nodevice $(LIBLINKER) -DSTANDARDESCAPECHARS -x$(OUTPUT_DIRECTORY)/cpm_clib @$(LISTFILE_DIRECTORY)/cpm.lst
	@echo ''
	@echo '--- Building CP/M Device fnctl Library ---'
	@echo ''
	TARGET=cpm TYPE=z80 DEVICE=device $(LIBLINKER) -x$(OUTPUT_DIRECTORY)/cpmdevice @fcntl/cpm/fcntl.lst
	@echo ''
	@echo '--- Building Kaypro graphics Library ---'
	@echo ''
	$(MAKE) gfxdeps
	$(LIBLINKER) -DFORkaypro -x$(OUTPUT_DIRECTORY)/gfxkp @$(LISTFILE_DIRECTORY)/gfxkp.lst
	$(MAKE) gfxdeps
	$(LIBLINKER) -DFORkaypro83 -x$(OUTPUT_DIRECTORY)/gfxkp83 @$(LISTFILE_DIRECTORY)/gfxkp83.lst
	@echo ''
	@echo '--- Building Otrona Attache graphics Library ---'
	@echo ''
	$(MAKE) gfxdeps
	$(LIBLINKER) -DFORattache -x$(OUTPUT_DIRECTORY)/gfxattache @$(LISTFILE_DIRECTORY)/gfxattache.lst
	@echo ''
	@echo '--- Building Osborne 1 graphics Library ---'
	@echo ''
	$(MAKE) gfxdeps
	$(LIBLINKER) -DFORosborne1 -x$(OUTPUT_DIRECTORY)/gfxosborne1 @$(LISTFILE_DIRECTORY)/gfxosborne1.lst


# Sorcerer Exidy lib - Stefano
sorcerer_clib.lib:
	@echo ''
	@echo '--- Building Sorcerer Exidy Library ---'
	@echo ''
	$(MAKE) gfxdeps
	$(call buildgeneric,srr)
	TARGET=srr TYPE=z80 $(LIBLINKER) -DSTANDARDESCAPECHARS -DFORsorcerer -x$(OUTPUT_DIRECTORY)/sorcerer_clib @$(LISTFILE_DIRECTORY)/sorcerer.lst

# Sharp MZ lib - Stefano
mz_clib.lib:
	@echo ''
	@echo '--- Building Sharp MZ Library ---'
	@echo ''
	$(MAKE) gfxdeps
	$(MAKE) msxdeps
	$(MAKE) -C games TARGET=mz
	$(call buildgeneric,mz)
	TARGET=mz TYPE=z80 $(LIBLINKER) -DSTANDARDESCAPECHARS -DFORmz -x$(OUTPUT_DIRECTORY)/mz_clib @$(LISTFILE_DIRECTORY)/mz.lst

# Sharp MZ2500 lib - Stefano
mz2500_clib.lib:
	@echo ''
	@echo '--- Building Sharp MZ-2500 Library ---'
	@echo ''
	$(call buildgeneric,mz2500)
	TARGET=mz2500 TYPE=z80 $(LIBLINKER) -DSTANDARDESCAPECHARS -DFORmz2500 -x$(OUTPUT_DIRECTORY)/mz2500_clib @$(LISTFILE_DIRECTORY)/mz2500.lst

# ABC80 Library - Stefano
abc80_clib.lib:
	@echo ''
	@echo '--- Building ABC80 Library ---'
	@echo ''
	$(MAKE) gfxdeps
	$(call buildgeneric,abc80)
	$(MAKE) -C games TARGET=abc80 SUBSET=joystick.asm
	TARGET=abc80 TYPE=z80 $(LIBLINKER)  -DFORabc80 -DSTANDARDESCAPECHARS -x$(OUTPUT_DIRECTORY)/abc80_clib @$(LISTFILE_DIRECTORY)/abc80.lst

# ABC800 library - Stefano
abc800_clib.lib:
	@echo ''
	@echo '--- Building ABC800 Library ---'
	@echo ''
	$(MAKE) gfxdeps
	$(call buildgeneric,abc800)
	$(MAKE) -C games TARGET=abc800 SUBSET=joystick.asm
	TARGET=abc800 TYPE=z80 $(LIBLINKER) -DSTANDARDESCAPECHARS -x$(OUTPUT_DIRECTORY)/abc800_clib @$(LISTFILE_DIRECTORY)/abc800.lst

# Jupiter ACE library - Stefano
ace_clib.lib:
	@echo ''
	@echo '--- Building Jupiter Ace Library ---'
	@echo ''
	$(call buildgeneric,ace)
	$(MAKE) -C ace 
	$(MAKE) -C games TARGET=ace
	TARGET=ace TYPE=z80 $(LIBLINKER) -DFORace -DSTANDARDESCAPECHARS -x$(OUTPUT_DIRECTORY)/ace_clib.lib @$(LISTFILE_DIRECTORY)/ace.lst
	@echo ''
	@echo '--- Building Jupiter Ace Graphics Library ---'
	@echo ''
	$(MAKE) gfxdeps
	$(LIBLINKER) -DFORace -x$(OUTPUT_DIRECTORY)/gfxace @$(LISTFILE_DIRECTORY)/gfxace.lst
	@echo ''
	@echo '--- Building Jupiter Ace UDG based Graphics Library ---'
	@echo ''
	$(MAKE) gfxdeps
	$(LIBLINKER) -DFORaceudg -x$(OUTPUT_DIRECTORY)/gfxaceudg @$(LISTFILE_DIRECTORY)/gfxaceudg.lst

# Mattel Aquarius library - Stefano
aquarius_clib.lib:
	@echo ''
	@echo '--- Building Mattel Aquarius Library (& 80x72 GFX) ---'
	@echo ''
	$(MAKE) gfxdeps
	$(call buildgeneric,aquarius)
	$(MAKE) -C games TARGET=aquarius 
	TARGET=aquarius TYPE=z80 $(LIBLINKER) -DFORaquarius -DSTANDARDESCAPECHARS -x$(OUTPUT_DIRECTORY)/aquarius_clib.lib @$(LISTFILE_DIRECTORY)/aquarius.lst
	@echo ''
	@echo '--- Building Mattel Aquarius 80x48 Graphics lib ---'
	@echo ''
	$(MAKE) gfxdeps
	$(LIBLINKER) -DFORaq48 -x$(OUTPUT_DIRECTORY)/gfxaq48 @$(LISTFILE_DIRECTORY)/gfxaq48.lst
	
# Aussie Byte library - Stefano
aussie.lib:
	@echo ''
	@echo '--- Building Aussie Byte Library ---'
	@echo ''
	$(MAKE) gfxdeps
	$(MAKE) -C games TARGET=cpm SUBTYPE=aussie
	TARGET=aussie TYPE=z80 $(LIBLINKER) -DFORaussie -x$(OUTPUT_DIRECTORY)/aussie.lib @$(LISTFILE_DIRECTORY)/aussie.lst

# Applied Technology MicroBee library - Stefano
bee_clib.lib:
	@echo ''
	@echo '--- Building MicroBee Library ---'
	@echo ''
	$(MAKE) gfxdeps
	$(call buildgeneric,bee)
	$(MAKE) -C games TARGET=bee
	TARGET=bee TYPE=z80 $(LIBLINKER) -DFORbee -DSTANDARDESCAPECHARS -x$(OUTPUT_DIRECTORY)/bee_clib.lib @$(LISTFILE_DIRECTORY)/bee.lst

microbee.lib:
	@echo ''
	@echo '--- Building MicroBee Library (CP/M & graphics) ---'
	@echo ''
	$(MAKE) gfxdeps
	$(MAKE) -C games TARGET=bee
	TARGET=bee TYPE=z80 $(LIBLINKER) -DFORbee -DSTANDARDESCAPECHARS -x$(OUTPUT_DIRECTORY)/microbee.lib @$(LISTFILE_DIRECTORY)/beecpm.lst
	$(LIBLINKER) -DFORbee -x$(OUTPUT_DIRECTORY)/gfxbee.lib @$(LISTFILE_DIRECTORY)/beegfx.lst
	$(MAKE) gfxdeps
	$(LIBLINKER) -DFORbeehr -x$(OUTPUT_DIRECTORY)/gfxbee640.lib @$(LISTFILE_DIRECTORY)/beegfxhr.lst
	$(MAKE) gfxdeps
	$(LIBLINKER) -DFORbeehr320 -x$(OUTPUT_DIRECTORY)/gfxbee320.lib @$(LISTFILE_DIRECTORY)/beegfxhr320.lst
	$(MAKE) gfxdeps
	$(LIBLINKER) -DFORbeehr512 -x$(OUTPUT_DIRECTORY)/gfxbee512.lib @$(LISTFILE_DIRECTORY)/beegfxhr512.lst

# Philips Videopac C7420 library - Stefano
c7420_clib.lib:
	@echo ''
	@echo '--- Building Philips Videopac C7420 Library ---'
	@echo ''
	$(MAKE) gfxdeps
	$(call buildgeneric,c7420)
	TARGET=c7420 TYPE=z80 $(LIBLINKER) -DSTANDARDESCAPECHARS -DFORc7420 -x$(OUTPUT_DIRECTORY)/c7420_clib.lib @$(LISTFILE_DIRECTORY)/c7420.lst

# Xircom REX 6000 library - Dominic
rex_clib.lib:
	@echo ''
	@echo '--- Building Xircom Rex Library ---'
	@echo ''
	$(call buildgeneric,rex)
	$(MAKE) -C rex
	TARGET=rex TYPE=z80 $(LIBLINKER) -DFORrex -DSTANDARDESCAPECHARS -x$(OUTPUT_DIRECTORY)/rex_clib.lib @$(LISTFILE_DIRECTORY)/rex6000.lst

# Sam Coupe library - Stefano & Frode
sam_clib.lib:
	@echo ''
	@echo '--- Building Sam Coupe Library ---'
	@echo ''
	$(MAKE) gfxdeps
	$(call buildgeneric,sam)
	$(MAKE) -C games TARGET=sam
	$(MAKE) -C spectrum
	TARGET=sam TYPE=z80 $(LIBLINKER) -DFORsam -DSTANDARDESCAPECHARS -x$(OUTPUT_DIRECTORY)/sam_clib @$(LISTFILE_DIRECTORY)/sam.lst

# Spectravideo SVI library - Stefano
svi_clib.lib:
	@echo ''
	@echo '--- Building Spectravideo Library ---'
	@echo ''
	$(MAKE) msxdeps
	$(call buildgeneric,svi)
	$(RM) games/msx/*.o
	$(MAKE) -C games TARGET=svi
	$(MAKE) -C msx TARGET=svi
	$(MAKE) -C psg
	TARGET=svi TYPE=z80 $(LIBLINKER) -DSTANDARDESCAPECHARS -DFORsvi -x$(OUTPUT_DIRECTORY)/svi_clib @$(LISTFILE_DIRECTORY)/svi.lst

# MSX library - Stefano
msx_clib.lib:
	@echo ''
	@echo '--- Building MSX Library ---'
	@echo ''
	$(MAKE) msxdeps
	$(call buildgeneric,msx)
	$(MAKE) -C fcntl/cpm
	$(RM) games/msx/*.o
	$(MAKE) -C games TARGET=msx
	$(MAKE) -C msx TARGET=msx
	$(MAKE) -C psg
	TARGET=msx TYPE=z80 DEVICE=nodevice $(LIBLINKER) -DSTANDARDESCAPECHARS -DFORmsx -x$(OUTPUT_DIRECTORY)/msx_clib @$(LISTFILE_DIRECTORY)/msx.lst

# MTX library - Stefano
mtx_clib.lib:
	@echo ''
	@echo '--- Building Memotech MTX Library ---'
	@echo ''
	$(MAKE) msxdeps
	$(MAKE) -C games TARGET=mtx
	$(call buildgeneric,mtx)
	$(MAKE) -C games TARGET=mtx
	$(MAKE) -C msx TARGET=test
	TARGET=mtx TYPE=z80 $(LIBLINKER) -DSTANDARDESCAPECHARS -DFORmtx -x$(OUTPUT_DIRECTORY)/mtx_clib @$(LISTFILE_DIRECTORY)/mtx.lst

# Enterprise library - Stefano
enterprise_clib.lib:
	@echo ''
	@echo '--- Building Enterprise 64/128 Library ---'
	@echo ''
	$(MAKE) gfxdeps
	$(call buildgeneric,enterprise)
	$(MAKE) -C games TARGET=enterprise
	$(MAKE) -C enterprise 
	TARGET=enterprise TYPE=z80 $(LIBLINKER) -DSTANDARDESCAPECHARS -DFORenterprise -x$(OUTPUT_DIRECTORY)/enterprise_clib @$(LISTFILE_DIRECTORY)/enterprise.lst

# Enterprise graphics lib - Stefano
gfxep.lib:
	@echo ''
	@echo '--- Building Enterprise 64/128 Graphics Library ---'
	@echo ''
	$(MAKE) gfxdeps
	$(MAKE) -C graphics lenterprise
	$(LIBLINKER) -DFORenterprise -x$(OUTPUT_DIRECTORY)/gfxep @$(LISTFILE_DIRECTORY)/gfxep.lst

# Enterprise HRG graphics lib - Stefano
gfxephr.lib:
	@echo ''
	@echo '--- Building Enterprise 64/128 High Resolution Graphics Library ---'
	@echo ''
	$(MAKE) gfxdeps
	$(MAKE) -C graphics lenterprisehr
	$(LIBLINKER) -DFORenterprisehr -x$(OUTPUT_DIRECTORY)/gfxephr @$(LISTFILE_DIRECTORY)/gfxephr.lst

# Einstein library - Stefano
einstein.lib:
	@echo ''
	@echo '--- Building Tatung Einstein Library ---'
	@echo ''
	$(MAKE) msxdeps
	$(MAKE) -C games TARGET=cpm SUBTYPE=einstein
	$(MAKE) -C msx TARGET=test
	$(MAKE) -C psg
	TARGET=einstein TYPE=z80 $(LIBLINKER) -DSTANDARDESCAPECHARS -DFOReinstein -x$(OUTPUT_DIRECTORY)/einstein @$(LISTFILE_DIRECTORY)/einstein.lst

# SORD M5 library - Stefano
m5_clib.lib:
	@echo ''
	@echo '--- Building SORD M5 Library ---'
	@echo ''
	$(MAKE) msxdeps
	$(MAKE) -C games TARGET=m5
	$(call buildgeneric,m5)
	$(MAKE) -C msx TARGET=test
	TARGET=m5 TYPE=z80 $(LIBLINKER) -DFORm5 -DSTANDARDESCAPECHARS -x$(OUTPUT_DIRECTORY)/m5_clib @$(LISTFILE_DIRECTORY)/m5.lst

# MC-1000 library - Stefano
mc1000_clib.lib:
	@echo ''
	@echo '--- Building CCE MC-1000 Library ---'
	@echo ''
	$(MAKE) gfxdeps
	$(call buildgeneric,mc1000)
	$(MAKE) -C games TARGET=mc1000
	TARGET=mc1000 TYPE=z80 $(LIBLINKER) -DFORmc1000 -DSTANDARDESCAPECHARS $(COLDEFS) -x$(OUTPUT_DIRECTORY)/mc1000_clib @$(LISTFILE_DIRECTORY)/mc1000.lst

# NASCOM library - Stefano
nascom_clib.lib:
	@echo ''
	@echo '--- Building NASCOM Library ---'
	@echo ''
	$(MAKE) gfxdeps
	$(call buildgeneric,nascom)
	TARGET=nascom TYPE=z80 $(LIBLINKER) -DFORnascom -DSTANDARDESCAPECHARS -x$(OUTPUT_DIRECTORY)/nascom_clib @$(LISTFILE_DIRECTORY)/nascom.lst
	
# Robotron Z1013 library - Stefano
z1013_clib.lib:
	@echo ''
	@echo '--- Building Robotron Z1013 Library ---'
	@echo ''
	$(MAKE) gfxdeps
	$(call buildgeneric,z1013)
	TARGET=z1013 TYPE=z80 $(LIBLINKER) -DSTANDARDESCAPECHARS -DFORz1013 -x$(OUTPUT_DIRECTORY)/z1013_clib @$(LISTFILE_DIRECTORY)/z1013.lst

# Robotron KC85/1, Z9001 library - Stefano
z9001_clib.lib:
	@echo ''
	@echo '--- Building Robotron KC85/1, KC/87, Z9001 Library ---'
	@echo ''
	$(MAKE) gfxdeps
	$(call buildgeneric,z9001)
	$(MAKE) -C games TARGET=z9001
	TARGET=z9001 TYPE=z80 $(LIBLINKER) -DSTANDARDESCAPECHARS -DFORz9001 -x$(OUTPUT_DIRECTORY)/z9001_clib @$(LISTFILE_DIRECTORY)/z9001.lst
	@echo ''
	@echo '--- Building Z9001 Standard Graphics Libraires ---'
	@echo ''
	$(MAKE) gfxdeps
	TARGET=z9001 TYPE=z80 $(LIBLINKER) -DFORz9001 -x$(OUTPUT_DIRECTORY)/gfx9001 @$(LISTFILE_DIRECTORY)/gfx9001.lst
	@echo ''
	@echo '--- Building Z9001 KRT High Resolution libraires ---'
	@echo ''
	$(MAKE) gfxdeps
	TARGET=z9001 TYPE=z80 $(LIBLINKER) -DFORz9001krt -x$(OUTPUT_DIRECTORY)/gfx9001krt @$(LISTFILE_DIRECTORY)/gfx9001krt.lst

# Robotron HC900, KC85/2..KC85/5 library - Stefano
kc_clib.lib:
	@echo ''
	@echo '--- Building VEB Mikroelektronik KC85/2..5 Library ---'
	@echo ''
	$(MAKE) gfxdeps
	$(call buildgeneric,kc)
	TARGET=kc TYPE=z80 $(LIBLINKER) -DSTANDARDESCAPECHARS -DFORkc -x$(OUTPUT_DIRECTORY)/kc_clib @$(LISTFILE_DIRECTORY)/kc.lst

# Bandai RX78 - dom
rx78_clib.lib:
	@echo ''
	@echo '--- Building Bandai RX78 Library ---'
	@echo ''
	@$(RM) -f psg/sn76489/*.o
	@$(RM) -f games/*.o
	$(MAKE) gfxdeps
	$(call buildgeneric,rx78)
	$(MAKE) -C games TARGET=rx78
	TARGET=rx78 TYPE=z80 $(LIBLINKER) -DSTANDARDESCAPECHARS -DFORrx78 -x$(OUTPUT_DIRECTORY)/rx78_clib @$(LISTFILE_DIRECTORY)/rx78.lst

# Mitsubishi Multi8 - dom
fp1100_clib.lib:
	@echo ''
	@echo '--- Building Casio FP-1100 Library ---'
	@echo ''
	$(MAKE) gfxdeps
	$(call buildgeneric,fp1100)
	TARGET=fp1100 TYPE=z80 $(LIBLINKER) -DSTANDARDESCAPECHARS -DFORfp1100 -x$(OUTPUT_DIRECTORY)/fp1100_clib @$(LISTFILE_DIRECTORY)/fp1100.lst


# Mitsubishi Multi8 - dom
multi8_clib.lib:
	@echo ''
	@echo '--- Building Mitsubishi Multi8 Library ---'
	@echo ''
	$(MAKE) gfxdeps
	$(call buildgeneric,multi8)
	TARGET=multi8 TYPE=z80 $(LIBLINKER) -DSTANDARDESCAPECHARS -DFORmulti8 -x$(OUTPUT_DIRECTORY)/multi8_clib @$(LISTFILE_DIRECTORY)/multi8.lst

# Triumph Adler Alphatronic PC - dom
alphatro_clib.lib:
	@echo ''
	@echo '--- Building Triump Adler Alphatronic PC Library ---'
	@echo ''
	$(MAKE) gfxdeps
	$(call buildgeneric,alphatro)
	TARGET=alphatro TYPE=z80 $(LIBLINKER) -DSTANDARDESCAPECHARS -DFORalphatro -x$(OUTPUT_DIRECTORY)/alphatro_clib @$(LISTFILE_DIRECTORY)/alphatro.lst

# SPC-1000 - dom
spc1000_clib.lib:
	@echo ''
	@echo '--- Building Samsung SPC-1000 Library ---'
	@echo ''
	$(MAKE) gfxdeps
	$(MAKE) msxdeps
	$(call buildgeneric,spc1000)
	$(MAKE) -C msx TARGET=spc1000
	TARGET=spc1000 TYPE=z80 $(LIBLINKER) -DSTANDARDESCAPECHARS -DFORspc1000 -x$(OUTPUT_DIRECTORY)/spc1000_clib @$(LISTFILE_DIRECTORY)/spc1000.lst

# Casio PV1000 - dom
pv1000_clib.lib:
	@echo ''
	@echo '--- Building Casio PV-1000 Library ---'
	@echo ''
	$(MAKE) gfxdeps
	$(MAKE) -C games TARGET=pv1000
	$(call buildgeneric,pv1000)
	TARGET=pv1000 TYPE=z80 $(LIBLINKER) -DSTANDARDESCAPECHARS -DFORpv1000 -x$(OUTPUT_DIRECTORY)/pv1000_clib @$(LISTFILE_DIRECTORY)/pv1000.lst

# Casio PV2000 - dom/stefano
pv2000_clib.lib:
	@echo ''
	@echo '--- Building Casio PV-2000 Library ---'
	@echo ''
	$(MAKE) msxdeps
	$(MAKE) -C games TARGET=pv2000
	$(call buildgeneric,pv2000)
	$(MAKE) -C games TARGET=pv2000
	$(MAKE) -C msx TARGET=pv2000
	TARGET=pv2000 TYPE=z80 $(LIBLINKER) -DSTANDARDESCAPECHARS -DFORpv2000 -x$(OUTPUT_DIRECTORY)/pv2000_clib @$(LISTFILE_DIRECTORY)/pv2000.lst

# Colecovision - dom/stefano
coleco_clib.lib:
	@echo ''
	@echo '--- Building Colecovision Library ---'
	@echo ''
	$(MAKE) msxdeps
	$(MAKE) -C games TARGET=coleco
	$(call buildgeneric,coleco)
	$(MAKE) -C games TARGET=coleco
	$(MAKE) -C msx 
	$(MAKE) -C msx TARGET=coleco
	TARGET=coleco TYPE=z80 $(LIBLINKER) -DSTANDARDESCAPECHARS -DFORcoleco -x$(OUTPUT_DIRECTORY)/coleco_clib @$(LISTFILE_DIRECTORY)/coleco.lst

# Untested C lib for NC100 machines - dom
nc_clib.lib:
	@echo ''
	@echo '--- Building Amstrad NC100 Library ---'
	@echo ''
	$(call buildgeneric,nc)
	$(MAKE) -C fcntl/nc100
	TARGET=nc TYPE=z80 $(LIBLINKER) -DSTANDARDESCAPECHARS -DFORnc -x$(OUTPUT_DIRECTORY)/nc_clib @$(LISTFILE_DIRECTORY)/nc100.lst
	
# NC-100 graphics lib - Stefano
gfxnc100.lib:
	@echo ''
	@echo '--- Building NC-100 Graphics Library ---'
	@echo ''
	$(MAKE) gfxdeps
	$(LIBLINKER) -DFORnc100 -x$(OUTPUT_DIRECTORY)/gfxnc100 @$(LISTFILE_DIRECTORY)/gfxnc.lst
	
gfxzcn.lib:
	@echo ''
	@echo '--- Building NC-100 Graphics Library (ZCN)---'
	@echo ''
	$(MAKE) gfxdeps
	$(LIBLINKER) -DFORnc100 -DFORzcn -x$(OUTPUT_DIRECTORY)/gfxzcn @$(LISTFILE_DIRECTORY)/gfxnc.lst

# NC-200 graphics lib - Stefano
gfxnc200.lib:
	@echo ''
	@echo '--- Building NC-200 Graphics Library ---'
	@echo ''
	$(MAKE) gfxdeps
	$(LIBLINKER) -DFORnc200 -x$(OUTPUT_DIRECTORY)/gfxnc200 @$(LISTFILE_DIRECTORY)/gfxnc.lst

# Amstrad CPC library - Stefano
cpc_clib.lib:
	@echo ''
	@echo '--- Building Amstrad CPC Library ---'
	@echo ''
	$(MAKE) gfxdeps
	$(call buildgeneric,cpc)
	$(MAKE) -C fcntl/cpc
	TARGET=cpc TYPE=z80 $(LIBLINKER) -DSTANDARDESCAPECHARS -DFORcpc -x$(OUTPUT_DIRECTORY)/cpc_clib @$(LISTFILE_DIRECTORY)/cpc.lst
	TARGET=cpc TYPE=z80 $(LIBLINKER) -DFORcpc -x$(OUTPUT_DIRECTORY)/cpccpm @$(LISTFILE_DIRECTORY)/cpccpm.lst

cpcfs.lib:
	@echo ''
	@echo '--- Building Amstrad CPC fcntl Library ---'
	@echo ''
	$(MAKE) -C fcntl/cpc

# Amstrad CPC maths libraries - Dom
cpc_math.lib:
	@echo ''
	@echo '--- Building Amstrad CPC Maths Libraries ---'
	@echo ''
	$(MAKE) -C math/cpcmath 

# Commodore 128 (Z80 mode) library - Stefano
c128ansi_clib.lib:
	@echo ''
	@echo '--- Building Commodore 128 ANSI Library ---'
	@echo ''
	$(call buildgeneric,c128)
	$(MAKE) -C c128
	$(MAKE) -C games TARGET=c128
	TARGET=c128 TYPE=z80 $(LIBLINKER) -DFORc128 -x$(OUTPUT_DIRECTORY)/c128cpm @$(LISTFILE_DIRECTORY)/c128cpm.lst
	TARGET=c128 TYPE=z80 $(LIBLINKER) -DFORc128 -x$(OUTPUT_DIRECTORY)/c128ansi_clib @$(LISTFILE_DIRECTORY)/c128ansi.lst

# C128 Base text mode graphics lib - Stefano
gfx128.lib:
	@echo ''
	@echo '--- Building Commodore 128 Base Graphics Library ---'
	@echo ''
	$(MAKE) gfxdeps
	$(LIBLINKER) -DFORc128 -x$(OUTPUT_DIRECTORY)/gfx128 @$(LISTFILE_DIRECTORY)/gfx128.lst

# C128 HRG graphics lib - Stefano
gfx128hr.lib:
	@echo ''
	@echo '--- Building Commodore 128 High Resolution Graphics Library ---'
	@echo ''
	$(MAKE) gfxdeps
	$(MAKE) -C graphics lc128
	$(LIBLINKER) -DFORc128hr -x$(OUTPUT_DIRECTORY)/gfx128hr @$(LISTFILE_DIRECTORY)/gfx128hr.lst

# C128 640x480 HRG graphics lib - Stefano
gfx128hr480.lib:
	@echo ''
	@echo '--- Building Commodore 128 640x480 HRG Library ---'
	@echo ''
	$(MAKE) gfxdeps
	$(MAKE) -C graphics lc128
	$(LIBLINKER) -DFORc128hr480 -x$(OUTPUT_DIRECTORY)/gfx128hr480 @$(LISTFILE_DIRECTORY)/gfx128hr480.lst

# Grundy NewBrain library - Stefano
newbrain_clib.lib:
	@echo ''
	@echo '--- Building Grundy NewBrain Library ---'
	@echo ''
	$(MAKE) gfxdeps
	$(call buildgeneric,newbrain)
	$(MAKE) -C fcntl/newbrain
	TARGET=newbrain TYPE=z80 $(LIBLINKER) -DFORnewbrain -DSTANDARDESCAPECHARS -x$(OUTPUT_DIRECTORY)/newbrain_clib @$(LISTFILE_DIRECTORY)/newbrain.lst
	TARGET=newbrain TYPE=z80 $(LIBLINKER) -DFORnewbrain -x$(OUTPUT_DIRECTORY)/nbcpm_clib @$(LISTFILE_DIRECTORY)/nbcpm.lst

# TIKI-100 library - Stefano
tiki100.lib:
	@echo ''
	@echo '--- Building TIKI-100 Library ---'
	@echo ''
	$(MAKE) gfxdeps
	$(MAKE) -C psg
	TARGET=tiki100 TYPE=z80 $(LIBLINKER) -DFORtiki100 -x$(OUTPUT_DIRECTORY)/tiki100 @$(LISTFILE_DIRECTORY)/tiki100.lst
	
# RCM2/3000 lib
rcmx000_clib.lib:
	@echo ''
	@echo '--- Building RCM2/3000 Library ---'
	@echo ''
	$(call buildgeneric,rcmx000)
	TARGET=rcmx000 TYPE=r2k $(LIBLINKER) --cpu=r2k -DSTANDARDESCAPECHARS -DFORrcmx000 -x$(OUTPUT_DIRECTORY)/rcmx000_clib @$(LISTFILE_DIRECTORY)/rcmx000.lst

# embedded target - contributed by Daniel Wallner
embedded_clib.lib:
	@echo ''
	@echo '--- Building Embedded (ns16450) Library ---'
	@echo ''
	$(call buildgeneric,embedded)
	TARGET=embedded TYPE=z80 $(LIBLINKER) -DFORembedded -DSTANDARDESCAPECHARS -x$(OUTPUT_DIRECTORY)/embedded_clib @$(LISTFILE_DIRECTORY)/embedded.lst

# Galaksija - Stefano Bodrato
gal_clib.lib:
	@echo ''
	@echo '--- Building Galaksija Library ---'
	@echo ''
	$(MAKE) gfxdeps
	$(call buildgeneric,gal)
	$(MAKE) -C games TARGET=gal
	TARGET=gal TYPE=z80 $(LIBLINKER) -DSTANDARDESCAPECHARS -DFORgal -x$(OUTPUT_DIRECTORY)/gal_clib @$(LISTFILE_DIRECTORY)/gal.lst

# Sharp PC-G8xx/E2xx - Stefano Bodrato
g800_clib.lib:
	@echo ''
	@echo '--- Building Sharp PC-G8xx/E2xx Library ---'
	@echo ''
	$(call buildgeneric,g800)
	TARGET=g800 TYPE=z80 $(LIBLINKER) -DSTANDARDESCAPECHARS -DFORg800 -x$(OUTPUT_DIRECTORY)/g800_clib @$(LISTFILE_DIRECTORY)/g800.lst
	TARGET=g800 TYPE=z80 $(LIBLINKER) -DSTANDARDESCAPECHARS -DFORg800 -x$(OUTPUT_DIRECTORY)/g850_clib @$(LISTFILE_DIRECTORY)/g850.lst

# Camputers Lynx - Stefano Bodrato
lynx_clib.lib:
	@echo ''
	@echo '--- Building Camputers Lynx Library ---'
	@echo ''
	$(MAKE) gfxdeps
	$(call buildgeneric,lynx)
	$(MAKE) -C games TARGET=lynx
	TARGET=lynx TYPE=z80 $(LIBLINKER) -DSTANDARDESCAPECHARS -DFORlynx -x$(OUTPUT_DIRECTORY)/lynx_clib @$(LISTFILE_DIRECTORY)/lynx.lst

# Sega Master system - contributed by Haroldo O. Pinheiro
sms_clib.lib:
	@echo ''
	@echo '--- Building Sega Master System Library ---'
	@echo ''
	$(MAKE) msxdeps
	$(MAKE) -C games TARGET=sms
	$(call buildgeneric,sms)
	$(MAKE) -C msx TARGET=test
	TARGET=sms TYPE=z80 $(LIBLINKER) -DFORsms -DSTANDARDESCAPECHARS -x$(OUTPUT_DIRECTORY)/sms_clib @$(LISTFILE_DIRECTORY)/sms.lst

# Sega SC-3000 - stefano
sc3000_clib.lib:
	@echo ''
	@echo '--- Building SC-3000 System Library ---'
	@echo ''
	$(MAKE) msxdeps
	$(MAKE) -C games TARGET=sc3000
	$(call buildgeneric,sc3000)
	$(MAKE) -C msx TARGET=test
	TARGET=sc3000 TYPE=z80 $(LIBLINKER) -DFORsc3000 -DSTANDARDESCAPECHARS -x$(OUTPUT_DIRECTORY)/sc3000_clib @$(LISTFILE_DIRECTORY)/sc3000.lst

# Test platform - dom
test_clib.lib:
	@echo ''
	@echo '--- Building Test System Library ---'
	@echo ''
	$(call buildgeneric,test)
	TARGET=test TYPE=z80 $(LIBLINKER) -DFORtest -DSTANDARDESCAPECHARS -x$(OUTPUT_DIRECTORY)/test_clib @$(LISTFILE_DIRECTORY)/test.lst

testrcm_clib.lib:
	@echo ''
	@echo '--- Building Test System Library ---'
	@echo ''
	$(call buildgeneric,test)
	TARGET=test TYPE=r2k $(LIBLINKER) -DFORtest -DSTANDARDESCAPECHARS -x$(OUTPUT_DIRECTORY)/testrcm_clib @$(LISTFILE_DIRECTORY)/testrcm.lst


# TRS 80 - stefano
trs80_clib.lib:
	@echo ''
	@echo '--- Building TRS 80 Library ---'
	@echo ''
	$(call buildgeneric,trs80)
	$(MAKE) -C games TARGET=trs80
	TARGET=trs80 TYPE=z80 $(LIBLINKER) -DSTANDARDESCAPECHARS -DFORtrs80 -x$(OUTPUT_DIRECTORY)/trs80_clib @$(LISTFILE_DIRECTORY)/trs80.lst
	TARGET=trs80 TYPE=z80 $(LIBLINKER) -DFORtrs80 -x$(OUTPUT_DIRECTORY)/trs80cpm @$(LISTFILE_DIRECTORY)/trs80cpm.lst
	@echo ''
	@echo '--- Building TRS 80 GFX libraires ---'
	@echo ''
	$(MAKE) gfxdeps
	$(LIBLINKER) -DFORtrs80 -x$(OUTPUT_DIRECTORY)/gfxtrs80 @$(LISTFILE_DIRECTORY)/gfxtrs80.lst
	$(MAKE) gfxdeps
	$(LIBLINKER) -DFOReg2000 -x$(OUTPUT_DIRECTORY)/gfxeg2000 @$(LISTFILE_DIRECTORY)/gfxeg2000.lst

# Canon X-07 lib - Stefano
x07_clib.lib:
	@echo ''
	@echo '--- Building Canon X-07 Library ---'
	@echo ''
	$(call buildgeneric,x07)
	TARGET=x07 TYPE=z80 $(LIBLINKER) -DSTANDARDESCAPECHARS -x$(OUTPUT_DIRECTORY)/x07_clib @$(LISTFILE_DIRECTORY)/x07.lst

# Sharp X1 (ANSI VT) - Karl Von Dyson (X1s.org)
x1ansi_clib.lib:
	@echo ''
	@echo '--- Building Sharp X1 ANSI Library ---'
	@echo ''
	$(call buildgeneric,x1)
	$(MAKE) -C x1 
	TARGET=x1 TYPE=z80 $(LIBLINKER) -DFORx1 -x$(OUTPUT_DIRECTORY)/x1ansi_clib @$(LISTFILE_DIRECTORY)/x1ansi.lst

# Philips VG5000 lib - Joaopa, Stefano
vg5k_clib.lib:
	@echo ''
	@echo '--- Building Philips VG5000 Library ---'
	@echo ''
	$(MAKE) gfxdeps
	$(call buildgeneric,vg5k)
	$(MAKE) -C games TARGET=vg5k
	TARGET=vg5k TYPE=ixiy $(LIBLINKER) --IXIY -DFORvg5k -DSTANDARDESCAPECHARS -x$(OUTPUT_DIRECTORY)/vg5k_clib @$(LISTFILE_DIRECTORY)/vg5k.lst

# S-OS (The Sentinel) - Stefano
sos_clib.lib:
	@echo ''
	@echo '--- Building S-OS (The Sentinel) Library ---'
	@echo ''
	$(call buildgeneric,sos)
	$(MAKE) -C sos 
	TARGET=sos TYPE=z80 $(LIBLINKER) -DFORsos -DSTANDARDESCAPECHARS -x$(OUTPUT_DIRECTORY)/sos_clib.lib @$(LISTFILE_DIRECTORY)/sos.lst

# OSCA / FLOS - Stefano
osca_clib.lib:
	@echo ''
	@echo '--- Building Old School Computer Architecture Library ---'
	@echo ''
	$(call buildgeneric,osca)
	$(MAKE) -C games TARGET=osca
	$(MAKE) -C sdcard clean
	$(MAKE) -C fcntl/osca
	TARGET=osca TYPE=z80 $(LIBLINKER) -DFORosca -DSTANDARDESCAPECHARS -DSDHC_SUPPORT -x$(OUTPUT_DIRECTORY)/osca_clib.lib @$(LISTFILE_DIRECTORY)/osca.lst

# Preempt multitasking library - dom
preempt.lib:
	@echo ''
	@echo '--- Building Preemptive threading Library ---'
	@echo ''
	$(MAKE) -C threading/preempt

# SP1 sprite library - aralbrec
sp1:
	@echo
	@echo SP1 Software Sprite Engine
	@echo
	@echo Prior to building the library you can customize several
	@echo parameters such as display size, memory map, etc by editing
	@echo the file "customize.asm" found in {z88dk}/libsrc/sprites/software/sp1/{target}
	@echo Otherwise the defaults will be used.
	@echo 
	@echo You must specify a target machine to build the library.
	@echo Only one version of the library can exist at a time.
	@echo 
	@echo "make sp1-spectrum      (256x192 pixel, 32x24 attribute)"
	@echo "make sp1-ts2068hr      (512x192 pixel monochrome)"
	@echo "make sp1-zx81hr        (256x192 pixel monochrome)"
	@echo
	@echo "make sp1-clean         (recommended prior to building)"
	@echo

sp1-all:
	$(MAKE) -C sprites/software/sp1  sp1-all

sp1-spectrum:
	$(MAKE) -C sprites/software/sp1  sp1-spectrum

sp1-ts2068hr:
	$(MAKE) -C sprites/software/sp1  sp1-ts2068hr

sp1-zx81hr:
	$(MAKE) -C sprites/software/sp1  sp1-zx81hr

sp1-clean:
	$(MAKE) -C sprites/software/sp1 clean


clean: classic-clean new-clean

classic-clean:
	$(MAKE) -C ace clean
	$(MAKE) -C assert clean
	$(MAKE) -C c128 clean
	$(MAKE) -C cpm clean
	$(MAKE) -C ctype clean
	$(MAKE) -C fcntl clean
	$(MAKE) -C math clean
	$(MAKE) -C graphics clean
	$(MAKE) -C net clean
	$(MAKE) -C rex clean
	$(MAKE) -C rs232 clean
	$(MAKE) -C setjmp clean
	$(MAKE) -C spectrum clean
	$(MAKE) -C stdio clean
	$(MAKE) -C stdlib clean
	$(MAKE) -C strings clean
	$(MAKE) -C regex clean
	$(MAKE) -C time clean
	$(MAKE) -C z80_crt0s clean
	$(MAKE) -C z88 clean
	$(MAKE) -C zxvgs clean
	$(MAKE) -C adt clean
	$(MAKE) -C adt-newlib clean
	$(MAKE) -C alloc clean
	$(MAKE) -C im2 clean
	$(MAKE) -C rect clean
	$(MAKE) -C algorithm clean
	$(MAKE) -C debug clean
	$(MAKE) -C osca clean
	$(MAKE) -C oz clean
	$(MAKE) -C lib3d clean
	$(MAKE) -C input clean	
	$(RM) abc80/*.o
	$(RM) abc800/*.o
	$(MAKE) -C enterprise clean
	$(MAKE) -C msx clean
	$(MAKE) -C psg clean
	$(RM) newbrain/*.o
	$(RM) ts2068/*.o
	$(RM) tiki100/*.o
	$(RM) vz/*.o
	$(MAKE) -C zx81 clean
	$(RM) cpc/*.o
	$(MAKE) -C sms clean
	$(MAKE) -C sos clean
	$(MAKE) -C threading/preempt clean
	$(MAKE) -C sprites/software/sp1 clean
	$(MAKE) -C sdcard clean
	$(MAKE) -C games clean
	$(MAKE) -C x1 clean
	$(MAKE) -C math clean
	$(MAKE) -C nc100 clean
	$(MAKE) -C compress/zx7 clean
	$(MAKE) -C font clean
	$(RM) *.lib

new-clean:
	$(MAKE) -C _DEVELOPMENT clean

new-install-clean:
	$(MAKE) -C _DEVELOPMENT install-clean

install-clean: classic-clean new-install-clean

install:
	cp $(OUTPUT_DIRECTORY)/*.lib ../lib/clibs
<|MERGE_RESOLUTION|>--- conflicted
+++ resolved
@@ -16,7 +16,7 @@
 all: genlibs rs232libs z88libs tilibs zxlibs eplibs c128libs nclibs cpclibs \
 	abc80_clib.lib abc800_clib.lib ace_clib.lib aquarius_clib.lib \
 	aussie.lib bee_clib.lib microbee.lib c7420_clib.lib \
-	cpm_clib.lib einstein.lib gal_clib.lib \
+	cpm_clib.lib einstein.lib fp1100_clib.lib gal_clib.lib \
 	g800_clib.lib m5_clib.lib mc1000_clib.lib \
 	msx_clib.lib mtx_clib.lib mz_clib.lib mz2500_clib.lib x1ansi_clib.lib \
 	nascom_clib.lib  newbrain_clib.lib \
@@ -27,12 +27,7 @@
 	trs80_clib.lib vg5k_clib.lib vz_clib.lib  x07_clib.lib \
 	embedded_clib.lib test_clib.lib testrcm_clib.lib z1013_clib.lib z9001_clib.lib kc_clib.lib \
 	pv1000_clib.lib pv2000_clib.lib coleco_clib.lib multi8_clib.lib alphatro_clib.lib  spc1000_clib.lib \
-<<<<<<< HEAD
-	rx78_clib.lib fp1100_clib.lib \
-	preempt.lib x1ansi_clib.lib zx80_clib.lib zx81libs sp1-all rcmx000_clib.lib
-=======
 	preempt.lib zx80_clib.lib zx81libs sp1-all rcmx000_clib.lib
->>>>>>> d400966c
 
 genlibs: z80_crt0.lib math48.lib gen_math.lib gendos.lib ndos.lib  \
 	 im2.lib lib3d.lib x11.lib fastmath.lib
