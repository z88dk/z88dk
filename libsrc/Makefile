#
# Ah, that'd be nice, a library makefile!
#
# Problems? Contact the person to blame(!) above the section
# for the library
#
# $Id: Makefile,v 1.265+ ...now on GIT $


include Make.config

# LIBRARIES not built by the global list below:
# - SP1 (build depends on customization and machine target, "make sp1" for options)

all: genlibs rs232libs z88libs tilibs zxlibs eplibs c128libs nclibs cpclibs \
	abc80_clib.lib abc800_clib.lib ace_clib.lib aquarius_clib.lib \
	aussie.lib bee_clib.lib microbee.lib c7420_clib.lib \
	cpm_clib.lib einstein.lib fp1100_clib.lib gal_clib.lib \
	g800_clib.lib m5_clib.lib mc1000_clib.lib \
	msx_clib.lib mtx_clib.lib mz_clib.lib mz2500_clib.lib x1_clib.lib \
	nascom_clib.lib  newbrain_clib.lib \
	osca_clib.lib ozansi_clib.lib pacman_clib.lib p2000_clib.lib  \
	pc6001_clib.lib pc88_clib.lib pps_clib.lib px4.lib px8.lib \
	rex_clib.lib rx78_clib.lib sc3000_clib.lib sms_clib.lib lynx_clib.lib \
	svi_clib.lib sam_clib.lib  sorcerer_clib.lib  sos_clib.lib tiki100.lib \
	trs80_clib.lib trsdos.lib vg5k_clib.lib vz_clib.lib  x07_clib.lib \
	embedded_clib.lib test_clib.lib test8080_clib.lib testrcm_clib.lib testgbz80_clib.lib z1013_clib.lib z9001_clib.lib kc_clib.lib \
	pv1000_clib.lib pv2000_clib.lib coleco_clib.lib multi8_clib.lib alphatro_clib.lib  spc1000_clib.lib \
	laser500_clib.lib super80_clib.lib super80_vduem_clib.lib \
	adam.lib z80tvgame_clib.lib smc777.lib pasopia7_clib.lib sv8000_clib.lib \
<<<<<<< HEAD
	excali64_clib.lib gb_clib.lib s1mp3_clib.lib bic.lib \
	preempt.lib zx80_clib.lib zx81libs sp1-all rcmx000_clib.lib tvc_clib.lib 
=======
	excali64_clib.lib gb_clib.lib s1mp3_clib.lib bic.lib myvision_clib.lib \
	preempt.lib zx80_clib.lib zx81libs sp1-all rcmx000_clib.lib 
>>>>>>> 2f49aa5d

genlibs: z80_crt0.lib math48.lib gen_math.lib mbf32.lib mbf64.lib math32.lib gendos.lib ndos.lib  \
	 lib3d.lib x11.lib fastmath.lib

c128libs: c128ansi_clib.lib gfx128.lib gfx128hr.lib gfx128hr480.lib 

nclibs: nc_clib.lib gfxnc100.lib gfxzcn.lib gfxnc200.lib

eplibs: enterprise_clib.lib gfxep.lib gfxephr.lib

cpclibs: cpc_clib.lib  cpcfs.lib cpc_math.lib

z88libs: z88_math.lib  z88_clib.lib   

tilibs: ti82_clib.lib ti83_clib.lib ti83p_clib.lib ti85_clib.lib ti86_clib.lib

zxlibs: ts2068_clib.lib gfx2068hr.lib gfxspectrum.lib zx_clib.lib zxvgs.lib mzx.lib mzx_tiny.lib m2068.lib zxrom.lib zxfcntl

zx81libs: zx81_clib.lib gfx81.lib gfxlambda.lib gfx81udg.lib gfx81hr64.lib gfx81hr192.lib m81.lib m81_tiny.lib mlambda.lib mlambda_tiny.lib lambda_clib.lib

# moving external shell scripts to makefile to make life easy on
# the windows platform devs (ie Me :-) -- gamesdeps.sh, gfxdeps.sh, tideps.sh


define buildgeneric
	$(MAKE) -C ctype
	$(MAKE) -C strings
	$(MAKE) -C interrupts
	$(MAKE) -C regex
	$(MAKE) -C stdio
	$(MAKE) -C setjmp
	$(MAKE) -C time
	$(MAKE) -C debug
	$(MAKE) -C assert
	$(MAKE) -C font
	$(MAKE) -C stdlib TARGET=$(1)
	$(MAKE) -C compress/zx7
	$(MAKE) -C psg
	$(MAKE) -C alloc
	$(MAKE) -C debug
	$(MAKE) -C adt
	$(MAKE) -C adt-newlib
	$(MAKE) -C algorithm
	$(MAKE) -C rect
	$(MAKE) -C arch
endef

#  short script to sort out gfx dependencies
gfxdeps:
	@$(RM) -f graphics/*.o
	@$(RM) -f graphics/*/*.o

#  short script to sort out ticalc dependencies
tideps:
	@$(RM) -f stdio/ticalc/*.o
	@$(RM) -f stdio/ansi/ticalc/*.o
	@$(RM) -f games/*.o
	@$(RM) -f games/ticalc/*.o
	@$(RM) -f graphics/*.o
	@$(RM) -f graphics/*/*.o
	@$(RM) -f graphics/ticalc/*.o
	@$(RM) -f graphics/gray/*.o
	@$(RM) -f graphics/gray/ticalc/*.o

#  short script to sort out ticalc dependencies
msxdeps:
	@$(RM) -f stdio/msx/*.o
	@$(RM) -f stdio/tms9918/*.o
	@$(RM) -f stdio/ansi/msx/*.o
	@$(RM) -f games/*.o
	@$(RM) -f games/msx/*.o
	@$(RM) -f graphics/*.o
	@$(RM) -f graphics/*/*.o
	@$(RM) -f psg/msx/*.o
	@$(RM) -f psg/sn76489/*.o
	@$(RM) -f time/msx/*.o

zx81deps:
	@$(RM) -f stdio/zx81/*.o
	@$(RM) -f stdio/ansi/zx81/*.o
	@$(RM) -f stdio/ansi/zx81/text/*.o
	@$(RM) -f input/spectrum/*.o
	@$(RM) -f input/zx81/*.o
	@$(RM) -f games/zx81/*.o
	@$(RM) -f graphics/*.o
	@$(RM) -f graphics/*/*.o
	@$(RM) -f graphics/zx81/*.o
	@$(RM) -f graphics/zx81/hr/*.o
	@$(RM) -f graphics/zx81/udg/*.o
	@$(RM) -f graphics/gray/*.o
	@$(RM) -f target/zx81/*.o
	@$(RM) -f target/zx81/tape/*.o
	@$(RM) -f target/zx81/basic/*.o
	@$(RM) -f target/zx81/chroma81/*.o
	@$(RM) -f time/zx81/*.o


# Generic maths build - dom, stefano
gen_math.lib:
	@echo ''
	@echo '--- Building Z80 Generic Maths Library ---'
	@echo ''
	$(MAKE) -C math/genmath

mbf32.lib:
	@echo ''
	@echo '--- Building Microsoft Single Precision Maths Library ---'
	@echo ''
	$(MAKE) -C math/mbf32

# math32 build - @feilipu
math32.lib:
	@echo ''
	@echo '--- Building IEEE Single Precision Maths Library ---'
	@echo ''
	$(MAKE) -C math/math32

mbf64.lib:
	@echo ''
	@echo '--- Building Microsoft Double Precision Maths Library ---'
	@echo ''
	$(MAKE) -C math/mbf64


fastmath.lib:
	@echo ''
	@echo '--- Building fast integer maths library ---'
	@echo ''
	$(MAKE) -C math/fastmath

# Math48
math48.lib:
	@echo ''
	@echo '--- Building Z80 math48 Library ---'
	@echo ''
	$(MAKE) -C math/math48

# Z88 maths build - dom
z88_math.lib:
	@echo ''
	@echo '--- Building Z88 Maths Library ---'
	@echo ''
	$(MAKE) -C math/z88math

# Fast vector 3D library - stefano
lib3d.lib:
	@echo ''
	@echo '--- Building 3D Library ---'
	@echo ''
	$(MAKE) -C lib3d

# Xlib / X11 and tiny GUI portable library - stefano
x11.lib:
	@echo ''
	@echo '--- Building X11 emulation Library ---'
	@echo ''
	$(MAKE) -C graphics lx11

ndos.lib:
	$(MAKE) -C fcntl/dummy

gendos.lib:
	$(MAKE) -C fcntl/gen_rnd

# Startup code (such as division etc) common to all z80s - dom
z80_crt0.lib:
	@echo ''
	@echo '--- Building Z80 crt0 Library ---'
	@echo ''
	$(MAKE) -C z80_crt0s

# z88 library - dom
z88_clib.lib:
	@echo ''
	@echo '--- Building Z88 Library ---'
	@echo ''
	$(MAKE) gfxdeps
	$(call buildgeneric,z88)
	$(MAKE) -C games TARGET=z88
	$(MAKE) -C rs232/z88
	$(MAKE) -C target/z88
	TARGET=z88 TYPE=z80 $(LIBLINKER) -I$(Z88DK_LIB)/target/z88/def -DSTANDARDESCAPECHARS -DFORz88 -x$(OUTPUT_DIRECTORY)/z88_clib @$(LISTFILE_DIRECTORY)/z88.lst

# ZX Spectrum fcntl - dom/stefano
zxfcntl:
	@echo ''
	@echo '--- Building ZX Spectrum fcntl libraries ---'
	@echo ''
	$(MAKE) -C fcntl/spectrum

# 64/32 column library for ZX Spectrum - dom/stefano
# ansi flags
# use -DROMFONT for a tiny 36 columns mode
# or -DPACKEDFONT for tiny 64->85 column modes
zx_clib.lib:
	@echo ''
	@echo '--- Building ZX Spectrum Library ---'
	@echo ''
	$(RM) stdio/spectrum/*.o
	$(MAKE) gfxdeps
	$(call buildgeneric,zx)
	$(MAKE) -C target/zx
	$(MAKE) -C games TARGET=zx
	TARGET=zx TYPE=z80 $(LIBLINKER) -DFORzx -DSTANDARDESCAPECHARS $(COLDEFS) -x$(OUTPUT_DIRECTORY)/zx_clib @$(LISTFILE_DIRECTORY)/zx.lst
	TARGET=zx TYPE=z80 $(LIBLINKER) -DFORzx $(COLDEFS) -x$(OUTPUT_DIRECTORY)/zxcpm @$(LISTFILE_DIRECTORY)/zxcpm.lst

# Various RS232 libraries
rs232libs:
	@echo ''
	@echo '---> Building RS232 libraries <---'
	@echo ''
	$(MAKE) -C rs232

# 64/32 column library for TS2068 - dom/stefano/alvin
# use -DROMFONT for a tiny 36 columns mode
# or -DPACKEDFONT for tiny 64->85 column modes
ts2068_clib.lib:
	@echo ''
	@echo '--- Building TS2068 (Spectrum clone) Library ---'
	@echo ''
	$(RM) stdio/spectrum/*.o
	$(MAKE) gfxdeps
	$(call buildgeneric,zx)
	$(MAKE) -C target/zx
	$(MAKE) -C games TARGET=zx
	$(RM) -f stdio/zx/*.o
	TARGET=zx TYPE=z80 $(LIBLINKER) -DSTANDARDESCAPECHARS -DFORzx -DFORts2068 -DA80COL -x$(OUTPUT_DIRECTORY)/ts2068_clib @$(LISTFILE_DIRECTORY)/ts2068.lst

# TS2068 HRG graphics lib - Stefano
gfx2068hr.lib:
	@echo ''
	@echo '--- Building TS2068 High Resolution Graphics Library ---'
	@echo ''
	$(MAKE) gfxdeps
	$(LIBLINKER) -DFORgfx2068hr -x$(OUTPUT_DIRECTORY)/gfx2068hr @$(LISTFILE_DIRECTORY)/gfx2068hr.lst

# TS2068 HRG graphics lib - Stefano
gfxspectrum.lib:
	@echo ''
	@echo '--- Building ZX Spectrum Graphics Library ---'
	@echo ''
	$(MAKE) gfxdeps
	TARGET=zx TYPE=z80 $(LIBLINKER) -DFORzx -x$(OUTPUT_DIRECTORY)/gfxspectrum @$(LISTFILE_DIRECTORY)/gfxspectrum.lst

# ZXROM - stefano
zxrom.lib:
	@echo ''
	@echo '--- Building ZXROM Library ---'
	@echo ''
	$(RM) stdio/spectrum/generic_console_scrollup.o
	$(LIBLINKER) -DFORzx -DSTANDARDESCAPECHARS -DNOROMCALLS -x$(OUTPUT_DIRECTORY)/zxrom @$(LISTFILE_DIRECTORY)/zxrom.lst
	$(RM) stdio/spectrum/generic_console_scrollup.o

# ZXVGS - yarek
zxvgs.lib:
	@echo ''
	@echo '--- Building ZXVGS Library ---'
	@echo ''
	$(MAKE) -C fcntl/zxvgs
	$(MAKE) -C zxvgs
	$(LIBLINKER) -DFORzx -x$(OUTPUT_DIRECTORY)/zxvgs @$(LISTFILE_DIRECTORY)/zxvgs.lst

# ZX Spectrum maths library - Stefano
mzx.lib:
	@echo ''
	@echo '--- Building ZX Spectrum Maths Library ---'
	@echo ''
	$(MAKE) -C math/zxmath mzx

mzx_tiny.lib:
	@echo ''
	@echo '--- Building ZX Spectrum Tiny Maths Library ---'
	@echo ''
	$(MAKE) -C math/zxmath mzx_tiny

# TS2068 maths library - Stefano
m2068.lib:
	@echo ''
	@echo '--- Building Timex TS2068 Maths Library ---'
	@echo ''
	$(MAKE) -C math/zxmath m2068

# PacMan lib - Stefano
pacman_clib.lib:
	@echo ''
	@echo '--- Building PacMan HW Library ---'
	@echo ''
	$(MAKE) gfxdeps
	$(call buildgeneric,pacman)
	TARGET=pacman TYPE=z80 $(LIBLINKER) -DFORpacman -DSTANDARDESCAPECHARS -x$(OUTPUT_DIRECTORY)/pacman_clib @$(LISTFILE_DIRECTORY)/pacman.lst

# Philips P2000 lib - Stefano
p2000_clib.lib:
	@echo ''
	@echo '--- Building Philips P2000 Library ---'
	@echo ''
	$(MAKE) gfxdeps
	$(call buildgeneric,p2000)
	$(MAKE) -C games TARGET=p2000
	TARGET=p2000 TYPE=z80 $(LIBLINKER) -DFORp2000 -DSTANDARDESCAPECHARS -x$(OUTPUT_DIRECTORY)/p2000_clib @$(LISTFILE_DIRECTORY)/p2000.lst

# PC6001 lib - Stefano
pc6001_clib.lib:
	@echo ''
	@echo '--- Building PC6001 Library ---'
	@echo ''
	$(MAKE) gfxdeps
	$(call buildgeneric,pc6001)
	$(MAKE) -C games TARGET=pc6001
	TARGET=pc6001 TYPE=z80 $(LIBLINKER) -DFORpc6001 -DSTANDARDESCAPECHARS -x$(OUTPUT_DIRECTORY)/pc6001_clib @$(LISTFILE_DIRECTORY)/pc6001.lst
	
# PC8801 lib - Stefano
pc88_clib.lib:
	@echo ''
	@echo '--- Building PC8801 Library ---'
	@echo ''
	$(MAKE) gfxdeps
	$(MAKE) -C psg
	$(call buildgeneric,pc88)
	$(MAKE) -C games TARGET=pc88
	TARGET=pc88 TYPE=z80 $(LIBLINKER) -DFORpc88 -DSTANDARDESCAPECHARS -x$(OUTPUT_DIRECTORY)/pc88_clib @$(LISTFILE_DIRECTORY)/pc88.lst
	@echo ''
	@echo '--- Building PC8801 160x100 graphics Library ---'
	@echo ''
	$(MAKE) gfxdeps
	TARGET=pc88 TYPE=z80 $(LIBLINKER) -DFORpc88 -x$(OUTPUT_DIRECTORY)/gfxpc88 @$(LISTFILE_DIRECTORY)/gfxpc88.lst
	@echo ''
	@echo '--- Building PC8801 640x200 Mono Graphics Library ---'
	@echo ''
	$(MAKE) gfxdeps
	TARGET=pc88 TYPE=z80 $(LIBLINKER) -DFORpc88hr200 -x$(OUTPUT_DIRECTORY)/gfxpc88hr200 @$(LISTFILE_DIRECTORY)/gfxpc88hr200.lst

# Native for sprinter - dom
pps_clib.lib:
	@echo ''
	@echo '--- Building Sprinter Library ---'
	@echo ''
	$(MAKE) gfxdeps
	$(call buildgeneric,pps)
	$(MAKE) -C fcntl/sprinter
	$(MAKE) -C target/zx
	$(MAKE) -C games TARGET=pps
	TARGET=pps TYPE=z80 $(LIBLINKER) -DFORzx -DSTANDARDESCAPECHARS -x$(OUTPUT_DIRECTORY)/pps_clib @$(LISTFILE_DIRECTORY)/pps.lst

# Epson PX4 lib - Stefano	
px4.lib:
	@echo ''
	@echo '--- Building PX-4/HC-40 Library ---'
	@echo ''
	$(MAKE) gfxdeps
	TARGET=px4 TYPE=z80 $(LIBLINKER) -DFORpx4 -x$(OUTPUT_DIRECTORY)/px4 @$(LISTFILE_DIRECTORY)/px4.lst

# Epson PX8 lib - Stefano	
px8.lib:
	@echo ''
	@echo '--- Building PX-8/Geneva Library ---'
	@echo ''
	$(MAKE) gfxdeps
	TARGET=px8 TYPE=z80 $(LIBLINKER) -DFORpx8 -x$(OUTPUT_DIRECTORY)/px8 @$(LISTFILE_DIRECTORY)/px8.lst

# VZ200/300 lib - Stefano
vz_clib.lib:
	@echo ''
	@echo '--- Building VZ200/300 Library ---'
	@echo ''
	$(MAKE) gfxdeps
	$(call buildgeneric,vz)
	$(MAKE) -C games TARGET=vz
	TARGET=vz TYPE=z80 $(LIBLINKER) -DSTANDARDESCAPECHARS -DFORvz -x$(OUTPUT_DIRECTORY)/vz_clib @$(LISTFILE_DIRECTORY)/vz200.lst


# ZX80 lib - Stefano
zx80_clib.lib:
	@echo ''
	@echo '--- Building ZX80 Library ---'
	@echo ''
	$(MAKE) zx81deps
	$(call buildgeneric,zx80)
	$(MAKE) -C games TARGET=zx80
	TARGET=zx80 TYPE=z80 $(LIBLINKER) -DSTANDARDESCAPECHARS -DFORzx80 -x$(OUTPUT_DIRECTORY)/zx80_clib @$(LISTFILE_DIRECTORY)/zx80.lst
	$(MAKE) zx81deps

# ZX81 lib - Stefano
zx81_clib.lib:
	@echo ''
	@echo '--- Building ZX81 Library ---'
	@echo ''
	$(MAKE) zx81deps
	$(call buildgeneric,zx81)
	$(MAKE) -C games TARGET=zx81
	TARGET=zx81 TYPE=ixiy $(LIBLINKER) -DSTANDARDESCAPECHARS --IXIY -DFORzx81 $(COLDEFS) -x$(OUTPUT_DIRECTORY)/zx81_clib @$(LISTFILE_DIRECTORY)/zx81.lst
	$(MAKE) zx81deps

# Lambda 8300 lib - Stefano
lambda_clib.lib:
	@echo ''
	@echo '--- Building Lambda 8300 Library ---'
	@echo ''
	$(MAKE) zx81deps
	$(call buildgeneric,zx81)
	$(MAKE) -C games TARGET=zx81
	TARGET=zx81 SUBTARGET=lambda TYPE=ixiy $(LIBLINKER) -DSTANDARDESCAPECHARS --IXIY -DFORlambda -x$(OUTPUT_DIRECTORY)/lambda_clib @$(LISTFILE_DIRECTORY)/zx81.lst
	$(MAKE) zx81deps

# ZX81 std graphics lib - Stefano
gfx81.lib:
	@echo ''
	@echo '--- Building ZX81 Standard Graphics Library ---'
	@echo ''
	$(MAKE) zx81deps
	TARGET=zx81 TYPE=ixiy $(LIBLINKER) --IXIY -DFORzx81 -x$(OUTPUT_DIRECTORY)/gfx81 @$(LISTFILE_DIRECTORY)/target/zx81/gfx81.lst
	$(MAKE) zx81deps

# Lambda 8300 graphics lib - Stefano
gfxlambda.lib:
	@echo ''
	@echo '--- Building Lambda 8300 Graphics Library ---'
	@echo ''
	$(MAKE) zx81deps
	TARGET=lambda TYPE=ixiy $(LIBLINKER) --IXIY -DFORlambda -x$(OUTPUT_DIRECTORY)/gfxlambda @$(LISTFILE_DIRECTORY)/target/zx81/gfx81.lst
	$(MAKE) zx81deps

# ZX81 UDG based graphics lib - Stefano
gfx81udg.lib:
	@echo ''
	@echo '--- Building ZX81 UDG based Graphics Library ---'
	@echo ''
	$(MAKE) zx81deps
	TYPE=zx81 SUBTARGET=zx81udg TYPE=ixiy $(LIBLINKER) --IXIY -DFORzx81udg -x$(OUTPUT_DIRECTORY)/gfx81udg @$(LISTFILE_DIRECTORY)/target/zx81/gfx81udg.lst
	$(MAKE) zx81deps

# ZX81 HR graphics lib - Stefano
gfx81hr64.lib:
	@echo ''
	@echo '--- Building ZX81 High Resolution Libraries (64 rows)  ---'
	@echo ''
	$(MAKE) zx81deps
	TARGET=zx81 SUBTARGET=hr64 TYPE=ixiy $(LIBLINKER) --IXIY -DFORzx81hr64 -x$(OUTPUT_DIRECTORY)/gfx81hr64 @$(LISTFILE_DIRECTORY)/target/zx81/gfx81hr.lst
	$(MAKE) zx81deps
	TARGET=zx81 SUBTARGET=arx TYPE=ixiy $(LIBLINKER) --IXIY -DFORzx81hr64 -DARX816 -x$(OUTPUT_DIRECTORY)/gfx81arx64 @$(LISTFILE_DIRECTORY)/target/zx81/gfx81arx.lst
	$(MAKE) zx81deps
	TARGET=zx81 SUBTARGET=mt64 TYPE=ixiy $(LIBLINKER) --IXIY -DFORzx81mt64 -DMTHRG -x$(OUTPUT_DIRECTORY)/gfx81mt64 @$(LISTFILE_DIRECTORY)/target/zx81/gfx81mt.lst
	$(MAKE) zx81deps

gfx81hr192.lib:
	@echo ''
	@echo '--- Building ZX81 High Resolution Libraries (192 rows)  ---'
	@echo ''
	$(MAKE) zx81deps
	TARGET=zx81 SUBTARGET=hr192 TYPE=ixiy $(LIBLINKER) --IXIY -DFORzx81hr192 -x$(OUTPUT_DIRECTORY)/gfx81hr192 @$(LISTFILE_DIRECTORY)/target/zx81/gfx81hr.lst
	$(MAKE) zx81deps
	TARGET=zx81 SUBTARGET=arx192 TYPE=ixiy $(LIBLINKER) --IXIY -DFORzx81hr192 -DARX816 -x$(OUTPUT_DIRECTORY)/gfx81arx192 @$(LISTFILE_DIRECTORY)/target/zx81/gfx81arx.lst
	$(MAKE) zx81deps
	TARGET=zx81 SUBTARGET=mt192 TYPE=ixiy $(LIBLINKER) --IXIY -DFORzx81mt192 -DMTHRG -x$(OUTPUT_DIRECTORY)/gfx81mt192 @$(LISTFILE_DIRECTORY)/target/zx81/gfx81mt.lst
	$(MAKE) zx81deps
	TARGET=zx81 SUBTARGET=g007 TYPE=ixiy $(LIBLINKER) --IXIY -DFORzx81g007 -DG007 -x$(OUTPUT_DIRECTORY)/gfx81g007 @$(LISTFILE_DIRECTORY)/target/zx81/gfx81g007.lst
	$(MAKE) zx81deps

# ZX81 maths library - Stefano
m81.lib:
	@echo ''
	@echo '--- Building ZX 81 Maths Library ---'
	@echo ''
	$(MAKE) -C math/zxmath m81

m81_tiny.lib:
	@echo ''
	@echo '--- Building ZX 81 Tiny Maths Library ---'
	@echo ''
	$(MAKE) -C math/zxmath m81_tiny

# Lambda 8300 maths library - Stefano
mlambda.lib:
	@echo ''
	@echo '--- Building Lambda 8300 Maths Library ---'
	@echo ''
	$(MAKE) -C math/zxmath mlambda

mlambda_tiny.lib:
	@echo ''
	@echo '--- Building Lambda 8300 Tiny Maths Library ---'
	@echo ''
	$(MAKE) -C math/zxmath mlambda_tiny

# Texas Instrument's calculators: - stefano/henk
# almost the same lib code with different -D flag set
# that's why we force most of the lib code to be rebuilt (tideps.sh)
ti82_clib.lib:
	@echo ''
	@echo '--- Building TI82 Library ---'
	@echo ''
	$(MAKE) tideps
	$(call buildgeneric,ti82)
	$(RM) games/ticalc/*.o
	$(MAKE) -C games TARGET=ti82
	TARGET=ti82 TYPE=z80 $(LIBLINKER) -DSTANDARDESCAPECHARS -DFORti82 -DPACKEDFONT -x$(OUTPUT_DIRECTORY)/ti82_clib @$(LISTFILE_DIRECTORY)/ticalc.lst

ti83_clib.lib:
	@echo ''
	@echo '--- Building TI83 Library ---'
	@echo ''
	$(MAKE) tideps
	$(call buildgeneric,ti83)
	$(RM) -f games/ticalc/*.o
	$(MAKE) -C games TARGET=ti83
	TARGET=ti83 TYPE=z80 $(LIBLINKER) -DSTANDARDESCAPECHARS -DFORti83 -DPACKEDFONT -x$(OUTPUT_DIRECTORY)/ti83_clib @$(LISTFILE_DIRECTORY)/ticalc.lst

ti83p_clib.lib:
	@echo ''
	@echo '--- Building TI83+ Library ---'
	@echo ''
	$(MAKE) tideps
	$(call buildgeneric,ti8x)
	$(RM) -f games/ticalc/*.o
	$(MAKE) -C games TARGET=ti8x
	TARGET=ti8x TYPE=z80 $(LIBLINKER) -DSTANDARDESCAPECHARS -DFORti83p -DPACKEDFONT -x$(OUTPUT_DIRECTORY)/ti83p_clib @$(LISTFILE_DIRECTORY)/ticalc.lst

ti85_clib.lib:
	@echo ''
	@echo '--- Building TI85 Library ---'
	@echo ''
	$(MAKE) tideps
	$(call buildgeneric,ti85)
	$(RM) -f games/ticalc/*.o
	$(MAKE) -C games TARGET=ti85
	TARGET=ti85 TYPE=z80 $(LIBLINKER) -DSTANDARDESCAPECHARS -DFORti85 -DPACKEDFONT -x$(OUTPUT_DIRECTORY)/ti85_clib @$(LISTFILE_DIRECTORY)/ticalc.lst

ti86_clib.lib:
	@echo ''
	@echo '--- Building TI86 Library ---'
	@echo ''
	$(MAKE) tideps
	$(call buildgeneric,ti86)
	$(RM) -f games/ticalc/*.o
	$(MAKE) -C games TARGET=ti86
	TARGET=ti86 TYPE=z80 $(LIBLINKER) -DSTANDARDESCAPECHARS -DFORti86 -DPACKEDFONT -x$(OUTPUT_DIRECTORY)/ti86_clib @$(LISTFILE_DIRECTORY)/ticalc.lst

# vt100 C lib for the Sharp OZ family - stefano
# use -DPACKEDFONT for tiny 50->80 column modes
ozansi_clib.lib:
	@echo ''
	@echo '--- Building Sharp OZ family ANSI Library ---'
	@echo ''
	$(RM) -f stdio/ansi/oz/f_ansi_char.o
	$(MAKE) gfxdeps
	$(call buildgeneric,oz)
	$(MAKE) -C oz 
	$(MAKE) -C games TARGET=oz
	TARGET=oz TYPE=z80 $(LIBLINKER) -DFORoz -DPACKEDFONT -x$(OUTPUT_DIRECTORY)/ozansi_clib @$(LISTFILE_DIRECTORY)/ozansi.lst

# CPM lib - Stefano/dom
cpm_clib.lib:
	@echo ''
	@echo '--- Building CP/M Library ---'
	@echo ''
	$(call buildgeneric,cpm)
	$(MAKE) -C fcntl/cpm
	TARGET=cpm TYPE=z80 DEVICE=nodevice $(LIBLINKER) -DSTANDARDESCAPECHARS -x$(OUTPUT_DIRECTORY)/cpm_clib @$(LISTFILE_DIRECTORY)/cpm.lst
	@echo ''
	@echo '--- Building CP/M Library (8080)---'
	@echo ''
	TARGET=cpm TYPE=8080 DEVICE=nodevice $(LIBLINKER) -DSTANDARDESCAPECHARS -x$(OUTPUT_DIRECTORY)/cpm8080_clib @$(LISTFILE_DIRECTORY)/cpm_8080.lst
	@echo ''
	@echo '--- Building CP/M Device fnctl Library ---'
	@echo ''
	TARGET=cpm TYPE=z80 DEVICE=device $(LIBLINKER) -x$(OUTPUT_DIRECTORY)/cpmdevice @fcntl/cpm/fcntl.lst
	@echo ''
	@echo '--- Building CP/M Device fnctl Library (8080) ---'
	@echo ''
	TARGET=cpm TYPE=8080 DEVICE=device $(LIBLINKER) -x$(OUTPUT_DIRECTORY)/cpmdevice @fcntl/cpm/fcntl.lst
	@echo ''
	@echo '--- Building Kaypro graphics Library ---'
	@echo ''
	$(MAKE) gfxdeps
	TARGET=kaypro TYPE=z80 $(LIBLINKER) -DFORkaypro -x$(OUTPUT_DIRECTORY)/gfxkp @$(LISTFILE_DIRECTORY)/gfxkp.lst
	$(MAKE) gfxdeps
	TARGET=kaypro SUBTARGET=kaypro83 TYPE=z80 $(LIBLINKER) -DFORkaypro83 -I$(Z88DK_LIB) -x$(OUTPUT_DIRECTORY)/gfxkp83 @$(LISTFILE_DIRECTORY)/target/kaypro83/gfxkp83.lst
	@echo ''
	@echo '--- Building Otrona Attache Library ---'
	@echo ''
	$(MAKE) gfxdeps
	$(MAKE) -C psg
	TARGET=attache TYPE=z80 $(LIBLINKER) -DFORattache -x$(OUTPUT_DIRECTORY)/gfxattache @$(LISTFILE_DIRECTORY)/gfxattache.lst
	TYPE=z80 $(LIBLINKER) -DFORattache -x$(OUTPUT_DIRECTORY)/attache @$(LISTFILE_DIRECTORY)/attache.lst
	@echo ''
	@echo '--- Building Osborne 1 graphics Library ---'
	@echo ''
	$(MAKE) gfxdeps
	TARGET=osborne1 TYPE=z80 $(LIBLINKER) -DFORosborne1 -x$(OUTPUT_DIRECTORY)/gfxosborne1 @$(LISTFILE_DIRECTORY)/gfxosborne1.lst
	@echo ''
	@echo '--- Building RC-700 Library ---'
	@echo ''
	$(MAKE) gfxdeps
	TARGET=rc700 TYPE=z80 $(LIBLINKER) -DFORrc700 -x$(OUTPUT_DIRECTORY)/rc700 @$(LISTFILE_DIRECTORY)/target/rc700/rc700.lst
	@echo ''
	@echo '--- Building Sharp X1 Library ---'
	@echo ''
	$(MAKE) gfxdeps
	$(MAKE) -C target/x1 
	TARGET=x1 TYPE=z80 $(LIBLINKER) -DFORx1 -x$(OUTPUT_DIRECTORY)/x1_cpm @$(LISTFILE_DIRECTORY)/target/x1/x1.lst


# Sorcerer Exidy lib - Stefano
sorcerer_clib.lib:
	@echo ''
	@echo '--- Building Sorcerer Exidy Library ---'
	@echo ''
	$(MAKE) gfxdeps
	$(call buildgeneric,srr)
	$(MAKE) -C games TARGET=srr
	TARGET=srr TYPE=z80 $(LIBLINKER) -DSTANDARDESCAPECHARS -DFORsorcerer -x$(OUTPUT_DIRECTORY)/sorcerer_clib @$(LISTFILE_DIRECTORY)/sorcerer.lst

# Sharp MZ lib - Stefano
mz_clib.lib:
	@echo ''
	@echo '--- Building Sharp MZ Library ---'
	@echo ''
	$(MAKE) gfxdeps
	$(MAKE) msxdeps
	$(MAKE) -C games TARGET=mz
	$(call buildgeneric,mz)
	TARGET=mz TYPE=z80 $(LIBLINKER) -DSTANDARDESCAPECHARS -DFORmz -x$(OUTPUT_DIRECTORY)/mz_clib @$(LISTFILE_DIRECTORY)/mz.lst

# Sharp MZ2500 lib - Stefano
mz2500_clib.lib:
	@echo ''
	@echo '--- Building Sharp MZ-2500 Library ---'
	@echo ''
	$(call buildgeneric,mz2500)
	TARGET=mz2500 TYPE=z80 $(LIBLINKER) -DSTANDARDESCAPECHARS -DFORmz2500 -x$(OUTPUT_DIRECTORY)/mz2500_clib @$(LISTFILE_DIRECTORY)/mz2500.lst

# ABC80 Library - Stefano
abc80_clib.lib:
	@echo ''
	@echo '--- Building ABC80 Library ---'
	@echo ''
	$(MAKE) gfxdeps
	$(call buildgeneric,abc80)
	$(MAKE) -C games TARGET=abc80 SUBSET=joystick.asm
	TARGET=abc80 TYPE=z80 $(LIBLINKER)  -DFORabc80 -DSTANDARDESCAPECHARS -x$(OUTPUT_DIRECTORY)/abc80_clib @$(LISTFILE_DIRECTORY)/abc80.lst

# ABC800 library - Stefano
abc800_clib.lib:
	@echo ''
	@echo '--- Building ABC800 Library ---'
	@echo ''
	$(MAKE) gfxdeps
	$(call buildgeneric,abc800)
	$(MAKE) -C games TARGET=abc800 SUBSET=joystick.asm
	TARGET=abc800 TYPE=z80 $(LIBLINKER) -DSTANDARDESCAPECHARS -x$(OUTPUT_DIRECTORY)/abc800_clib @$(LISTFILE_DIRECTORY)/abc800.lst

# Jupiter ACE library - Stefano
ace_clib.lib:
	@echo ''
	@echo '--- Building Jupiter Ace Library ---'
	@echo ''
	$(call buildgeneric,ace)
	$(MAKE) -C ace 
	$(MAKE) -C games TARGET=ace
	TARGET=ace TYPE=z80 $(LIBLINKER) -DFORace -DSTANDARDESCAPECHARS -x$(OUTPUT_DIRECTORY)/ace_clib.lib @$(LISTFILE_DIRECTORY)/ace.lst
	@echo ''
	@echo '--- Building Jupiter Ace Graphics Library ---'
	@echo ''
	$(MAKE) gfxdeps
	TARGET=ace TYPE=z80 $(LIBLINKER) -DFORace -x$(OUTPUT_DIRECTORY)/gfxace @$(LISTFILE_DIRECTORY)/gfxace.lst
	@echo ''
	@echo '--- Building Jupiter Ace UDG based Graphics Library ---'
	@echo ''
	$(MAKE) gfxdeps
	TARGET=aceudg TYPE=z80 $(LIBLINKER) -DFORaceudg -x$(OUTPUT_DIRECTORY)/gfxaceudg @$(LISTFILE_DIRECTORY)/gfxaceudg.lst

# Mattel Aquarius library - Stefano
aquarius_clib.lib:
	@echo ''
	@echo '--- Building Mattel Aquarius Library (& 80x72 GFX) ---'
	@echo ''
	$(MAKE) gfxdeps
	$(call buildgeneric,aquarius)
	$(MAKE) -C games TARGET=aquarius 
	TARGET=aquarius TYPE=z80 $(LIBLINKER) -DFORaquarius -DSTANDARDESCAPECHARS -x$(OUTPUT_DIRECTORY)/aquarius_clib.lib @$(LISTFILE_DIRECTORY)/aquarius.lst
	@echo ''
	@echo '--- Building Mattel Aquarius 80x48 Graphics lib ---'
	@echo ''
	$(MAKE) gfxdeps
	TARGET=aquarius TYPE=z80 $(LIBLINKER) -DFORaq48 -x$(OUTPUT_DIRECTORY)/gfxaq48 @$(LISTFILE_DIRECTORY)/gfxaq48.lst
	
# Aussie Byte library - Stefano
aussie.lib:
	@echo ''
	@echo '--- Building Aussie Byte Library ---'
	@echo ''
	$(MAKE) gfxdeps
	$(MAKE) -C games TARGET=cpm SUBTYPE=aussie
	TARGET=aussie TYPE=z80 $(LIBLINKER) -DFORaussie -x$(OUTPUT_DIRECTORY)/aussie.lib @$(LISTFILE_DIRECTORY)/aussie.lst

# Applied Technology MicroBee library - Stefano
bee_clib.lib:
	@echo ''
	@echo '--- Building MicroBee Library ---'
	@echo ''
	$(MAKE) gfxdeps
	$(call buildgeneric,bee)
	$(MAKE) -C games TARGET=bee
	TARGET=bee TYPE=z80 $(LIBLINKER) -DFORbee -DSTANDARDESCAPECHARS -x$(OUTPUT_DIRECTORY)/bee_clib.lib @$(LISTFILE_DIRECTORY)/bee.lst

microbee.lib:
	@echo ''
	@echo '--- Building MicroBee Library (CP/M & graphics) ---'
	@echo ''
	$(MAKE) gfxdeps
	$(MAKE) -C games TARGET=bee
	TARGET=bee TYPE=z80 $(LIBLINKER) -DFORbee -DSTANDARDESCAPECHARS -x$(OUTPUT_DIRECTORY)/microbee.lib @$(LISTFILE_DIRECTORY)/beecpm.lst
	TARGET=bee TYPE=z80 $(LIBLINKER) -DFORbee -x$(OUTPUT_DIRECTORY)/gfxbee.lib @$(LISTFILE_DIRECTORY)/beegfx.lst
	$(MAKE) gfxdeps
	TARGET=bee SUBTARGET=hr TYPE=z80 $(LIBLINKER) -DFORbeehr -x$(OUTPUT_DIRECTORY)/gfxbee640.lib @$(LISTFILE_DIRECTORY)/beegfxhr.lst
	$(MAKE) gfxdeps
	TARGET=bee SUBTARGET=hr320 TYPE=z80 $(LIBLINKER) -DFORbeehr320 -x$(OUTPUT_DIRECTORY)/gfxbee320.lib @$(LISTFILE_DIRECTORY)/beegfxhr320.lst
	$(MAKE) gfxdeps
	$(LIBLINKER) -DFORbeehr512 -x$(OUTPUT_DIRECTORY)/gfxbee512.lib @$(LISTFILE_DIRECTORY)/beegfxhr512.lst

# Philips Videopac C7420 library - Stefano
c7420_clib.lib:
	@echo ''
	@echo '--- Building Philips Videopac C7420 Library ---'
	@echo ''
	$(MAKE) gfxdeps
	$(call buildgeneric,c7420)
	TARGET=c7420 TYPE=z80 $(LIBLINKER) -DSTANDARDESCAPECHARS -DFORc7420 -x$(OUTPUT_DIRECTORY)/c7420_clib.lib @$(LISTFILE_DIRECTORY)/c7420.lst

# Xircom REX 6000 library - Dominic
rex_clib.lib:
	@echo ''
	@echo '--- Building Xircom Rex Library ---'
	@echo ''
	$(call buildgeneric,rex)
	$(MAKE) -C target/rex
	TARGET=rex TYPE=z80 $(LIBLINKER) -DFORrex -DSTANDARDESCAPECHARS -x$(OUTPUT_DIRECTORY)/rex_clib.lib @$(LISTFILE_DIRECTORY)/rex6000.lst

# Sam Coupe library - Stefano & Frode
sam_clib.lib:
	@echo ''
	@echo '--- Building Sam Coupe Library ---'
	@echo ''
	$(MAKE) gfxdeps
	$(call buildgeneric,sam)
	$(MAKE) -C games TARGET=sam
	$(MAKE) -C target/zx
	TARGET=sam TYPE=z80 $(LIBLINKER) -DFORsam -DSTANDARDESCAPECHARS -x$(OUTPUT_DIRECTORY)/sam_clib @$(LISTFILE_DIRECTORY)/sam.lst

# Spectravideo SVI library - Stefano
svi_clib.lib:
	@echo ''
	@echo '--- Building Spectravideo Library ---'
	@echo ''
	$(MAKE) msxdeps
	$(call buildgeneric,svi)
	$(RM) games/msx/*.o
	$(MAKE) -C games TARGET=svi
	$(MAKE) -C target/msx/msxbios
	$(MAKE) -C target/svi TARGET=svi
	$(MAKE) -C video/tms9918 TARGET=svi
	$(MAKE) -C psg
	$(MAKE) -C rs232/svi
	TARGET=svi TYPE=z80 $(LIBLINKER) -DSTANDARDESCAPECHARS -DFORsvi -x$(OUTPUT_DIRECTORY)/svi_clib @$(LISTFILE_DIRECTORY)/svi.lst
	TARGET=svi TYPE=z80 $(LIBLINKER) -DFORsvi -x$(OUTPUT_DIRECTORY)/svibios @target/svi/arch_svibios.lst

# MSX library - Stefano
msx_clib.lib:
	@echo ''
	@echo '--- Building MSX Library ---'
	@echo ''
	$(MAKE) msxdeps
	$(call buildgeneric,msx)
	$(MAKE) -C fcntl/cpm
	$(MAKE) -C fcntl/msxdos2
	$(RM) games/msx/*.o
	$(MAKE) -C games TARGET=msx
	$(MAKE) -C target/msx 
	$(MAKE) -C video/tms9918 TARGET=msx
	$(MAKE) -C psg
	TARGET=msx TYPE=z80 DEVICE=nodevice $(LIBLINKER) -DSTANDARDESCAPECHARS -DFORmsx -x$(OUTPUT_DIRECTORY)/msx_clib @$(LISTFILE_DIRECTORY)/msx.lst
	TARGET=msx TYPE=z80 DEVICE=nodevice $(LIBLINKER) -DSTANDARDESCAPECHARS -DFORmsx -x$(OUTPUT_DIRECTORY)/msxbios @target/msx/arch_msxbios.lst

# MTX library - Stefano
mtx_clib.lib:
	@echo ''
	@echo '--- Building Memotech MTX Library ---'
	@echo ''
	$(MAKE) msxdeps
	$(MAKE) -C games TARGET=mtx
	$(call buildgeneric,mtx)
	$(MAKE) -C games TARGET=mtx
	$(MAKE) -C video/tms9918 TARGET=mtx
	$(MAKE) -C rs232/mtx
	TARGET=mtx TYPE=z80 $(LIBLINKER) -DSTANDARDESCAPECHARS -DFORmtx -x$(OUTPUT_DIRECTORY)/mtx_clib @$(LISTFILE_DIRECTORY)/mtx.lst

# Videoton TV Computer library - Sandor
tvc_clib.lib:
	@echo ''
	@echo '--- Building Videoton TV Computer Library ---'
	@echo ''
	$(MAKE) gfxdeps
	$(call buildgeneric,tvc)
	$(MAKE) -C games TARGET=tvc
	TARGET=tvc TYPE=z80 $(LIBLINKER) -DSTANDARDESCAPECHARS -DFORtvc -x$(OUTPUT_DIRECTORY)/tvc_clib @$(LISTFILE_DIRECTORY)/tvc.lst


# Enterprise library - Stefano
enterprise_clib.lib:
	@echo ''
	@echo '--- Building Enterprise 64/128 Library ---'
	@echo ''
	$(MAKE) gfxdeps
	$(call buildgeneric,enterprise)
	$(MAKE) -C games TARGET=enterprise
	$(MAKE) -C enterprise 
	TARGET=enterprise TYPE=z80 $(LIBLINKER) -DSTANDARDESCAPECHARS -DFORenterprise -x$(OUTPUT_DIRECTORY)/enterprise_clib @$(LISTFILE_DIRECTORY)/enterprise.lst

# Enterprise graphics lib - Stefano
gfxep.lib:
	@echo ''
	@echo '--- Building Enterprise 64/128 Graphics Library ---'
	@echo ''
	$(MAKE) gfxdeps
	$(MAKE) -C graphics lenterprise
	TARGET=enterprise TYPE=z80 $(LIBLINKER) -DFORenterprise -x$(OUTPUT_DIRECTORY)/gfxep @$(LISTFILE_DIRECTORY)/gfxep.lst

# Enterprise HRG graphics lib - Stefano
gfxephr.lib:
	@echo ''
	@echo '--- Building Enterprise 64/128 High Resolution Graphics Library ---'
	@echo ''
	$(MAKE) gfxdeps
	$(MAKE) -C graphics lenterprisehr
	TARGET=enterprise SUBTARGET=enterprisehr TYPE=z80 $(LIBLINKER) -DFORenterprisehr -x$(OUTPUT_DIRECTORY)/gfxephr @$(LISTFILE_DIRECTORY)/gfxephr.lst

# Einstein library - Stefano
einstein.lib:
	@echo ''
	@echo '--- Building Tatung Einstein Library ---'
	@echo ''
	$(MAKE) msxdeps
	@$(RM) -f video/mc6845/*.o
	$(MAKE) -C games TARGET=cpm SUBTYPE=einstein
	$(MAKE) -C video/tms9918 TARGET=cpm SUBTYPE=einstein
	$(MAKE) -C psg
	TARGET=einstein TYPE=z80 $(LIBLINKER) -DSTANDARDESCAPECHARS -DFOReinstein -x$(OUTPUT_DIRECTORY)/einstein @$(LISTFILE_DIRECTORY)/einstein.lst

excali64_clib.lib:
	@echo ''
	@echo '--- Building Excalibur 64 Library ---'
	$(MAKE) gfxdeps
	@$(RM) -f video/mc6845/*.o
	$(call buildgeneric,excali64)
	TARGET=excali64 TYPE=z80 $(LIBLINKER) -DSTANDARDESCAPECHARS -DFORexcali64 -x$(OUTPUT_DIRECTORY)/excali64_clib @$(LISTFILE_DIRECTORY)/excali64_clib.lst
	TARGET=excali64 TYPE=z80 $(LIBLINKER) -DSTANDARDESCAPECHARS -DFORexcali64 -x$(OUTPUT_DIRECTORY)/excali64 @$(LISTFILE_DIRECTORY)/excali64.lst

# SMC-777 library 
smc777.lib:
	@echo ''
	@echo '--- Building Sony SMC-70/SMC-777 Library ---'
	@echo ''
	@$(RM) -f video/mc6845/*.o
	$(MAKE) -C psg
	$(MAKE) -C games TARGET=cpm SUBTYPE=smc777 TARGET_CFLAGS=-subtype=smc777
	TARGET=smc777 TYPE=z80 $(LIBLINKER) -DSTANDARDESCAPECHARS -DFORsmc777 -x$(OUTPUT_DIRECTORY)/smc777 @$(LISTFILE_DIRECTORY)/smc777.lst

# A5105 library
bic.lib:
	@echo ''
	@echo '--- Building A5105 Library ---'
	@echo ''
	$(MAKE) -C video/upd7220 TARGET=bic
	TARGET=bic TYPE=z80 $(LIBLINKER) -DSTANDARDESCAPECHARS -DFORbic -x$(OUTPUT_DIRECTORY)/bic @$(LISTFILE_DIRECTORY)/bic.lst




# Coleco Adam library 
adam.lib:
	@echo ''
	@echo '--- Building Coleco Adam Library ---'
	@echo ''
	$(MAKE) msxdeps
	$(MAKE) -C games TARGET=cpm SUBTYPE=coleco
	$(MAKE) -C video/tms9918 TARGET=coleco
	$(MAKE) -C psg
	TARGET=coleco TYPE=z80 $(LIBLINKER) -DSTANDARDESCAPECHARS -DFORcoleco -DFORadam -x$(OUTPUT_DIRECTORY)/adam @$(LISTFILE_DIRECTORY)/adam.lst

# SORD M5 library - Stefano
m5_clib.lib:
	@echo ''
	@echo '--- Building SORD M5 Library ---'
	@echo ''
	$(MAKE) msxdeps
	$(MAKE) -C games TARGET=m5
	$(call buildgeneric,m5)
	$(MAKE) -C video/tms9918 TARGET=m5
	TARGET=m5 TYPE=z80 $(LIBLINKER) -DFORm5 -DSTANDARDESCAPECHARS -x$(OUTPUT_DIRECTORY)/m5_clib @$(LISTFILE_DIRECTORY)/m5.lst

# MC-1000 library - Stefano
mc1000_clib.lib:
	@echo ''
	@echo '--- Building CCE MC-1000 Library ---'
	@echo ''
	$(MAKE) gfxdeps
	$(call buildgeneric,mc1000)
	$(MAKE) -C games TARGET=mc1000
	TARGET=mc1000 TYPE=z80 $(LIBLINKER) -DFORmc1000 -DSTANDARDESCAPECHARS $(COLDEFS) -x$(OUTPUT_DIRECTORY)/mc1000_clib @$(LISTFILE_DIRECTORY)/mc1000.lst

# NASCOM library - Stefano
nascom_clib.lib:
	@echo ''
	@echo '--- Building NASCOM Library ---'
	@echo ''
	$(MAKE) gfxdeps
	$(call buildgeneric,nascom)
	TARGET=nascom TYPE=z80 $(LIBLINKER) -DFORnascom -DSTANDARDESCAPECHARS -x$(OUTPUT_DIRECTORY)/nascom_clib @$(LISTFILE_DIRECTORY)/nascom.lst
	
# Robotron Z1013 library - Stefano
z1013_clib.lib:
	@echo ''
	@echo '--- Building Robotron Z1013 Library ---'
	@echo ''
	$(MAKE) gfxdeps
	$(call buildgeneric,z1013)
	TARGET=z1013 TYPE=z80 $(LIBLINKER) -DSTANDARDESCAPECHARS -DFORz1013 -x$(OUTPUT_DIRECTORY)/z1013_clib @$(LISTFILE_DIRECTORY)/z1013.lst

# Robotron KC85/1, Z9001 library - Stefano
z9001_clib.lib:
	@echo ''
	@echo '--- Building Robotron KC85/1, KC/87, Z9001 Library ---'
	@echo ''
	$(MAKE) gfxdeps
	$(call buildgeneric,z9001)
	$(MAKE) -C games TARGET=z9001
	TARGET=z9001 TYPE=z80 $(LIBLINKER) -DSTANDARDESCAPECHARS -DFORz9001 -x$(OUTPUT_DIRECTORY)/z9001_clib @$(LISTFILE_DIRECTORY)/z9001.lst
	@echo ''
	@echo '--- Building Z9001 Standard Graphics Libraires ---'
	@echo ''
	$(MAKE) gfxdeps
	TARGET=z9001 TYPE=z80 $(LIBLINKER) -DFORz9001 -x$(OUTPUT_DIRECTORY)/gfx9001 @$(LISTFILE_DIRECTORY)/gfx9001.lst
	@echo ''
	@echo '--- Building Z9001 KRT High Resolution libraires ---'
	@echo ''
	$(MAKE) gfxdeps
	TARGET=z9001 SUBTARGET=z9001krt TYPE=z80 $(LIBLINKER) -DFORz9001krt -x$(OUTPUT_DIRECTORY)/gfx9001krt @$(LISTFILE_DIRECTORY)/gfx9001krt.lst

# Robotron HC900, KC85/2..KC85/5 library - Stefano
kc_clib.lib:
	@echo ''
	@echo '--- Building VEB Mikroelektronik KC85/2..5 Library ---'
	@echo ''
	$(MAKE) gfxdeps
	$(call buildgeneric,kc)
	TARGET=kc TYPE=ixiy $(LIBLINKER) --IXIY -DSTANDARDESCAPECHARS -DFORkc -x$(OUTPUT_DIRECTORY)/kc_clib @$(LISTFILE_DIRECTORY)/kc.lst

# Bandai RX78 - dom
rx78_clib.lib:
	@echo ''
	@echo '--- Building Bandai RX78 Library ---'
	@echo ''
	@$(RM) -f psg/sn76489/*.o
	@$(RM) -f games/*.o
	$(MAKE) gfxdeps
	$(call buildgeneric,rx78)
	$(MAKE) -C games TARGET=rx78
	TARGET=rx78 TYPE=z80 $(LIBLINKER) -DSTANDARDESCAPECHARS -DFORrx78 -x$(OUTPUT_DIRECTORY)/rx78_clib @$(LISTFILE_DIRECTORY)/rx78.lst

# Casio FP-1100- dom
fp1100_clib.lib:
	@echo ''
	@echo '--- Building Casio FP-1100 Library ---'
	@echo ''
	$(MAKE) gfxdeps
	$(call buildgeneric,fp1100)
	TARGET=fp1100 TYPE=z80 $(LIBLINKER) -DSTANDARDESCAPECHARS -DFORfp1100 -x$(OUTPUT_DIRECTORY)/fp1100_clib @$(LISTFILE_DIRECTORY)/fp1100.lst

# Z80 TV Game
z80tvgame_clib.lib:
	@echo ''
	@echo '--- Building Z80 TV Game Library ---'
	@echo ''
	$(MAKE) gfxdeps
	$(call buildgeneric,z80tvgame)
	$(MAKE) -C games TARGET=z80tvgame
	TARGET=z80tvgame TYPE=z80 $(LIBLINKER) -DSTANDARDESCAPECHARS -DFORz80tvgame -x$(OUTPUT_DIRECTORY)/z80tvgame_clib @$(LISTFILE_DIRECTORY)/z80tvgame.lst


# Mitsubishi Multi8 - dom
multi8_clib.lib:
	@echo ''
	@echo '--- Building Mitsubishi Multi8 Library ---'
	@echo ''
	$(MAKE) gfxdeps
	$(call buildgeneric,multi8)
	TARGET=multi8 TYPE=z80 $(LIBLINKER) -DSTANDARDESCAPECHARS -DFORmulti8 -x$(OUTPUT_DIRECTORY)/multi8_clib @$(LISTFILE_DIRECTORY)/multi8.lst

# Pasopia7 Multi8 - dom
pasopia7_clib.lib:
	@echo ''
	@echo '--- Building Toshiba Pasopia7 Library ---'
	@echo ''
	$(MAKE) gfxdeps
	@$(RM) -f video/mc6845/*.o
	$(call buildgeneric,pasopia7)
	$(MAKE) -C games TARGET=pasopia7
	TARGET=pasopia7 TYPE=z80 $(LIBLINKER) -DSTANDARDESCAPECHARS -DFORpasopia7 -x$(OUTPUT_DIRECTORY)/pasopia7_clib @$(LISTFILE_DIRECTORY)/pasopia7.lst

# VTech VZ700- dom
laser500_clib.lib:
	@echo ''
	@echo '--- Building VTech Laser 350/500/700 Library ---'
	@echo ''
	$(MAKE) gfxdeps
	$(call buildgeneric,laser500)
	$(MAKE) -C games TARGET=laser500
	TARGET=laser500 TYPE=z80 $(LIBLINKER) -DSTANDARDESCAPECHARS -DFORlaser500 -x$(OUTPUT_DIRECTORY)/laser500_clib @$(LISTFILE_DIRECTORY)/laser500.lst

# Dick Smith Super80 - dom
super80_clib.lib:
	@echo ''
	@echo '--- Building Super80 Library ---'
	@echo ''
	$(MAKE) gfxdeps
	$(call buildgeneric,super80)
	$(MAKE) -C games TARGET=super80
	TARGET=super80 TYPE=z80 $(LIBLINKER) -DSTANDARDESCAPECHARS -DFORsuper80 -x$(OUTPUT_DIRECTORY)/super80_clib @$(LISTFILE_DIRECTORY)/super80.lst

super80_vduem_clib.lib:
	@echo ''
	@echo '--- Building Super80 VDUEM Library ---'
	@echo ''
	$(MAKE) gfxdeps
	@$(RM) -f video/mc6845/*.o
	$(call buildgeneric,super80)
	$(MAKE) -C games TARGET=super80
	TARGET=super80 TYPE=z80 $(LIBLINKER) -DSTANDARDESCAPECHARS -DFORsuper80 -x$(OUTPUT_DIRECTORY)/super80_vduem_clib @$(LISTFILE_DIRECTORY)/super80_vduem.lst




# Triumph Adler Alphatronic PC - dom
alphatro_clib.lib:
	@echo ''
	@echo '--- Building Triump Adler Alphatronic PC Library ---'
	@echo ''
	@$(RM) -f video/mc6845/*.o
	$(MAKE) gfxdeps
	$(call buildgeneric,alphatro)
	$(MAKE) -C games TARGET=alphatro
	TARGET=alphatro TYPE=z80 $(LIBLINKER) -DSTANDARDESCAPECHARS -DFORalphatro -x$(OUTPUT_DIRECTORY)/alphatro_clib @$(LISTFILE_DIRECTORY)/alphatro.lst

# SPC-1000 - dom
spc1000_clib.lib:
	@echo ''
	@echo '--- Building Samsung SPC-1000 Library ---'
	@echo ''
	$(MAKE) gfxdeps
	$(MAKE) msxdeps
	$(call buildgeneric,spc1000)
	$(MAKE) -C video/tms9918 TARGET=spc1000
	$(MAKE) -C games TARGET=spc1000
	TARGET=spc1000 TYPE=z80 $(LIBLINKER) -DSTANDARDESCAPECHARS -DFORspc1000 -x$(OUTPUT_DIRECTORY)/spc1000_clib @$(LISTFILE_DIRECTORY)/spc1000.lst
	
# Casio PV1000 - dom
pv1000_clib.lib:
	@echo ''
	@echo '--- Building Casio PV-1000 Library ---'
	@echo ''
	$(MAKE) gfxdeps
	$(MAKE) -C games TARGET=pv1000
	$(call buildgeneric,pv1000)
	TARGET=pv1000 TYPE=z80 $(LIBLINKER) -DSTANDARDESCAPECHARS -DFORpv1000 -x$(OUTPUT_DIRECTORY)/pv1000_clib @$(LISTFILE_DIRECTORY)/pv1000.lst

# Casio PV2000 - dom/stefano
pv2000_clib.lib:
	@echo ''
	@echo '--- Building Casio PV-2000 Library ---'
	@echo ''
	$(MAKE) msxdeps
	$(MAKE) -C games TARGET=pv2000
	$(call buildgeneric,pv2000)
	$(MAKE) -C games TARGET=pv2000
	$(MAKE) -C video/tms9918 TARGET=pv2000
	TARGET=pv2000 TYPE=z80 $(LIBLINKER) -DSTANDARDESCAPECHARS -DFORpv2000 -x$(OUTPUT_DIRECTORY)/pv2000_clib @$(LISTFILE_DIRECTORY)/pv2000.lst

# Nichibutsu My Vision- dom/stefano
myvision_clib.lib:
	@echo ''
	@echo '--- Building Nichibutsu My Vision Library ---'
	@echo ''
	$(MAKE) msxdeps
	$(MAKE) -C games TARGET=myvision
	$(call buildgeneric,myvision)
	$(MAKE) -C games TARGET=myvision
	$(MAKE) -C video/tms9918 TARGET=myvision
	TARGET=myvision TYPE=z80 $(LIBLINKER) -DSTANDARDESCAPECHARS -DFORmyvision -x$(OUTPUT_DIRECTORY)/myvision_clib @$(LISTFILE_DIRECTORY)/myvision.lst

# Bandai Supervision 8000 - dom
sv8000_clib.lib:
	@echo ''
	@echo '--- Building Bandai Supervision 8000 Library ---'
	@echo ''
	$(MAKE) gfxdeps
	$(call buildgeneric,sv8000)
	$(MAKE) -C games TARGET=sv8000
	TARGET=sv8000 TYPE=z80 $(LIBLINKER) -DSTANDARDESCAPECHARS -DFORsv8000 -x$(OUTPUT_DIRECTORY)/sv8000_clib @$(LISTFILE_DIRECTORY)/sv8000.lst

# Colecovision - dom/stefano
coleco_clib.lib:
	@echo ''
	@echo '--- Building Colecovision Library ---'
	@echo ''
	$(MAKE) msxdeps
	$(MAKE) -C games TARGET=coleco
	$(call buildgeneric,coleco)
	$(MAKE) -C games TARGET=coleco
	$(MAKE) -C video/tms9918 TARGET=coleco
	TARGET=coleco TYPE=z80 $(LIBLINKER) -DSTANDARDESCAPECHARS -DFORcoleco -x$(OUTPUT_DIRECTORY)/coleco_clib @$(LISTFILE_DIRECTORY)/coleco.lst

# Untested C lib for NC100 machines - dom
nc_clib.lib:
	@echo ''
	@echo '--- Building Amstrad NC100 Library ---'
	@echo ''
	$(call buildgeneric,nc)
	$(MAKE) -C fcntl/nc100
	TARGET=nc TYPE=z80 $(LIBLINKER) -DSTANDARDESCAPECHARS -DFORnc -x$(OUTPUT_DIRECTORY)/nc_clib @$(LISTFILE_DIRECTORY)/nc100.lst
	
# NC-100 graphics lib - Stefano
gfxnc100.lib:
	@echo ''
	@echo '--- Building NC-100 Graphics Library ---'
	@echo ''
	$(MAKE) gfxdeps
	TARGET=nc TYPE=z80 $(LIBLINKER) -DFORnc100 -x$(OUTPUT_DIRECTORY)/gfxnc100 @$(LISTFILE_DIRECTORY)/gfxnc.lst
	
gfxzcn.lib:
	@echo ''
	@echo '--- Building NC-100 Graphics Library (ZCN)---'
	@echo ''
	$(MAKE) gfxdeps
	TARGET=nc SUBTARGET=zcn TYPE=z80 $(LIBLINKER) -DFORnc100 -DFORzcn -x$(OUTPUT_DIRECTORY)/gfxzcn @$(LISTFILE_DIRECTORY)/gfxnc.lst

# NC-200 graphics lib - Stefano
gfxnc200.lib:
	@echo ''
	@echo '--- Building NC-200 Graphics Library ---'
	@echo ''
	$(MAKE) gfxdeps
	TARGET=nc SUBTARGET=nc200 TYPE=z80 $(LIBLINKER) -DFORnc200 -x$(OUTPUT_DIRECTORY)/gfxnc200 @$(LISTFILE_DIRECTORY)/gfxnc.lst

# Amstrad CPC library - Stefano
cpc_clib.lib:
	@echo ''
	@echo '--- Building Amstrad CPC Library ---'
	@echo ''
	$(MAKE) gfxdeps
	$(call buildgeneric,cpc)
	$(MAKE) -C fcntl/cpc
	TARGET=cpc TYPE=z80 $(LIBLINKER) -DSTANDARDESCAPECHARS -DFORcpc -x$(OUTPUT_DIRECTORY)/cpc_clib @$(LISTFILE_DIRECTORY)/cpc.lst
	TARGET=cpc TYPE=z80 $(LIBLINKER) -DFORcpc -x$(OUTPUT_DIRECTORY)/cpccpm @$(LISTFILE_DIRECTORY)/cpccpm.lst

cpcfs.lib:
	@echo ''
	@echo '--- Building Amstrad CPC fcntl Library ---'
	@echo ''
	$(MAKE) -C fcntl/cpc

# Amstrad CPC maths libraries - Dom
cpc_math.lib:
	@echo ''
	@echo '--- Building Amstrad CPC Maths Libraries ---'
	@echo ''
	$(MAKE) -C math/cpcmath 

# Commodore 128 (Z80 mode) library - Stefano
c128ansi_clib.lib:
	@echo ''
	@echo '--- Building Commodore 128 ANSI Library ---'
	@echo ''
	$(call buildgeneric,c128)
	$(MAKE) -C target/c128
	$(MAKE) -C games TARGET=c128
	TARGET=c128 TYPE=z80 $(LIBLINKER) -DFORc128 -x$(OUTPUT_DIRECTORY)/c128cpm @$(LISTFILE_DIRECTORY)/c128cpm.lst
	TARGET=c128 TYPE=z80 $(LIBLINKER) -DFORc128 -x$(OUTPUT_DIRECTORY)/c128ansi_clib @$(LISTFILE_DIRECTORY)/c128ansi.lst

# C128 Base text mode graphics lib - Stefano
gfx128.lib:
	@echo ''
	@echo '--- Building Commodore 128 Base Graphics Library ---'
	@echo ''
	$(MAKE) gfxdeps
	TARGET=c128 TYPE=z80 $(LIBLINKER) -DFORc128 -x$(OUTPUT_DIRECTORY)/gfx128 @$(LISTFILE_DIRECTORY)/gfx128.lst

# C128 HRG graphics lib - Stefano
gfx128hr.lib:
	@echo ''
	@echo '--- Building Commodore 128 High Resolution Graphics Library ---'
	@echo ''
	$(MAKE) gfxdeps
	$(MAKE) -C graphics lc128
	TARGET=c128 SUBTARGET=128hr TYPE=z80 $(LIBLINKER) -DFORc128hr -x$(OUTPUT_DIRECTORY)/gfx128hr @$(LISTFILE_DIRECTORY)/gfx128hr.lst

# C128 640x480 HRG graphics lib - Stefano
gfx128hr480.lib:
	@echo ''
	@echo '--- Building Commodore 128 640x480 HRG Library ---'
	@echo ''
	$(MAKE) gfxdeps
	$(MAKE) -C graphics lc128
	TARGET=c128 SUBTARGET=128hr480 TYPE=z80 $(LIBLINKER) -DFORc128hr480 -x$(OUTPUT_DIRECTORY)/gfx128hr480 @$(LISTFILE_DIRECTORY)/gfx128hr480.lst

# Grundy NewBrain library - Stefano
newbrain_clib.lib:
	@echo ''
	@echo '--- Building Grundy NewBrain Library ---'
	@echo ''
	$(MAKE) gfxdeps
	$(call buildgeneric,newbrain)
	$(MAKE) -C fcntl/newbrain
	TARGET=newbrain TYPE=z80 $(LIBLINKER) -DFORnewbrain -DSTANDARDESCAPECHARS -x$(OUTPUT_DIRECTORY)/newbrain_clib @$(LISTFILE_DIRECTORY)/newbrain.lst
	TARGET=newbrain TYPE=z80 $(LIBLINKER) -DFORnewbrain -x$(OUTPUT_DIRECTORY)/nbcpm_clib @$(LISTFILE_DIRECTORY)/nbcpm.lst

# TIKI-100 library - Stefano
tiki100.lib:
	@echo ''
	@echo '--- Building TIKI-100 Library ---'
	@echo ''
	$(call buildgeneric,cpm)
	$(MAKE) gfxdeps
	$(MAKE) -C psg
	TARGET=tiki100 TYPE=z80 $(LIBLINKER) -DFORtiki100 -x$(OUTPUT_DIRECTORY)/tiki100 @$(LISTFILE_DIRECTORY)/tiki100.lst
	
# RCM2/3000 lib
rcmx000_clib.lib:
	@echo ''
	@echo '--- Building RCM2/3000 Library ---'
	@echo ''
	$(call buildgeneric,rcmx000)
	TARGET=rcmx000 TYPE=r2k $(LIBLINKER) -mr2k -DSTANDARDESCAPECHARS -DFORrcmx000 -x$(OUTPUT_DIRECTORY)/rcmx000_clib @$(LISTFILE_DIRECTORY)/rcmx000.lst

# embedded target - contributed by Daniel Wallner
embedded_clib.lib:
	@echo ''
	@echo '--- Building Embedded (ns16450) Library ---'
	@echo ''
	$(call buildgeneric,embedded)
	TARGET=embedded TYPE=z80 $(LIBLINKER) -DFORembedded -DSTANDARDESCAPECHARS -x$(OUTPUT_DIRECTORY)/embedded_clib @$(LISTFILE_DIRECTORY)/embedded.lst

# Galaksija - Stefano Bodrato
gal_clib.lib:
	@echo ''
	@echo '--- Building Galaksija Library ---'
	@echo ''
	$(MAKE) gfxdeps
	$(call buildgeneric,gal)
	$(MAKE) -C games TARGET=gal
	TARGET=gal TYPE=z80 $(LIBLINKER) -DSTANDARDESCAPECHARS -DFORgal -x$(OUTPUT_DIRECTORY)/gal_clib @$(LISTFILE_DIRECTORY)/gal.lst
	$(MAKE) gfxdeps
	TARGET=gal SUBTARGET=galtext TYPE=z80 $(LIBLINKER) -DSTANDARDESCAPECHARS -DFORgal -Dtextgraphics -x$(OUTPUT_DIRECTORY)/gfxgaltext @target/gal/gfxgaltext.lst

# Sharp PC-G8xx/E2xx - Stefano Bodrato
g800_clib.lib:
	@echo ''
	@echo '--- Building Sharp PC-G8xx/E2xx Library ---'
	@echo ''
	$(call buildgeneric,g800)
	$(MAKE) -C games TARGET=g800
	$(MAKE) gfxdeps
	TARGET=g800 TYPE=z80 $(LIBLINKER) -DSTANDARDESCAPECHARS -DFORg800 -x$(OUTPUT_DIRECTORY)/g800_clib @$(LISTFILE_DIRECTORY)/g800.lst
	$(MAKE) gfxdeps
	TARGET=g800 TYPE=z80 $(LIBLINKER) -DSTANDARDESCAPECHARS -DFORg800 -x$(OUTPUT_DIRECTORY)/g850_clib @$(LISTFILE_DIRECTORY)/g850.lst
	TARGET=g800 TYPE=z80 $(LIBLINKER) -DSTANDARDESCAPECHARS -DFORg800 -x$(OUTPUT_DIRECTORY)/g850b @$(LISTFILE_DIRECTORY)/g850b.lst

# Camputers Lynx - Stefano Bodrato
lynx_clib.lib:
	@echo ''
	@echo '--- Building Camputers Lynx Library ---'
	@echo ''
	$(MAKE) gfxdeps
	@$(RM) -f video/mc6845/*.o
	$(call buildgeneric,lynx)
	$(MAKE) -C games TARGET=lynx
	TARGET=lynx TYPE=z80 $(LIBLINKER) -DSTANDARDESCAPECHARS -DFORlynx -x$(OUTPUT_DIRECTORY)/lynx_clib @$(LISTFILE_DIRECTORY)/lynx.lst

# Sega Master system - contributed by Haroldo O. Pinheiro
sms_clib.lib:
	@echo ''
	@echo '--- Building Sega Master System Library ---'
	@echo ''
	$(MAKE) msxdeps
	$(MAKE) -C games TARGET=sms
	$(call buildgeneric,sms)
	$(MAKE) -C video/tms9918 TARGET=sms
	TARGET=sms TYPE=z80 $(LIBLINKER) -DFORsms -DSTANDARDESCAPECHARS -x$(OUTPUT_DIRECTORY)/sms_clib @$(LISTFILE_DIRECTORY)/sms.lst
	TARGET=gg TYPE=z80 $(LIBLINKER) -DFORgamegear -DSTANDARDESCAPECHARS -x$(OUTPUT_DIRECTORY)/gamegear @$(LISTFILE_DIRECTORY)/gamegear.lst

# Sega SC-3000 - stefano
sc3000_clib.lib:
	@echo ''
	@echo '--- Building SC-3000 System Library ---'
	@echo ''
	$(MAKE) msxdeps
	$(MAKE) -C games TARGET=sc3000
	$(call buildgeneric,sc3000)
	$(MAKE) -C video/tms9918 TARGET=sc3000
	TARGET=sc3000 TYPE=z80 $(LIBLINKER) -DFORsc3000 -DSTANDARDESCAPECHARS -x$(OUTPUT_DIRECTORY)/sc3000_clib @$(LISTFILE_DIRECTORY)/sc3000.lst

# Gameboy - dom
gb_clib.lib:
	@echo ''
	@echo '--- Building Gameboy Library ---'
	@echo ''
	$(MAKE) gfxdeps
	$(call buildgeneric,gb)
	$(MAKE) -C games TARGET=gb
	$(MAKE) -C target/gb
	TARGET=gb TYPE=gbz80 $(LIBLINKER) -mgbz80 -DFORgb -DSTANDARDESCAPECHARS -x$(OUTPUT_DIRECTORY)/gb_clib @$(LISTFILE_DIRECTORY)/gb.lst


# Test platform - dom
test_clib.lib:
	@echo ''
	@echo '--- Building Test System Library ---'
	@echo ''
	$(call buildgeneric,test)
	TARGET=test TYPE=z80 $(LIBLINKER) -DFORtest -DSTANDARDESCAPECHARS -x$(OUTPUT_DIRECTORY)/test_clib @$(LISTFILE_DIRECTORY)/test.lst

testrcm_clib.lib:
	@echo ''
	@echo '--- Building Test System Library (Rabbit) ---'
	@echo ''
	$(call buildgeneric,test)
	TARGET=test TYPE=r2k $(LIBLINKER) -DFORtest -DSTANDARDESCAPECHARS -x$(OUTPUT_DIRECTORY)/testrcm_clib @$(LISTFILE_DIRECTORY)/testrcm.lst

test8080_clib.lib:
	@echo ''
	@echo '--- Building Test System Library (8080) ---'
	@echo ''
	$(call buildgeneric,test)
	TARGET=test TYPE=8080 $(LIBLINKER) -DFORtest -DSTANDARDESCAPECHARS -x$(OUTPUT_DIRECTORY)/test8080_clib @$(LISTFILE_DIRECTORY)/test8080.lst

testgbz80_clib.lib:
	@echo ''
	@echo '--- Building Test System Library (gbz80) ---'
	@echo ''
	$(call buildgeneric,test)
	TARGET=test TYPE=gbz80 $(LIBLINKER) -DFORtest -DSTANDARDESCAPECHARS -x$(OUTPUT_DIRECTORY)/testgbz80_clib @$(LISTFILE_DIRECTORY)/testgbz80.lst


# TRS 80 - stefano
trs80_clib.lib:
	@echo ''
	@echo '--- Building TRS 80 Library ---'
	@echo ''
	@$(RM) -f video/mc6845/*.o
	$(call buildgeneric,trs80)
	$(MAKE) -C games TARGET=trs80
	TARGET=trs80 TYPE=z80 $(LIBLINKER) -DSTANDARDESCAPECHARS -DFORtrs80 -x$(OUTPUT_DIRECTORY)/trs80_clib @$(LISTFILE_DIRECTORY)/trs80.lst
	TARGET=trs80 TYPE=z80 $(LIBLINKER) -DFORtrs80 -x$(OUTPUT_DIRECTORY)/trs80cpm @$(LISTFILE_DIRECTORY)/trs80cpm.lst
	@echo ''
	@echo '--- Building TRS 80 GFX libraires ---'
	@echo ''
	$(MAKE) gfxdeps
	TARGET=trs80 TYPE=z80 $(LIBLINKER) -DFORtrs80 -x$(OUTPUT_DIRECTORY)/gfxtrs80 @$(LISTFILE_DIRECTORY)/gfxtrs80.lst
	$(MAKE) gfxdeps
	TARGET=eg2000 TYPE=z80 $(LIBLINKER) -DFOReg2000 -x$(OUTPUT_DIRECTORY)/gfxeg2000 @$(LISTFILE_DIRECTORY)/gfxeg2000.lst

trsdos.lib:
	$(MAKE) -C fcntl/trs80

# Canon X-07 lib - Stefano
x07_clib.lib:
	@echo ''
	@echo '--- Building Canon X-07 Library ---'
	@echo ''
	$(call buildgeneric,x07)
	TARGET=x07 TYPE=z80 $(LIBLINKER) -DSTANDARDESCAPECHARS -x$(OUTPUT_DIRECTORY)/x07_clib @$(LISTFILE_DIRECTORY)/x07.lst

# Sharp X1 (ANSI VT) - Karl Von Dyson (X1s.org)
x1_clib.lib:
	@echo ''
	@echo '--- Building Sharp X1 Library ---'
	@echo ''
	$(MAKE) gfxdeps
	$(call buildgeneric,x1)
	$(MAKE) -C target/x1 
	TARGET=x1 TYPE=z80 $(LIBLINKER) -DFORx1 -x$(OUTPUT_DIRECTORY)/x1_clib @$(LISTFILE_DIRECTORY)/x1.lst

# Philips VG5000 lib - Joaopa, Stefano
vg5k_clib.lib:
	@echo ''
	@echo '--- Building Philips VG5000 Library ---'
	@echo ''
	$(MAKE) gfxdeps
	$(call buildgeneric,vg5k)
	$(MAKE) -C games TARGET=vg5k
	TARGET=vg5k TYPE=ixiy $(LIBLINKER) --IXIY -DFORvg5k -DSTANDARDESCAPECHARS -x$(OUTPUT_DIRECTORY)/vg5k_clib @$(LISTFILE_DIRECTORY)/vg5k.lst

# S-OS (The Sentinel) - Stefano
sos_clib.lib:
	@echo ''
	@echo '--- Building S-OS (The Sentinel) Library ---'
	@echo ''
	$(call buildgeneric,sos)
	$(MAKE) -C sos 
	TARGET=sos TYPE=z80 $(LIBLINKER) -DFORsos -DSTANDARDESCAPECHARS -x$(OUTPUT_DIRECTORY)/sos_clib.lib @$(LISTFILE_DIRECTORY)/sos.lst

# OSCA / FLOS - Stefano
osca_clib.lib:
	@echo ''
	@echo '--- Building Old School Computer Architecture Library ---'
	@echo ''
	$(call buildgeneric,osca)
	$(MAKE) -C games TARGET=osca
	$(MAKE) -C sdcard clean
	$(MAKE) -C fcntl/osca
	TARGET=osca TYPE=z80 $(LIBLINKER) -DFORosca -DSTANDARDESCAPECHARS -DSDHC_SUPPORT -x$(OUTPUT_DIRECTORY)/osca_clib.lib @$(LISTFILE_DIRECTORY)/osca.lst

# s1mp3
s1mp3_clib.lib:
	@echo ''
	@echo '--- Building s1mp3 Library ---'
	@echo ''
	$(call buildgeneric,s1mp3)
	$(MAKE) -C target/s1mp3
	TARGET=s1mp3 TYPE=z80 $(LIBLINKER) -DFORs1mp3 -DSTANDARDESCAPECHARS -x$(OUTPUT_DIRECTORY)/s1mp3_clib.lib @$(LISTFILE_DIRECTORY)/s1mp3.lst

# Preempt multitasking library - dom

# Preempt multitasking library - dom
preempt.lib:
	@echo ''
	@echo '--- Building Preemptive threading Library ---'
	@echo ''
	$(MAKE) -C threading/preempt

# SP1 sprite library - aralbrec
sp1:
	@echo
	@echo SP1 Software Sprite Engine
	@echo
	@echo Prior to building the library you can customize several
	@echo parameters such as display size, memory map, etc by editing
	@echo the file "customize.asm" found in {z88dk}/libsrc/sprites/software/sp1/{target}
	@echo Otherwise the defaults will be used.
	@echo 
	@echo You must specify a target machine to build the library.
	@echo Only one version of the library can exist at a time.
	@echo 
	@echo "make sp1-spectrum      (256x192 pixel, 32x24 attribute)"
	@echo "make sp1-ts2068hr      (512x192 pixel monochrome)"
	@echo "make sp1-zx81hr        (256x192 pixel monochrome)"
	@echo
	@echo "make sp1-clean         (recommended prior to building)"
	@echo

sp1-all:
	$(MAKE) -C sprites/software/sp1  sp1-all

sp1-spectrum:
	$(MAKE) -C sprites/software/sp1  sp1-spectrum

sp1-ts2068hr:
	$(MAKE) -C sprites/software/sp1  sp1-ts2068hr

sp1-zx81hr:
	$(MAKE) -C sprites/software/sp1  sp1-zx81hr

sp1-clean:
	$(MAKE) -C sprites/software/sp1 clean


clean: classic-clean new-clean

classic-clean:
	$(MAKE) -C ace clean
	$(MAKE) -C assert clean
	$(MAKE) -C cpm clean
	$(MAKE) -C ctype clean
	$(MAKE) -C fcntl clean
	$(MAKE) -C math clean
	$(MAKE) -C graphics clean
	$(MAKE) -C interrupts clean
	$(MAKE) -C rs232 clean
	$(MAKE) -C setjmp clean
	$(MAKE) -C stdio clean
	$(MAKE) -C stdlib clean
	$(MAKE) -C strings clean
	$(MAKE) -C regex clean
	$(MAKE) -C time clean
	$(MAKE) -C z80_crt0s clean
	$(MAKE) -C zxvgs clean
	$(MAKE) -C adt clean
	$(MAKE) -C adt-newlib clean
	$(MAKE) -C alloc clean
	$(MAKE) -C rect clean
	$(MAKE) -C algorithm clean
	$(MAKE) -C debug clean
	$(MAKE) -C osca clean
	$(MAKE) -C oz clean
	$(MAKE) -C lib3d clean
	$(MAKE) -C input clean	
	$(RM) abc80/*.o
	$(RM) abc800/*.o
	$(MAKE) -C enterprise clean
	$(MAKE) -C psg clean
	$(RM) cpc/*.o
	$(MAKE) -C sos clean
	$(MAKE) -C threading/preempt clean
	$(MAKE) -C sprites/software/sp1 clean
	$(MAKE) -C sdcard clean
	$(MAKE) -C games clean
	$(MAKE) -C math clean
	$(MAKE) -C compress/zx7 clean
	$(MAKE) -C font clean
	$(MAKE) -C arch clean
	$(MAKE) -C target clean
	$(MAKE) -C video/tms9918 clean
	$(RM) *.lib

new-clean:
	$(MAKE) -C _DEVELOPMENT clean

new-install-clean:
	$(MAKE) -C _DEVELOPMENT install-clean

install-clean: classic-clean new-install-clean

install:
	cp $(OUTPUT_DIRECTORY)/*.lib ../lib/clibs
<|MERGE_RESOLUTION|>--- conflicted
+++ resolved
@@ -28,13 +28,8 @@
 	pv1000_clib.lib pv2000_clib.lib coleco_clib.lib multi8_clib.lib alphatro_clib.lib  spc1000_clib.lib \
 	laser500_clib.lib super80_clib.lib super80_vduem_clib.lib \
 	adam.lib z80tvgame_clib.lib smc777.lib pasopia7_clib.lib sv8000_clib.lib \
-<<<<<<< HEAD
-	excali64_clib.lib gb_clib.lib s1mp3_clib.lib bic.lib \
+	excali64_clib.lib gb_clib.lib s1mp3_clib.lib bic.lib myvision_clib.lib \
 	preempt.lib zx80_clib.lib zx81libs sp1-all rcmx000_clib.lib tvc_clib.lib 
-=======
-	excali64_clib.lib gb_clib.lib s1mp3_clib.lib bic.lib myvision_clib.lib \
-	preempt.lib zx80_clib.lib zx81libs sp1-all rcmx000_clib.lib 
->>>>>>> 2f49aa5d
 
 genlibs: z80_crt0.lib math48.lib gen_math.lib mbf32.lib mbf64.lib math32.lib gendos.lib ndos.lib  \
 	 lib3d.lib x11.lib fastmath.lib
