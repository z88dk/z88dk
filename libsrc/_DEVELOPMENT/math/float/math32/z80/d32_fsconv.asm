;
;  Copyright (c) 2015 Digi International Inc.
;
;  This Source Code Form is subject to the terms of the Mozilla Public
;  License, v. 2.0. If a copy of the MPL was not distributed with this
;  file, You can obtain one at http://mozilla.org/MPL/2.0/.
;
;  feilipu, 2019 April
;  adapted for z80, z180, and z80-zxn
;
;-------------------------------------------------------------------------

SECTION code_clib
SECTION code_fp_math32

PUBLIC m32_float16
PUBLIC m32_float32

PUBLIC m32_float8u
PUBLIC m32_float16u
PUBLIC m32_float32u

EXTERN m32_fsnormalize

; convert integer in hl to float in dehl
.m32_float16
    ex de,hl                    ; integer to de
    ld a,d                      ; sign
    rla                         ; get sign to C
    sbc hl,hl                   ; sign extension, all 1's if neg
    ex de,hl                    ; dehl

; now convert long in dehl to float in dehl
.m32_float32
    ex de,hl                    ; hlde
<<<<<<< HEAD
    ld  b,0			; clear sign
=======
    ld b,h                      ; to hold the sign, put copy of ULSW into b
>>>>>>> fdbb9ef3
    bit 7,h                     ; test sign, negate if negative
    jr Z,dldf0
    ld c,l                      ; LLSW into c
    ld hl,0
    or a                        ; clear C
    sbc hl,de                   ; least
    ex de,hl
    ld hl,0
    sbc hl,bc
    jp PO,dldf0                 ; number in hlde, sign in b[7]

; here negation of 0x80000000 = -2^31 = 0xcf000000
    ld de,0cf00h
    ld hl,0
    ret

; convert character in l to float in dehl
.m32_float8u
    ld h,0

; convert unsigned in hl to float in dehl
.m32_float16u                  
    ld de,0

; convert unsigned long in dehl to float in dehl
.m32_float32u                  
    res 7,d                     ; ensure unsigned long's "sign" bit is reset
    ld b,d                      ; to hold the sign, put copy of MSB into b
                                ; continue, with unsigned long number in dehl
    ex de,hl

.dldf0
; number in hlde, sign in b[7]
    ld c,150                    ; exponent if no shift
    ld a,h
    or a
    jr NZ,dldfright             ; go shift right
; exponent in c, sign in b[7]
    ex af,af                    ; set carry off
    jp m32_fsnormalize          ; piggy back on existing code in _fsnormalize

; must shift right to make h = 0 and mantissa in lde
.dldfright
    ld a,h
    and 0f0h
    jr Z,dldf4                  ; shift right only 1-4 bits

; here shift right 4-8
    srl h
    rr l
    rr d
    rr e
    srl h
    rr l
    rr d
    rr e
    srl h
    rr l
    rr d
    rr e
    srl h
    rr l
    rr d
    rr e                        ; 4 for sure
    ld c,154                    ; exponent for no more shifts
; here shift right 1-4 more
.dldf4
    ld a,h
    or a
    jr Z,dldf8                  ; done right
    srl h
    rr l
    rr d
    rr e
    inc c
    ld a,h
    or a
    jr Z,dldf8
    srl h
    rr l
    rr d
    rr e
    inc c
    ld a,h
    or a
    jr Z,dldf8
    srl h
    rr l
    rr d
    rr e
    inc c
    ld a,h
    or a
    jr Z,dldf8
    srl h
    rr l
    rr d
    rr e
    inc c
.dldf8                          ; pack up the floating point mantissa in lde, exponent in c, sign in b[7]
    sla l
    rl b                        ; get sign (if unsigned input, it was forced 0)
    rr c
    rr l
    ld h,c                      ; result in hlde
    ex de,hl 
    ret                         ; result in dehl
<|MERGE_RESOLUTION|>--- conflicted
+++ resolved
@@ -33,11 +33,7 @@
 ; now convert long in dehl to float in dehl
 .m32_float32
     ex de,hl                    ; hlde
-<<<<<<< HEAD
-    ld  b,0			; clear sign
-=======
     ld b,h                      ; to hold the sign, put copy of ULSW into b
->>>>>>> fdbb9ef3
     bit 7,h                     ; test sign, negate if negative
     jr Z,dldf0
     ld c,l                      ; LLSW into c
