--- conflicted
+++ resolved
@@ -72,11 +72,7 @@
     jr NZ,dldfright             ; go shift right
 ; exponent in c, sign in b
     ex af,af                    ; set carry off
-<<<<<<< HEAD
-    jp m32_fsnormalize           ; piggy back on existing code in _fsadd
-=======
     jp m32_fsnormalize          ; piggy back on existing code in _fsnormalize
->>>>>>> 5174c918
 
 ; must shift right to make h = 0 and mantissa in lde
 .dldfright
