--- conflicted
+++ resolved
@@ -81,13 +81,7 @@
 .zero_legal
         ld e,d                      ; use 0
         ld hl,de
-<<<<<<< HEAD
-
         rr d                        ; restore the sign and exponent
         ret                         ; return IEEE signed ZERO in DEHL
 
-ENDIF
-=======
-        rr d                        ; restore the sign and exponent
-        ret                         ; return IEEE signed ZERO in DEHL
->>>>>>> b4c282b2
+ENDIF