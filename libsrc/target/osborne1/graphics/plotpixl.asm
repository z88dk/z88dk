;
;       Generic pseudo graphics routines for Osborne 1
;		pseudo-graphics symbols, 52 columns mode
;
;       Written by Stefano Bodrato 2018
;
;
;       Plot pixel at (x,y) coordinate.
;
;
;	$Id: plotpixl.asm $
;


<<<<<<< HEAD
			INCLUDE	"classic/gfx/grafix.inc"

                        SECTION code_clib
			PUBLIC	plotpixel

			EXTERN	textpixl
			EXTERN	__gfx_coords
			EXTERN	base_graphics


.plotpixel
			ld	a,h
			cp	maxx
			ret	nc
			ld	a,l
			cp	maxy
			ret	nc		; y0	out of range
			
			ld	(__gfx_coords),hl
			
			push	bc

			ld	c,a
			ld	b,h

			push	bc
			
			srl	b
			srl	c
			ld	hl,$f000
			ld	a,c
			ld	c,b	; !!
			and	a
			ld	b,a
			ld	de,$80		; ..a text row every 128 bytes
			jr	z,r_zero
.r_loop
			add	hl,de
			djnz	r_loop
.r_zero						; hl = char address
			ld	e,c
			add	hl,de
			
			ld	a,(hl)		; get current symbol

			ld	e,a

			push	hl
			ld	hl,textpixl
			ld	e,0
			ld	b,16
.ckmap			cp	(hl)
			jr	z,chfound
			inc	hl
			inc	e
			djnz	ckmap
			ld	e,0
.chfound		ld	a,e
			pop	hl

			ex	(sp),hl		; save char address <=> restore x,y

			ld	b,a
			ld	a,1		; the bit we want to draw
			
			bit	0,h
			jr	z,iseven
			add	a,a		; move right the bit

.iseven
			bit	0,l
			jr	z,evenrow
			add	a,a
			add	a,a		; move down the bit
.evenrow
			or	b

			ld	hl,textpixl
			ld	d,0
			ld	e,a
			add	hl,de
			ld	a,(hl)

			pop	hl
			ld	(hl),a
			
			pop	bc
			ret
=======
        INCLUDE "graphics/grafix.inc"

        SECTION code_clib
        PUBLIC  plotpixel

        EXTERN  textpixl
        EXTERN  __gfx_coords
        EXTERN  base_graphics


plotpixel:
        ld      a, h
        cp      _GFX_MAXX
        ret     nc
        ld      a, l
        cp      _GFX_MAXY
        ret     nc                      ; y0	out of range

        ld      (__gfx_coords), hl

        push    bc

        ld      c, a
        ld      b, h

        push    bc

        srl     b
        srl     c
        ld      hl, $f000
        ld      a, c
        ld      c, b                    ; !!
        and     a
        ld      b, a
        ld      de, $80                 ; ..a text row every 128 bytes
        jr      z, r_zero
r_loop:
        add     hl, de
        djnz    r_loop
r_zero:                                 ; hl = char address
        ld      e, c
        add     hl, de

        ld      a, (hl)                 ; get current symbol

        ld      e, a

        push    hl
        ld      hl, textpixl
        ld      e, 0
        ld      b, 16
ckmap:  cp      (hl)
        jr      z, chfound
        inc     hl
        inc     e
        djnz    ckmap
        ld      e, 0
chfound:
        ld      a, e
        pop     hl

        ex      (sp), hl                ; save char address <=> restore x,y

        ld      b, a
        ld      a, 1                    ; the bit we want to draw

        bit     0, h
        jr      z, iseven
        add     a, a                    ; move right the bit

iseven:
        bit     0, l
        jr      z, evenrow
        add     a, a
        add     a, a                    ; move down the bit
evenrow:
        or      b

        ld      hl, textpixl
        ld      d, 0
        ld      e, a
        add     hl, de
        ld      a, (hl)

        pop     hl
        ld      (hl), a

        pop     bc
        ret
>>>>>>> 244874ae
<|MERGE_RESOLUTION|>--- conflicted
+++ resolved
@@ -12,97 +12,7 @@
 ;
 
 
-<<<<<<< HEAD
-			INCLUDE	"classic/gfx/grafix.inc"
-
-                        SECTION code_clib
-			PUBLIC	plotpixel
-
-			EXTERN	textpixl
-			EXTERN	__gfx_coords
-			EXTERN	base_graphics
-
-
-.plotpixel
-			ld	a,h
-			cp	maxx
-			ret	nc
-			ld	a,l
-			cp	maxy
-			ret	nc		; y0	out of range
-			
-			ld	(__gfx_coords),hl
-			
-			push	bc
-
-			ld	c,a
-			ld	b,h
-
-			push	bc
-			
-			srl	b
-			srl	c
-			ld	hl,$f000
-			ld	a,c
-			ld	c,b	; !!
-			and	a
-			ld	b,a
-			ld	de,$80		; ..a text row every 128 bytes
-			jr	z,r_zero
-.r_loop
-			add	hl,de
-			djnz	r_loop
-.r_zero						; hl = char address
-			ld	e,c
-			add	hl,de
-			
-			ld	a,(hl)		; get current symbol
-
-			ld	e,a
-
-			push	hl
-			ld	hl,textpixl
-			ld	e,0
-			ld	b,16
-.ckmap			cp	(hl)
-			jr	z,chfound
-			inc	hl
-			inc	e
-			djnz	ckmap
-			ld	e,0
-.chfound		ld	a,e
-			pop	hl
-
-			ex	(sp),hl		; save char address <=> restore x,y
-
-			ld	b,a
-			ld	a,1		; the bit we want to draw
-			
-			bit	0,h
-			jr	z,iseven
-			add	a,a		; move right the bit
-
-.iseven
-			bit	0,l
-			jr	z,evenrow
-			add	a,a
-			add	a,a		; move down the bit
-.evenrow
-			or	b
-
-			ld	hl,textpixl
-			ld	d,0
-			ld	e,a
-			add	hl,de
-			ld	a,(hl)
-
-			pop	hl
-			ld	(hl),a
-			
-			pop	bc
-			ret
-=======
-        INCLUDE "graphics/grafix.inc"
+	INCLUDE	"classic/gfx/grafix.inc"
 
         SECTION code_clib
         PUBLIC  plotpixel
@@ -190,5 +100,4 @@
         ld      (hl), a
 
         pop     bc
-        ret
->>>>>>> 244874ae
+        ret