--- conflicted
+++ resolved
@@ -11,33 +11,7 @@
 ;
 
 
-<<<<<<< HEAD
-			INCLUDE	"classic/gfx/grafix.inc"
-
-                        SECTION code_clib
-			PUBLIC	pointxy
-
-			EXTERN  textpixl
-			EXTERN  __gfx_coords
-			EXTERN  base_graphics
-
-
-.pointxy
-			ld	a,h
-			cp	maxx
-			ret	nc
-			ld	a,l
-			cp	maxy
-			ret	nc		; y0	out of range
-
-			push	bc
-			push	de
-			push	hl			
-			
-			ld	(__gfx_coords),hl
-			
-=======
-        INCLUDE "graphics/grafix.inc"
+	INCLUDE	"classic/gfx/grafix.inc"
 
         SECTION code_clib
         PUBLIC  pointxy
@@ -61,7 +35,6 @@
 
         ld      (__gfx_coords), hl
 
->>>>>>> 244874ae
 ;			push	bc
 
         ld      c, a
