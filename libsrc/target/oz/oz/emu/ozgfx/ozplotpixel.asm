;
;	OZ-7xx DK emulation layer for Z88DK
;	by Stefano Bodrato - Oct. 2003
;
; ------
; $Id: ozplotpixel.asm,v 1.4 2016-06-28 14:48:17 dom Exp $
;

        SECTION smc_clib
        PUBLIC  ozplotpixel
        PUBLIC  put_instr

        EXTERN  pixeladdress

        EXTERN  COORDS


<<<<<<< HEAD
	INCLUDE	"classic/gfx/grafix.inc"
=======
        INCLUDE "graphics/grafix.inc"
>>>>>>> 244874ae


ozplotpixel:

  IF    _GFX_MAXX<>256
        ld      a, h
        cp      _GFX_MAXX
        jr      nc, xyoverflow
  ENDIF

        ld      a, l
        cp      _GFX_MAXY
        jr      nc, xyoverflow

        ld      (COORDS), hl

        push    bc
        call    pixeladdress
        ld      b, a
        ld      a, 1
        jr      z, put_pixel
plot_position:
        rlca
        djnz    plot_position
put_pixel:
        ex      de, hl

put_instr:
        nop                             ; cpl       	nop
        or      (hl)                    ; and (hl)	xor (hl)

        ld      (hl), a
        pop     bc
        ret


xyoverflow:
        ld      hl, -1
        ret<|MERGE_RESOLUTION|>--- conflicted
+++ resolved
@@ -15,11 +15,7 @@
         EXTERN  COORDS
 
 
-<<<<<<< HEAD
 	INCLUDE	"classic/gfx/grafix.inc"
-=======
-        INCLUDE "graphics/grafix.inc"
->>>>>>> 244874ae
 
 
 ozplotpixel:
