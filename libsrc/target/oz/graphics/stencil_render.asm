--- conflicted
+++ resolved
@@ -11,11 +11,7 @@
 ;	stencil_render(unsigned char *stencil, unsigned char intensity)
 ;
 
-<<<<<<< HEAD
 	INCLUDE	"classic/gfx/grafix.inc"
-=======
-        INCLUDE "graphics/grafix.inc"
->>>>>>> 244874ae
 
         PUBLIC  stencil_render
         PUBLIC  _stencil_render
