--- conflicted
+++ resolved
@@ -1,9 +1,4 @@
-<<<<<<< HEAD
 	INCLUDE	"classic/gfx/grafix.inc"
-=======
-        INCLUDE "graphics/grafix.inc"
->>>>>>> 244874ae
-
         SECTION code_clib
         PUBLIC  cleargraphics
         PUBLIC  _cleargraphics
