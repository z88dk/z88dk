--- conflicted
+++ resolved
@@ -12,11 +12,7 @@
 ;
 
 
-<<<<<<< HEAD
-			INCLUDE	"classic/gfx/grafix.inc"
-=======
-        INCLUDE "graphics/grafix.inc"
->>>>>>> 244874ae
+	INCLUDE	"classic/gfx/grafix.inc"
 
         SECTION code_clib
         PUBLIC  respixel
