--- conflicted
+++ resolved
@@ -11,11 +11,7 @@
 ;	stencil_render(unsigned char *stencil, unsigned char intensity)
 ;
 
-<<<<<<< HEAD
 	INCLUDE	"classic/gfx/grafix.inc"
-=======
-        INCLUDE "graphics/grafix.inc"
->>>>>>> 244874ae
 
         SECTION code_clib
         PUBLIC  stencil_render
