--- conflicted
+++ resolved
@@ -1,16 +1,8 @@
-<<<<<<< HEAD
 	INCLUDE "classic/gfx/grafix.inc"
 	SECTION code_clib
 	PUBLIC	undrawb
 	PUBLIC	_undrawb
 	EXTERN	w_pixeladdress
-=======
-        INCLUDE "graphics/grafix.inc"
-        SECTION code_clib
-        PUBLIC  undrawb
-        PUBLIC  _undrawb
-        EXTERN  w_pixeladdress
->>>>>>> 244874ae
 ;	EXTERN	l_cmp
 
 ;
