--- conflicted
+++ resolved
@@ -5,11 +5,8 @@
 *.cpp   text eol=lf
 *.def   text eol=lf
 *.h     text eol=lf
-<<<<<<< HEAD
 *.in    text eol=lf
-=======
 *.opt   text eol=lf
->>>>>>> 2ae8cceb
 *.pl    text eol=lf
 *.py    text eol=lf
 *.pm    text eol=lf
