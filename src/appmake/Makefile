INSTALL ?= install

INCLUDES += -I..

OBJS = appmake.o z88.o zxvgs.o zx.o z88shell.o abc80.o zx81.o msx.o mtx.o mz.o nec.o p2000.o px.o \
	aquarius.o c7420.o rom.o sorcerer.o sos.o svi.o sc3000.o ace-tap.o hex.o lynx.o rex6000.o tixx.o nascom.o \
	cpc.o cpm.o m5.o mc.o newbrain.o newext.o sms.o trs80.o c128.o galaksija.o vz.o enterprise.o x07.o residos.o \
<<<<<<< HEAD
	inject.o vg5k.o z1013.o extract.o z9001.o kc.o glue.o zxn.o zx-util.o x1.o multi8.o spc1000.o \
	d88.o fp1100.o
=======
	inject.o vg5k.o z1013.o extract.o z9001.o kc.o glue.o zxn.o zx-util.o x1.o multi8.o spc1000.o mz2500.o
>>>>>>> d400966c


all: appmake$(EXESUFFIX)

%.o: %.c appmake.h zx-util.h
	$(CC) $(CFLAGS) $(INCLUDES) -c $<

appmake$(EXESUFFIX): $(OBJS)
	$(CC) -o appmake$(EXESUFFIX) $(LDFLAGS) $(OBJS)

install:
	$(INSTALL) appmake$(EXESUFFIX) $(PREFIX)/bin/$(EXEC_PREFIX)appmake$(EXESUFFIX)

clean:
	$(RM) appmake$(EXESUFFIX) $(OBJS) core
	$(RM) -rf Debug Release


<|MERGE_RESOLUTION|>--- conflicted
+++ resolved
@@ -5,12 +5,8 @@
 OBJS = appmake.o z88.o zxvgs.o zx.o z88shell.o abc80.o zx81.o msx.o mtx.o mz.o nec.o p2000.o px.o \
 	aquarius.o c7420.o rom.o sorcerer.o sos.o svi.o sc3000.o ace-tap.o hex.o lynx.o rex6000.o tixx.o nascom.o \
 	cpc.o cpm.o m5.o mc.o newbrain.o newext.o sms.o trs80.o c128.o galaksija.o vz.o enterprise.o x07.o residos.o \
-<<<<<<< HEAD
-	inject.o vg5k.o z1013.o extract.o z9001.o kc.o glue.o zxn.o zx-util.o x1.o multi8.o spc1000.o \
+	inject.o vg5k.o z1013.o extract.o z9001.o kc.o glue.o zxn.o zx-util.o x1.o multi8.o spc1000.o mz2500.o \
 	d88.o fp1100.o
-=======
-	inject.o vg5k.o z1013.o extract.o z9001.o kc.o glue.o zxn.o zx-util.o x1.o multi8.o spc1000.o mz2500.o
->>>>>>> d400966c
 
 
 all: appmake$(EXESUFFIX)
