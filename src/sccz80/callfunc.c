--- conflicted
+++ resolved
@@ -283,49 +283,11 @@
                     printf_format_option |= format_option;
                 }
             }
-<<<<<<< HEAD
-            if ( function_pointer_call == 0 || ( fnptr_type->kind == KIND_CPTR ) ) {
-                if (expr == KIND_DOUBLE) {
-                    dpush();
-                    nargs += c_fp_size;
-                } else if (expr == KIND_LONG || expr == KIND_CPTR) {
-                    lpush();
-                    nargs += 4;
-                } else if ( expr == KIND_CHAR && functype->flags & SDCCDECL && argnumber <= array_len(functype->parameters ) ) {
-                    push_char_sdcc_style();
-                    nargs += 1;
-                } else {
-                    zpush();
-                    nargs += 2;
-                }
-            } else {
-                if (expr == KIND_LONG || expr == KIND_CPTR || ( c_fp_size == 4 && expr == KIND_DOUBLE) ) {
-                    if ( tmpfiles[argnumber+1] != NULL ) {
-                        swap(); /* MSW -> hl */
-                        swapstk(); /* MSW -> stack, addr -> hl */
-                        zpushde(); /* LSW -> stack, addr = hl */
-                    }
-                    nargs += 4;
-                    last_argument_size = 4;
-                } else if (expr == KIND_DOUBLE) {
-                    dpush_under(KIND_INT);
-                    last_argument_size = c_fp_size;
-                    nargs += last_argument_size;
-                    mainpop();
-                } else {
-                    if ( tmpfiles[argnumber+1] != NULL ) {
-                        swapstk();
-                    }
-                    nargs += 2;
-                    last_argument_size = 2;
-                }
-=======
             if ( function_pointer_call == 0 ||  fnptr_type->kind == KIND_CPTR ) {
                 nargs += push_function_argument(expr, type, functype->flags & SDCCDECL && argnumber <= array_len(functype->parameters));
             } else {
                 last_argument_size = push_function_argument_fnptr(expr, type, functype->flags & SDCCDECL && argnumber <= array_len(functype->parameters), tmpfiles[argnumber+1] == NULL);
                 nargs += last_argument_size;
->>>>>>> 55c28d8c
             }
         }
         restore_input();
