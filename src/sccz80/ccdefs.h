/*
 *      Small C+ Compiler
 *
 *      The master header file
 *      Includes everything else!!!
 *
 *      $Id: ccdefs.h,v 1.5 2016-08-26 05:44:47 aralbrec Exp $
 */


#ifndef CCDEFS_H
#define CCDEFS_H

#include <sys/types.h>
#include <stdint.h>
#include <string.h>
#include <stdio.h>
#include <ctype.h>
#include <math.h>

typedef long double zdouble;

#include "define.h"


/*
 * 	Now the fix for HP-UX
 *	Darn short filename filesystems!
 */

#ifdef hpux
#define FILENAME_LEN 1024
#else
#define FILENAME_LEN FILENAME_MAX
#endif


/*
 *      Now some system files for good luck
 */

#include <stdio.h>
#include <stdlib.h>
#include <string.h>
#include <ctype.h>

/*
 *      Prototypes
 */

extern Node    *callfunction(SYMBOL *ptr, Type *func_ptr_call_type);


/* cdbfile.c */
extern void     debug_write_module(void);
extern void     debug_write_symbol(SYMBOL *sym);
extern void     debug_write_type(Type *type);

#include "codegen.h"

extern void gen_comment(const char *comment);
extern void gen_file_header(void);
extern void gen_file_footer(void);
extern void gen_switch_section(const char *section_name);


extern void gen_store_to_tos(Kind typeobj);
extern void gen_conv_uint2char(void);
extern void gen_conv_sint2char(void);
extern void gen_conv_uint2long(void);
extern void gen_conv_sint2long(void);
extern void gen_conv_carry2int(void);
extern void gen_call(int nargs_count, const char *name, SYMBOL *sym);

extern void gen_intrinsic_in(SYMBOL *sym);
extern void gen_intrinsic_out(SYMBOL *sym);

extern void gen_swap_float(Kind float_type);
extern void gen_pop_frame(void);
extern void gen_push_frame(void);
extern void gen_push_float(Kind typeToPush);
extern void gen_push_primary(LVALUE *lval);

extern int zinterruptoffset(SYMBOL *sym);
extern void gen_interrupt_enter(SYMBOL *func);
extern void gen_interrupt_leave(SYMBOL *func);

extern void gen_critical_enter(void);
extern void gen_critical_leave(void);
extern void gen_shortcall(Type *functype, int rst, int value);
extern void gen_bankedcall(SYMBOL *sym);
extern void gen_hl_call(Type *functype, int module, int address);
extern void gen_emit_line(int);

extern void gen_load_indirect(LVALUE *lval);
extern void gen_load_static(SYMBOL *sym);
extern void gen_store_static(SYMBOL *sym);
extern void gen_load_constant_as_float(double value, Kind to, unsigned char isunsigned);
extern void gen_leave_function(Kind save,char type, int incritical);
extern int gen_push_function_argument(Kind expr, Type *type, int push_sdccchar);
extern void gen_switch_preamble(Kind kind);
extern void gen_switch_case(Kind kind, int64_t value, int label);
extern void gen_switch_postamble(Kind kind);
extern void gen_jp_label(int label, int end_of_scope);
extern void gen_save_pointer(LVALUE *lval);

extern int gen_restore_frame_after_call(int offset, Kind save, int saveaf, int usebc);

extern void opjump(char *cc, int label, int end_of_scope);
extern void testjump(LVALUE *,int label);
extern void zerojump(void (*oper)(LVALUE *,int), int label, LVALUE *lval);

extern void zadd_const(LVALUE *lval, int64_t value);
extern void zadd(LVALUE *);
extern void zsub(LVALUE *);
extern void mult(LVALUE *);
extern void mult_const(LVALUE *lval, int64_t value);
extern int mult_dconst(LVALUE *lval, double value, int isrhs);
extern void zdiv(LVALUE *);
extern void zdiv_const(LVALUE *lval, int64_t value);
extern int zdiv_dconst(LVALUE *lval, double value, int isrhs);
extern void zmod(LVALUE *);
extern void zmod_const(LVALUE *lval, int64_t value);
extern void zor(LVALUE *);
extern void zor_const(LVALUE *lval, int64_t value);
extern void zxor(LVALUE *);
extern void zxor_const(LVALUE *lval, int64_t value);
extern void zand(LVALUE *);
extern void zand_const(LVALUE *lval, int64_t value);
extern void asr(LVALUE *);
extern void asr_const(LVALUE *lval, int64_t value);
extern void asl(LVALUE *);
extern void asl_const(LVALUE *lval, int64_t value);
extern void lneg(LVALUE *);
extern void neg(LVALUE *);
extern void com(LVALUE *);
extern void inc(LVALUE *);
extern void dec(LVALUE *);
extern void zeq(LVALUE *);
extern void zeq_const(LVALUE *m, int64_t value);
extern void eq0(LVALUE *,int label);
extern void zne(LVALUE *);
extern void zne_const(LVALUE *, int64_t value);
extern void zlt(LVALUE *);
extern void zlt_const(LVALUE *, int64_t value);
extern void zle(LVALUE *);
extern void zle_const(LVALUE *, int64_t value);
extern void zgt(LVALUE *);
extern void zgt_const(LVALUE *, int64_t value);
extern void zge(LVALUE *);
extern void zge_const(LVALUE *, int64_t value);
extern void dummy(LVALUE *);


extern void copy_to_stack(char *label, int stack_offset,  int size);
extern void copy_to_extern(const char *src, const char *dest, int size);
extern void gen_builtin_strcpy(void); 
extern void gen_builtin_strchr(int32_t c); 
extern void gen_builtin_memset(int32_t c, int32_t s);
extern void gen_builtin_memcpy(int32_t src, int32_t n);

extern void zconvert_to_long(unsigned char tounsigned, Kind from, unsigned char fromunsigned);
extern void zconvert_to_llong(unsigned char tounsigned, Kind from, unsigned char fromunsigned);


/* const.c */
extern int        constant(LVALUE *lval);

extern void       address(SYMBOL *ptr);

extern int        storeq(int length, unsigned char *queue,int32_t *val);
extern int        qstr(double *val);
extern void       stowlit(int value, int size);
extern unsigned char litchar(void);
extern void       size_of(LVALUE *lval);
extern void       offset_of(LVALUE *lval);
extern void       load_fixed(LVALUE *lval);
extern void       load_double_into_fa(LVALUE *lval);
extern void       load_llong_into_acc(zdouble val);
extern void       write_constant_queue(void);
extern void       indicate_constant_written(int litlab);

extern void       dofloat(enum maths_mode mode, double raw, unsigned char fa[]);
#include "data.h"

/* declinit.c */
extern int        initials(const char *dropname, Type *type);
extern int        str_init(Type *tag);

extern array     *array_init(void (*destructor)(void *));
extern void       array_free(array *arr);
extern size_t     array_len(array *arr);
extern void       array_add(array *arr, void *elem);
extern void      *array_get_byindex(array *arr, int index);
extern Type      *find_tag(const char *name);
extern Type      *find_tag_field(Type *tag, const char *fieldname);
extern Type      *parse_expr_type(void);
extern Type      *default_function(const char *name);
extern Type      *default_function_with_type(const char *name, Type *return_type);
extern Type     *asm_function(const char *name);
extern Type      *make_pointer(Type *base_type);
extern Type      *dodeclare(enum storage_type storage);
<<<<<<< HEAD
extern Node      *declare_local(int local_static);
extern void       declare_func_kr();
=======
extern int        declare_local(int local_static);
extern void       declare_func_kr(void);
>>>>>>> a9d07ccc
extern int        ispointer(Type *type);
extern void       type_describe(Type *type, UT_string *output);
extern int        type_matches(Type *t1, Type *t2);
extern int        type_matches_pointer(Type *t1, Type *t2);
extern void       parse_addressmod(void);
extern namespace *get_namespace(const char *name);
extern void       check_pointer_namespace(Type *lhs, Type *rhs);
extern int        isutype(Type *type);

/* error.c */
extern int        endst(void);
extern void       illname(char *sname);
extern void       multidef(const char *sname);
extern void       needtoken(char *str);
extern void       needchar(char c);
extern void       needlval(void);
extern void       warningfmt(const char *category,const char *fmt, ...);
extern void       debug(int num,char *str,...);
extern void       errorfmt(const char *fmt, int fatal, ...);
extern void       parse_warning_option(const char *value);

/* expr.c */
extern struct nodepair *expression(int *con, zdouble *val, Type **type);
extern int        heir1(LVALUE *lval);
extern int        heira(LVALUE *lval);


/* goto.c */
extern GOTO_TAB *gotoq; /* Pointer for gotoq */
extern Node     *dolabel(void);
extern Node     *dogoto(void);
extern void      goto_cleanup(void);

#include "io.h"
extern void     discardbuffer(t_buffer *buf);

/* lex.c */
extern int      streq(char str1[], char str2[]);
extern int      astreq(char *str1, char *str2);
extern int      match(char *lit);
extern int      cmatch(char lit);
extern int      acmatch(char lit);
extern int      rmatch2(char* lit);
extern int      rcmatch(char lit);
extern int      amatch(char *lit);
extern int      swallow(char *lit);
extern int      checkws(void);



/* main.c */
extern void     ccabort(void);
extern void     dumplits(int size, int pr_label, int queueptr, int queuelab, unsigned char *queue);
extern int      dumpzero(int size, int count);
extern void     openin(void);
extern void     newfile(void);
extern void     doinclude(void);
extern void     endinclude(void);
extern void     closeout(void);
extern void     WriteDefined(char *sname, int value);

extern int      c_notaltreg;
extern int      c_cline_directive;
extern int      c_cpu;
extern int      c_params_offset;
extern int      c_fp_mantissa_bytes;
extern int      c_fp_exponent_bias;
extern int      c_old_diagnostic_fmt;


#include "misc.h"

/* node.c */
extern Node    *ast_decl(SYMBOL *sym, Node *declvar);
extern Node    *ast_undecl(SYMBOL *sym);
extern Node    *ast_function_call(int ast_type, Type *func_type, array *args);
extern Node    *ast_local_var(SYMBOL *sym, const char *name);
extern Node    *ast_global_var(SYMBOL *sym, const char *name);
extern Node    *ast_conditional(Node *cond, Node *then, Node *nelse);
extern Node    *ast_binop(int ast_type, Node *left, Node *right);
extern Node    *ast_uop(int ast_type, Node *op);
extern Node    *ast_return(Node *retval);
extern Node    *ast_compound(array *nodes);
extern Node    *ast_label(int label, const char *slabel);
extern Node    *ast_jump(int label, const char *slabel);
extern Node    *ast_literal(Type *type, zdouble value);
extern Node    *ast_critical(Node *node);
extern Node    *ast_switch(Type *sw_type, Node *sw_Expr, Node *case_code);
extern Node    *ast_switch_case(Type *sw_type, Node *sw_value, int label);
extern void     print_ast(UT_string *output, Node *node);

/* plunge.c */
extern int      skim(char *opstr, void (*testfuncz)(LVALUE* lval, int label), void (*testfuncq)(int label), int dropval, int endval, int (*heir)(LVALUE* lval), LVALUE *lval);
extern void     dropout(int k, void (*testfuncz)(LVALUE* lval, int label), void (*testfuncq)(int label), int exit1, LVALUE *lval);
extern int      plnge1(int (*heir)(LVALUE* lval), LVALUE *lval);
extern void     plnge2a(int (*heir)(LVALUE* lval), LVALUE *lval, LVALUE *lval2, void (*oper)(LVALUE *lval), void (*doper)(LVALUE *lval), void (*constoper)(LVALUE *lval, int64_t constval), int (*dconstoper)(LVALUE *lval, double const_val, int isrhs), int ast_type);
extern void     plnge2b(int (*heir)(LVALUE* lval), LVALUE *lval, LVALUE *lval2, void (*oper)(LVALUE *lval));
extern void     load_constant(LVALUE *lval);

/* preproc.c */
extern void     junk(void);
extern char     ch(void);
extern char     nch(void);
extern char     gch(void);
extern void     clear(void);
extern char     inbyte(void);
extern void     vinline(void);
extern void     preprocess(void);
extern void     addmac(void);
extern void     delmac(void);
extern char     putmac(char c);
extern void     defmac(char *text);
extern void     set_temporary_input(FILE *temp);
extern void     restore_input(void);
extern void     push_buffer_fp(FILE *fp);
extern void     pop_buffer_fp(void);

/* primary.c */
extern int      primary(LVALUE *lval);
extern zdouble  calc(Kind left_kind, zdouble left, void (*oper)(LVALUE *), Kind right_kind, zdouble right, int is16bit);
extern zdouble  calcun(Kind left_kind, zdouble left, void (*oper)(LVALUE *), Kind right_kind, zdouble right);
extern int      intcheck(LVALUE *lval, LVALUE *lval2);
extern void     force(Kind to, Kind from, char to_sign, char from_sign, int lconst);
extern int      widen_if_float(LVALUE *lval, LVALUE *lval2, int operator_is_commutative);
extern void     widenintegers(LVALUE *lval, LVALUE *lval2);
extern int      dbltest(LVALUE *lval, LVALUE *lval2);
extern void     result(LVALUE *lval, LVALUE *lval2);
extern void     prestep(LVALUE *lval, int n, void (*step)(LVALUE *lval), int ast_type);
extern void     poststep(int k, LVALUE *lval, int n, void (*step)(LVALUE *lval), void (*unstep)(LVALUE *lval), int ast_type);
extern void     smartpush(LVALUE *lval, char *before);
extern void     smartstore(LVALUE *lval);
extern void     rvaluest(LVALUE *lval);
extern void     rvalue(LVALUE *lval);
extern struct nodepair *test(int label, int parens);
extern int      constexpr(double *val, Kind *valtype, int flag);
extern void     cscale(Type *type, int *val);
extern int      docast(LVALUE *lval,LVALUE *dest_lval);
extern void     convert_int_to_double(char type, char zunsign);
extern int      ulvalue(LVALUE *lval);
extern int      check_lastop_was_testjump(LVALUE *lval);
extern int      check_range(LVALUE *lval, int32_t min_value, int32_t max_value) ;
extern void     check_assign_range(Type *type, double const_value);

/* stmt.c */
extern struct nodepair *statement(void);
extern void     gen_leave_function(Kind save,char type, int incritical);
extern Node    *doasm(void);
extern void     dopragma(void);
extern Node    *doasmfunc(char wantbr);


/* sym.c */
extern SYMBOL  *findstc(char *sname);
extern SYMBOL  *findglb(const char *sname);
extern SYMBOL  *findloc(char *sname);
extern SYMBOL  *addglb(char *sname, Type *type, enum ident_type id, Kind kind, int value, enum storage_type storage);
extern SYMBOL  *addloc(char *sname, Type *type, enum ident_type id, Kind kind, int where);
extern void     sym_undecl_frame(array *arr, SYMBOL *target, int need_undecl);



/* while.c */
extern void     addwhile(WHILE_TAB *ptr);
extern void     delwhile(void);
extern WHILE_TAB *readwhile(WHILE_TAB *ptr);
#endif<|MERGE_RESOLUTION|>--- conflicted
+++ resolved
@@ -200,13 +200,8 @@
 extern Type     *asm_function(const char *name);
 extern Type      *make_pointer(Type *base_type);
 extern Type      *dodeclare(enum storage_type storage);
-<<<<<<< HEAD
 extern Node      *declare_local(int local_static);
-extern void       declare_func_kr();
-=======
-extern int        declare_local(int local_static);
 extern void       declare_func_kr(void);
->>>>>>> a9d07ccc
 extern int        ispointer(Type *type);
 extern void       type_describe(Type *type, UT_string *output);
 extern int        type_matches(Type *t1, Type *t2);
