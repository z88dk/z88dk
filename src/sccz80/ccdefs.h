--- conflicted
+++ resolved
@@ -355,14 +355,10 @@
 extern SYMBOL  *findglb(const char *sname);
 extern SYMBOL  *findloc(char *sname);
 extern SYMBOL  *addglb(char *sname, Type *type, enum ident_type id, Kind kind, int value, enum storage_type storage);
-<<<<<<< HEAD
-extern SYMBOL  *addloc(char *sname, enum ident_type id, Kind kind);
+extern SYMBOL  *addloc(char *sname, Type *type, enum ident_type id, Kind kind, int where);
 extern void     sym_undecl_frame(array *arr, SYMBOL *target, int need_undecl);
 
 
-=======
-extern SYMBOL  *addloc(char *sname, Type *type, enum ident_type id, Kind kind, int where);
->>>>>>> d1663642
 
 /* while.c */
 extern void     addwhile(WHILE_TAB *ptr);
