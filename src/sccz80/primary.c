/*
 *      Small C+ Compiler
 *      Split into parts djm 3/3/99
 *
 *      This part contains various routines to deal with constants
 *      and also finds variable names in the hash tables
 *
 *      $Id: primary.c,v 1.27 2016-11-25 19:46:20 dom Exp $
 */

#include "ccdefs.h"

static zdouble   CalcStand(Kind left_kind, zdouble left, void (*oper)(LVALUE *), zdouble right);
static void     nstep(LVALUE *lval, int n, void (*unstep)(LVALUE *lval));
static void     store(LVALUE *lval);

int primary(LVALUE* lval)
{
    char sname[NAMESIZE];
    SYMBOL* ptr;
    int k;

    if (cmatch('(')) {
        do {
            k = heir1(lval);
        } while (cmatch(','));
        needchar(')');
        //if ( k == 1 && lval->cast_type) docast(lval, lval);
        return k;
    }

    memset(lval, 0, sizeof(LVALUE));

    if (symname(sname)) {
        if (strcmp(sname, "sizeof") == 0) {
            size_of(lval);
            return (0);
        } else if ( strcmp(sname, "__builtin_offsetof") == 0 ) {
            offset_of(lval);
            return(0);
        } else if ( strcmp(sname, "__func__") == 0 ) {
            int32_t litlab;
            // Stuff currfn->name into input stream, call const
            size_t len = strlen(currfn->name);
            storeq(len + 1, (unsigned char *)currfn->name, &litlab);
            lval->const_val = litlab;
            lval->is_const = 0; /* string address not constant */
            lval->ltype = make_pointer(type_char);
            lval->ptr_type = KIND_CHAR; /* djm 9/3/99 */
            lval->val_type = KIND_INT;
            lval->flags = FLAGS_NONE;
            immedlit(litlab,lval->const_val);
            nl();
            return 0;
        } else if ((ptr = findloc(sname))) {
            lval->base_offset = getloc(ptr, 0);
            lval->offset = 0;
            lval->symbol = ptr;
            lval->ltype = ptr->ctype;
            lval->val_type = lval->indirect_kind = ptr->type;
            lval->flags = ptr->flags;
            lval->ptr_type = KIND_NONE;
            lval->node = ast_local_var(ptr, sname);
            if ( ispointer(lval->ltype) ) {
                lval->ptr_type = ptr->ctype->ptr->kind;
                /* djm long pointers */
                lval->indirect_kind = lval->val_type = lval->ltype->kind;
            }
            
            if ( lval->ltype->kind == KIND_ARRAY || lval->ltype->kind == KIND_STRUCT ) {
                /* djm pointer? */
                lval->ptr_type = lval->ltype->kind == KIND_ARRAY ? lval->ltype->ptr->kind : ptr->type;
                lval->val_type = KIND_PTR;
                return (0);
            } else
                return (1);
        }
        /* djm search for local statics */
        ptr = findstc(sname);
        if (!ptr)
            ptr = findglb(sname);
        if (ptr && ptr->ctype ) {
            if (ptr->ctype->kind != KIND_FUNC && !(ptr->ctype->kind == KIND_PTR && ptr->ctype->ptr->kind == KIND_FUNC) ) {
                if (ptr->ident == ID_ENUM)
                    errorfmt("Unknown symbol: %s", 1, sname);
                lval->node = ast_global_var(ptr, sname);
                if (ptr->ctype->kind == KIND_ENUM) {
                    lval->symbol = NULL;
                    lval->ltype = type_int;
                    lval->val_type = KIND_INT;
                    lval->indirect_kind = KIND_NONE;
                    lval->is_const = 1;
                    lval->const_val = ptr->size;
                    lval->flags = FLAGS_NONE;
                    return (0);
                }
                lval->symbol = ptr;
                lval->ltype = ptr->ctype;
                lval->indirect_kind = KIND_NONE;
                lval->val_type = ptr->ctype->kind;
                lval->flags = ptr->flags;
                if ( ispointer(lval->ltype) ) {
                    lval->ptr_type = ptr->ctype->ptr->kind;
                }
                if (lval->ltype->kind != KIND_ARRAY && lval->ltype->kind != KIND_STRUCT ) {
                    return (1);
                }
                /* Handle arrays... */
                address(ptr);
                /* djm sommat here about pointer types? */
                lval->indirect_kind = lval->ptr_type = ptr->type;
                if ( ispointer(lval->ltype) || lval->ltype->kind == KIND_ARRAY )
                    lval->ptr_type = lval->ltype->ptr->kind;
                return (0);
            } else {
                lval->symbol = ptr;
                lval->ltype = ptr->ctype;
                lval->val_type = KIND_INT;
                lval->ptr_type = KIND_NONE;
                lval->indirect_kind = KIND_NONE;
                return 1;
            }
        } else {
            /* Check to see if we have a right bracket, if we don't assume
             * it's a function then we can break an awful lot of code, do it
             * this way and it's safer... we're not GNU after all!
             */
            if (!rcmatch('(')) {
                errorfmt("Unknown symbol: %s", 1, sname);
                lval->symbol = addglb(sname, type_int, ID_VARIABLE, KIND_INT, 0, EXTERNAL);
                lval->ltype = type_int;
                lval->val_type = KIND_INT;
                lval->ptr_type = KIND_NONE;
                lval->indirect_kind = KIND_NONE;
	        return(1);
            } else {
                /* assume it's a function we haven't seen yet */
                /* NB value set to 0 */
                warningfmt("implicit-function-definition", "Implicit definition of function '%s' it will return an int. Prototype it explicitly if this is not what you want.", sname);
                ptr = addglb(sname, default_function(sname), 0, KIND_INT, 0, STATIK);
                ptr->size = 0;
                ptr->flags |= c_use_r2l_calling_convention == YES ? 0 : SMALLC;
            }
        }
        lval->symbol = ptr;
        lval->ltype = ptr->ctype;
        lval->indirect_kind = KIND_NONE;
        lval->val_type = ptr->type ; /* Null function, always int */
        lval->flags = ptr->flags;
        return (0);
    }
    if (constant(lval)) {
        // lval->ltype is set by constant(), also sets up lval->node
        lval->symbol = NULL;
        lval->indirect_kind = KIND_NONE;
        return (0);
    } else {
        errorfmt("Invalid expression", 0);
        vconst(0);
        junk();
        return (0);
    }
}


/*
 * calculate constant expression (signed values)
 */
zdouble calc(
    Kind   left_kind,
    zdouble left,
    void (*oper)(LVALUE *),
    Kind   right_kind,
    zdouble right, int is16bit)
{
    if ( !kind_is_decimal(left_kind) && !kind_is_decimal(right_kind)) {
        left = truncl(left);
        right = truncl(right);
    }
    if (oper == zdiv && right != 0.0) {
        if ( !kind_is_decimal(left_kind) && !kind_is_decimal(right_kind)) {
            return ((int64_t)left / (int64_t)right);
        }
        return (left / right);
    } else if (oper == zmod)
        return ((int)left % (int)right);
    else if (oper == zle)
        return (left <= right);
    else if (oper == zge)
        return (left >= right);
    else if (oper == zlt)
        return (left < right);
    else if (oper == zgt)
        return (left > right);
    else if (oper == asr) {
        if ( ((left_kind == KIND_INT || left_kind == KIND_CHAR) && right >= 16) ||
             (left_kind == KIND_LONG && right >= 32) ) {
            warningfmt("limited-range", "Right shifting by more than size of object, changed to zero");
            right = 0;
        }
        if ( is16bit ) return ((int16_t)(int64_t)left) >> (int16_t)right;
        else if (left_kind == KIND_LONG) return ((int32_t)(int64_t)left) >> (int)right;
        else return (int64_t)((int64_t)left) >> (int)right;
    } else
        return (CalcStand(left_kind, left, oper, right));
}

zdouble calcun(
    Kind   left_kind,
    zdouble left,
    void (*oper)(LVALUE *),
    Kind   right_kind,
    zdouble right)
{
    if ( !kind_is_decimal(left_kind) && !kind_is_decimal(right_kind)) {
        left = truncl(left);
        right = truncl(right);
    }

    if (oper == zdiv)   {
        if ( !kind_is_decimal(left_kind) && !kind_is_decimal(right_kind)) {
            return ((uint64_t)left / (uint64_t)right);
        }
        return (left / right);
    } else if (oper == zmod)
        return ((uint64_t)left % (uint64_t)right);
    else if (oper == zle)
        return (left <= right);
    else if (oper == zge)
        return (left >= right);
    else if (oper == zlt)
        return (left < right);
    else if (oper == zgt)
        return (left > right);
    else if (oper == asr) {
         if ( ((left_kind == KIND_INT || left_kind == KIND_CHAR) && right >= 16) ||
             (left_kind == KIND_LONG && right >= 32) ) {
            warningfmt("limited-range", "Right shifting by more than size of object, changed to zero");
            right = 0;
        }
        return ((uint64_t)left >> (int)right);
    } else
        return (CalcStand(left_kind, left, oper, right));
}

/*
 * Calculations..standard ones - same for U & S 
 */

zdouble CalcStand(
    Kind left_kind,
    zdouble left,
    void (*oper)(LVALUE *),
    zdouble right)
{
    if (oper == zor)
        return ((uint64_t)left | (uint64_t)right);
    else if (oper == zxor)
        return ((uint64_t)left ^ (uint64_t)right);
    else if (oper == zand)
        return ((uint64_t)left & (uint64_t)right);
    else if (oper == mult)
        return (left * right);
    else if (oper == asl) {
        if ( ((left_kind == KIND_INT || left_kind == KIND_CHAR) && right >= 16) ||
             (left_kind == KIND_LONG && right >= 32) ) {
            warningfmt("limited-range", "Left shifting by more than size of object, changed to zero");
            right = 0;
        }
        return (zdouble)((uint64_t)left << (unsigned int)right);
    } else if (oper == zeq)
        return (left == right);
    else if (oper == zne)
        return (left != right);
    else
        return (0);
}

/* Complains if an operand isn't int */
int intcheck(LVALUE* lval, LVALUE* lval2)
{
    if ( kind_is_decimal(lval->val_type)|| kind_is_decimal(lval2->val_type) ) {
        errorfmt("Operands must be integer types", 0);
        return -1;
    }
    return 0;
}

/* Forces result, having type t2, to have type t1 */
void force(Kind t1, Kind t2, char isunsigned1, char isunsigned2, int isconst)
{
    if (t2 == KIND_CARRY) {
        gen_conv_carry2int();
        isunsigned2 = NO;
        t2 = KIND_INT;
    }

    if (kind_is_decimal(t1)) {
        zconvert_to_decimal(t2, t1, isunsigned2, isunsigned1);
    } else {
        if (kind_is_decimal(t2)) {
            zconvert_from_decimal(t2, t1, isunsigned1);
            return;
        }
    }

    if (t1 == KIND_LONGLONG) {
        if (t2 != KIND_LONGLONG ) {
            zconvert_to_llong(isunsigned1, t2, isunsigned2);
        }
        return;
    }

    /* t2 =source, t1=dest */
    /* int to long, if signed, do sign, if not ld de,0 */
    /* Check to see if constant or not... */
    if (t1 == KIND_LONG) {
        if (t2 != KIND_LONG ) {
            zconvert_to_long(isunsigned1, t2, isunsigned2);
        }
        return;
    }

    if ( t2 == KIND_LONGLONG ) {
        if ( t1 != KIND_LONGLONG) {
            // Just convert down to a 32 bit number regardless of destination type
            // inefficient, but we have just been dealing with 64 bit numbers!
            zconvert_to_long(isunsigned1, t2, isunsigned2);
        }
        return;
    }
    

    /* Converting between pointer types..far and near */
    if (t1 == KIND_CPTR && t2 == KIND_INT)
        gen_conv_uint2long();
    else if (t2 == KIND_CPTR && (t1 == KIND_INT || t1 == KIND_PTR))
        warningfmt("incompatible-pointer-types","Narrowing pointer from far to near");
        
    /* Char conversion */
    if (t1 == KIND_CHAR && isunsigned2 == NO && !isconst) {
        if (isunsigned1 == NO)
            gen_conv_sint2char();
        else
            gen_conv_uint2char();
    } else if (t1 == KIND_CHAR && isunsigned2 == YES && !isconst) {
        if (isunsigned1 == NO)
            gen_conv_sint2char();
        else
            gen_conv_uint2char();
    }
}

/*
 * If only one operand is KIND_DOUBLE, converts the other one to
 * KIND_DOUBLE.  Returns 1 if result will be KIND_DOUBLE
 *
 * Maybe should an operand in here for KIND_LONG?
 */
int widen_if_float(LVALUE* lval, LVALUE* lval2, int operator_is_commutative)
{
    if (kind_is_floating(lval2->val_type)) {
        if ( kind_is_floating(lval->val_type)) {
            // Both are floating but different types
            if ( lval->val_type == KIND_DOUBLE) {
                // RHS is _Float16 or fixed, LHS is double, promote RHS
                zconvert_to_decimal(lval2->val_type, lval->val_type, lval2->ltype->isunsigned, lval->ltype->isunsigned);
                lval2->val_type = lval->val_type;
                lval2->ltype = lval->ltype;
                return 1;
            }
            // RHS is double, LHS is _Float16, promote LHS
            // Fall thrrough
        }
        if (lval->val_type != lval2->val_type ) {
            zconvert_stacked_to_decimal(lval->val_type, lval2->val_type, lval->ltype->isunsigned, lval2->ltype->isunsigned, operator_is_commutative);
            lval->val_type = lval2->val_type; /* type of result */
            lval->ltype = lval2->ltype;
        }
        return 1;
    } else if (kind_is_floating(lval->val_type)) {
        zconvert_to_decimal(lval2->val_type, lval->val_type, lval2->ltype->isunsigned, lval->ltype->isunsigned);
        lval2->val_type = lval->val_type;
        lval2->ltype = lval->ltype;
        return 1;
    } else if ( kind_is_fixed(lval2->val_type) ) {
        if (lval->val_type != lval2->val_type ) {
            zconvert_stacked_to_decimal(lval->val_type, lval2->val_type, lval->ltype->isunsigned, lval2->ltype->isunsigned, operator_is_commutative);
            lval->val_type = lval2->val_type; /* type of result */
            lval->ltype = lval2->ltype;
        }
        return 1;
    } else if ( kind_is_fixed(lval->val_type) ) {
        zconvert_to_decimal(lval2->val_type, lval->val_type, lval2->ltype->isunsigned, lval->ltype->isunsigned);
        lval2->val_type = lval->val_type;
        lval2->ltype = lval->ltype;
        return 1;
    }
    return 0;
}

void widenintegers(LVALUE* lval, LVALUE* lval2)
{
    if (lval2->val_type == KIND_CARRY) {
        gen_conv_carry2int();
        lval2->ltype = type_int;
        lval2->val_type = KIND_INT;
    }

    if (lval2->val_type == KIND_LONGLONG) {
        /* Second operator is long long */
        if (lval->val_type != KIND_LONGLONG) {
            zwiden_stack_to_llong(lval);
            if ( lval->ltype->isunsigned || lval->ltype->isunsigned ) {
                lval->ltype = type_ulonglong;
            } else {
                lval->ltype = type_longlong;
            }
            lval->val_type = KIND_LONGLONG;
        }
        return;
    }

    if (lval->val_type == KIND_LONGLONG) {
        if (lval2->val_type != KIND_LONGLONG ) {
            zconvert_to_llong(lval->ltype->isunsigned, lval2->val_type, lval2->ltype->isunsigned);
            if ( lval->ltype->isunsigned || lval->ltype->isunsigned) {
                lval->ltype = type_ulonglong;
            } else {
                lval->ltype = type_longlong;
            }
            lval->val_type = KIND_LONGLONG;
        }
        return;
    }



    if (lval2->val_type == KIND_LONG) {
        /* Second operator is long */
        if (lval->val_type != KIND_LONG) {
            zwiden_stack_to_long(lval);
            if ( lval->ltype->isunsigned || lval2->ltype->isunsigned) {
                lval->ltype = type_ulong;
            } else {
                lval->ltype = type_long;
            }
            lval->val_type = KIND_LONG;
        } else {
            if ( lval->ltype->isunsigned || lval2->ltype->isunsigned) {
                lval->ltype = type_ulong;
            } else {
                lval->ltype = type_long;
            }
        }
        return;
    }

    if (lval->val_type == KIND_LONG) {
        if (lval2->val_type != KIND_LONG && lval2->val_type != KIND_CPTR) {
            zconvert_to_long(lval->ltype->isunsigned, lval2->val_type, lval2->ltype->isunsigned);
        }
        if ( lval->ltype->isunsigned || lval2->ltype->isunsigned) {
            lval->ltype = type_ulong;
        } else {
            lval->ltype = type_long;
        }
        return;
    }

    // Promote a char upto an int as necessary
    if ( lval->val_type == KIND_CHAR && lval2->val_type == KIND_INT ) {
        if ( lval->ltype->isunsigned || lval2->ltype->isunsigned ) {
            lval->ltype = type_uint;
        } else {
            lval->ltype = type_int;
        }
        lval->val_type = KIND_INT;
    }

    // Sign mismatch
    if ( lval->ltype->isunsigned != lval2->ltype->isunsigned ) {
        // Longs considered above
        if ( lval->ltype->kind == KIND_CHAR ) {
            lval->ltype = type_uchar;
        } else if ( lval->ltype->kind == KIND_INT ) {
            lval->ltype = type_uint;
        }
    }
}

/*
 * true if val1 -> int pointer or int array and
 * val2 not ptr or array
 */
int dbltest(LVALUE* lval, LVALUE* lval2)
{
    if (lval->ptr_type) {
        if (lval->ptr_type == KIND_CHAR)
            return (0);
        if (lval2->ptr_type)
            return (0);
        return (1);
    } else
        return (0);
}

/*
 * determine type of binary operation
 */
void result(LVALUE* lval, LVALUE* lval2)
{
    if (lval->ptr_type && lval2->ptr_type) {
        lval->ptr_type = KIND_NONE; /* ptr-ptr => int */
        if (lval->val_type == KIND_CPTR) {
            lval->val_type = KIND_LONG;
            lval->ltype = type_long;
        } else {
            lval->val_type = KIND_INT;
            lval->ltype = type_int;            
        }
        lval->indirect_kind = KIND_NONE;
    } else if (lval2->ptr_type) { /* ptr +- int => ptr */
        lval->symbol = lval2->symbol;
        lval->ltype = lval2->ltype;
        lval->indirect_kind = lval2->indirect_kind;
        lval->ptr_type = lval2->ptr_type;
    }
}

/*
 * prestep - preincrement or predecrement lvalue
 */

void prestep(
    LVALUE* lval,
    int n,
    void (*step)(LVALUE *lval),
    int ast_type)
{
    if (heira(lval) == 0) {
        needlval();
    } else {
        int saved = 0;  // Have we saved a pointer on the stack

        if (lval->indirect_kind) {
            saved = 1;
            addstk(lval);
            gen_save_pointer(lval);
        }
<<<<<<< HEAD
        lval->node = ast_uop(ast_type, lval->node);
        rvalue(lval);
=======
        rvalue(lval);  // Load the parameter
>>>>>>> 84495376
        //intcheck(lval, lval);
        switch (lval->ptr_type) {
        case KIND_LONGLONG:
            zadd_const(lval, n * 8);
            break;
        case KIND_DOUBLE:
            zadd_const(lval, n * c_fp_size);
            break;
        case KIND_STRUCT:
            zadd_const(lval, n * lval->ltype->ptr->tag->size);
            break;
        case KIND_LONG:
        case KIND_ACCUM32:
            (*step)(lval);
        case KIND_CPTR:
            (*step)(lval);
        case KIND_INT:
        case KIND_FLOAT16:
        case KIND_PTR:
        case KIND_ACCUM16:
            (*step)(lval);
        default:
            (*step)(lval);
            break;
        }
        if ( saved == 0 ) {
            // We've not saved a pointer on stack, eg for a global variable
            Kind save = lval->indirect_kind;
            lval->indirect_kind = KIND_NONE;
            store(lval);
            lval->indirect_kind = save;
        } else {
            store(lval);
        }
    }
}

/*
 * poststep - postincrement or postdecrement lvalue
 */
void poststep(
    int k,
    LVALUE* lval,
    int n,
    void (*step)(LVALUE *lval),
    void (*unstep)(LVALUE *lval),
    int ast_type)
{
    if (k == 0) {
        needlval();
    } else {
        lval->node = ast_uop(ast_type, lval->node);
        if (lval->indirect_kind) {
            addstk(lval);
            gen_save_pointer(lval);
        }
        rvalue(lval);
        switch (lval->ptr_type) {
        case KIND_DOUBLE:
            nstep(lval, n * c_fp_size, unstep);
            break;
        case KIND_LONGLONG:
            nstep(lval, n * 8, unstep);
            break;
        case KIND_STRUCT:
            nstep(lval, n * lval->ltype->ptr->tag->size, unstep);
            break;
        case KIND_LONG:
        case KIND_ACCUM32:
            nstep(lval, n * 4, unstep);
            break;
        case KIND_CPTR:
            nstep(lval, n * 3, unstep);
            break;
        case KIND_INT:
        case KIND_FLOAT16:
        case KIND_PTR:
        case KIND_ACCUM16:
            (*step)(lval);
        default:
            (*step)(lval);
            store(lval);
            if (unstep)
                (*unstep)(lval);
            if (lval->ptr_type == KIND_INT||lval->ptr_type ==KIND_PTR||lval->ptr_type==KIND_FLOAT16)
                if (unstep)
                    (*unstep)(lval);
            break;
        }
    }
}

/*
 * generate code to postincrement by n
 * no need to change for long pointers since we're going to have
 * memory pools..
 */
void nstep(
    LVALUE* lval,
    int n,
    void (*unstep)(LVALUE *lval))
{
    zadd_const(lval, n);
    store(lval);
    if (unstep)
        zadd_const(lval, -n);
}

void store(LVALUE* lval)
{
    if ( lval->symbol && lval->symbol->isconst ) {
        if ( lval->symbol->isassigned )
            errorfmt("Attempt to modify const lvalue \'%s\'",0,lval->symbol->name);
    }
    if ( lval->symbol ) 
        lval->symbol->isassigned = YES;
    if (lval->symbol && (lval->symbol->type == KIND_PORT8 || lval->symbol->type == KIND_PORT16) ) {
        gen_intrinsic_out(lval->symbol);
    } else if (lval->indirect_kind == KIND_NONE)
        gen_store_static(lval->symbol);
    else
        putstk(lval);
}

/*
 * push address only if it's not that of a two byte quantity at TOS
 * or second TOS.  In either of those cases, forget address calculation
 * This should be followed by a smartstore()
 */
void smartpush(LVALUE* lval, char* before)
{
   // outfmt(";%s Indirect kind %d kind %d flags %d\n",lval->ltype->name,lval->ltype->kind, lval->indirect_kind,lval->flags);
    if ( lval->ltype->size != 2 || lval->symbol == NULL || lval->symbol->storage != STKLOC   )  {
        addstk(lval);
        gen_save_pointer(lval);
    } else {
        switch ((lval->symbol->offset.i) - Zsp) {
        case 0:
        case 2:
            if (before)
                clearstage(before, 0);
            break;
        default:
            addstk(lval);
            gen_save_pointer(lval);
        }
    }
}

/*
 * store thing in primary register at address taking account
 * of previous preparation to store at TOS or second TOS
 */
void smartstore(LVALUE* lval)
{
    if (lval->ltype->size != 2 || lval->symbol == NULL || lval->symbol->storage != STKLOC ) {
        store(lval);
    } else {
        switch ((lval->symbol->offset.i) - Zsp) {
        case 0:
            if ( lval->symbol->isconst && lval->symbol->isassigned ) {
                errorfmt("Attempt to modify const lvalue \'%s\'",0,lval->symbol->name);
            } else {
                lval->symbol->isassigned = YES;
            }
            puttos();
            break;
        case 2:
            if ( lval->symbol->isconst && lval->symbol->isassigned ) {
                errorfmt("Attempt to modify const lvalue \'%s\'",0,lval->symbol->name);
            } else {
                lval->symbol->isassigned = YES;
            }
            put2tos();
            break;
        default:
            store(lval);
        }
    }
}


void rvalue(LVALUE* lval)
{
    lval->node = ast_uop(OP_DEREF, lval->node);
    if ( lval->symbol && lval->symbol->isassigned == NO && buffer_fps_num == 0 ) {
        warningfmt("maybe-uninitialized","Variable '%s' may be used before initialisation", lval->symbol->name);
    }
    if (lval->symbol && (lval->symbol->type == KIND_PORT8  || lval->symbol->type == KIND_PORT16) ) {
        gen_intrinsic_in(lval->symbol);
    } else if (lval->symbol && lval->indirect_kind == KIND_NONE) {
        gen_load_static(lval->symbol);
    } else {           
        gen_load_indirect(lval);
    }
    if (lval->cast_type ) docast(lval, lval);
#if DEBUG_SIGN
    if (lval->ltype->isunsigned ) 
        ol("; unsigned");
    else
        ol("; signed");
#endif
}

/* Check the comparison range, try to determine always true/false conditions */
int check_range(LVALUE *lval, int32_t min_value, int32_t max_value) 
{
    int always = -1;
    void (*oper)(LVALUE *lva) = lval->binop;

    if ( ( oper == zlt && lval->const_val > max_value) ||
        (oper == zle && lval->const_val > max_value ) ||
        ( oper == zgt && lval->const_val < min_value) ||
        ( oper == zgt && lval->const_val < min_value) ||
        ( oper == zge && lval->const_val <= min_value) ||
        ( oper == zne && (lval->const_val < min_value || lval->const_val > max_value)) ) {
        always = 1;
    } else if ( (oper == zlt && lval->const_val < min_value) ||
                (oper == zle && lval->const_val < min_value ) ||
                (oper == zgt && lval->const_val > max_value) ||
                (oper == zge && lval->const_val >= max_value) ||
                ( oper == zeq && (lval->const_val < min_value || lval->const_val > max_value)) ) {
        always = 0;
    }
    return always;
}

#define CHECK(v, min, max) do { \
        if ( v < min || v > max ) warningfmt("limited-range","Value is out of range for assignment"); \
    } while (0)

void check_assign_range(Type *type, double const_value)
{
    Kind lhs_val_type = type->kind;
    int  factor = type->bit_size ? ((1 << type->bit_size) - 1) : 0xffff;

    if ( lhs_val_type == KIND_INT && !isutype(type) ) {
        CHECK(const_value, -(32767 & factor), (65535 & factor));
    } else if ( lhs_val_type == KIND_INT && isutype(type) ) {
        CHECK(const_value, 0, (65535 & factor));
    } else if ( lhs_val_type == KIND_CHAR && !isutype(type) ) {
        CHECK(const_value, -(127 & factor), (255 & factor));
    } else if ( lhs_val_type == KIND_CHAR && isutype(type) ) {
        CHECK(const_value, 0, (255 & factor));
    }
}
#undef CHECK

/** 
 * \retval 1 - If constant true
 * \retval 0 - If constant false
 * \retval -1 - Not constant
 */
struct nodepair *test(int label, int parens)
{
    char *before, *start;
    LVALUE lval={0};
    struct nodepair *pair = calloc(1,sizeof(*pair));
    
    if (parens)
        needchar('(');
    while (1) {
        setstage(&before, &start);
        if (heir1(&lval)) {
            rvalue(&lval);
        }
        if (cmatch(','))
            clearstage(before, start);
        else
            break;
    }
    if (parens)
        needchar(')');
    if (lval.is_const) { /* constant expression */
        clearstage(before, 0);
        lval.binop = NULL;
        if (lval.const_val) {
            /* true constant, perform body */
            pair->i = lval.const_val;
            pair->node = lval.node;
            return pair;
        }
        /* false constant, jump round body */
      //  gen_jp_label(label);
        pair->i = 0;
        pair->node = lval.node;
        return pair;
    }
    
    if (lval.binop == dummy || check_lastop_was_testjump(&lval)) {
        if (lval.binop == dummy) {
            lval.val_type = KIND_INT; /* logical always int */
            lval.ltype = type_int;
        }
        testjump(&lval, label);
    } else {
        jumpnc(label);
    }
    clearstage(before, start);

    pair->node = lval.node;
    pair->i = -1;
    return pair;
}

/*
 * evaluate constant expression
 * return TRUE if it is a constant expression
 */
int constexpr(double *val, Kind *type, int flag)
{
    char *before, *start;
    zdouble valtemp;
    int con;
    int savesp = Zsp;
    int valtype;
    struct nodepair *pair;
    Type   *type_ptr;
    
    setstage(&before, &start);
    pair = expression(&con, &valtemp, &type_ptr);
    valtype = pair->i;
    *val = valtemp;
    clearstage(before, 0); /* scratch generated code */
    *type = valtype;
    Zsp = savesp;
    if (flag && con == 0)
        errorfmt("Expecting constant expression", 0 );
    return con;
}

/*
 * scale constant value according to type
 */
void cscale(Type *type, int* val)
{
    if ( type->size == -1 || ispointer(type)) { 
        // It's an array of unknown length
        *val *= type->ptr->size / type->ptr->len;
        return;
    }
    *val *= type->size / type->len;
}


/**
 * \param lval - The lval that holds the cast informatino
 * \param dest_lval - The lvalue that will be changed
 */
int docast(LVALUE* lval, LVALUE *dest_lval)
{
    Kind   t1 = lval->cast_type->kind, t2 = dest_lval->ltype->kind;

    dest_lval->node = ast_cast(lval->cast_type, dest_lval->node);
    
    if ( t1 == KIND_ARRAY || t1 == KIND_PTR ) {
        t1 = KIND_INT;
    } else if ( t1 == KIND_CPTR ) {
        t1 = KIND_LONG;
    }
    if ( t2 == KIND_ARRAY || t2 == KIND_PTR ) {
        t2 = KIND_INT;
    } else if ( t2 == KIND_CPTR ) {
        t2 = KIND_LONG;
    }
    if ( kind_is_integer(lval->cast_type->kind) && dest_lval->is_const) {
        int64_t val = dest_lval->const_val;
        if ( lval->cast_type->kind < dest_lval->val_type) {
            if ( lval->cast_type->kind == KIND_INT ) {
                dest_lval->const_val = lval->cast_type->isunsigned ? (uint16_t)(val & 0xffff) : (int16_t)(val & 0xffff);
            } else if ( lval->cast_type->kind == KIND_CHAR) {
                dest_lval->const_val = lval->cast_type->isunsigned ? (uint8_t)(val & 0xff) : (int8_t)(val & 0xff);
            } else if ( lval->cast_type->kind == KIND_LONG) {
                dest_lval->const_val = lval->cast_type->isunsigned ? (uint32_t)(val & 0xffffffff) : (int32_t)(val & 0xffffffff);
            }
        }

    }

    force(t1, t2, lval->cast_type->isunsigned, dest_lval->ltype->isunsigned, 0); // TODO lconst

    dest_lval->ltype = lval->cast_type;
    dest_lval->val_type = dest_lval->ltype->kind;
    lval->cast_type = NULL;
    dest_lval->ptr_type = KIND_NONE;
    if ( ispointer(dest_lval->ltype) ) {
        dest_lval->ptr_type = dest_lval->ltype->ptr->kind;
        /* djm long pointers */
        dest_lval->indirect_kind = dest_lval->val_type = dest_lval->ltype->kind;
    }
    return (1);
}

/*
 * Check whether a type is unsigned..
 */

int ulvalue(LVALUE* lval)
{
    return isutype(lval->ltype);
}


/*
 * Check to see whether an operation should be testjumped or not
 * i.e. can we trust the carry flag to be an accurate indicator
 * of the actual function
 *
 * Returns 1 if we should testjump i.e. ld a,h or l jp z, or 0 for carry conds
 */

int check_lastop_was_testjump(LVALUE* lval)
{
    void (*fn)(LVALUE *lval);
    fn = lval->binop;

    if (fn == zeq || fn == zne || fn == zge || fn == zle || fn == zgt || fn == zlt || fn == zle || fn == lneg || fn == dummy)
        return (0);
    return (1);
}

/*
 * Check whether previous operation was comparison (used for testjump!)
 * At the same time set the result to be of type KIND_INT
 */

int check_lastop_was_comparison(LVALUE* lval)
{
    void (*fn)(LVALUE *lval);
    fn = lval->binop;

    if (fn == zeq || fn == zne || fn == zge || fn == zle || fn == zgt || fn == zlt || fn == zle) {
        lval->val_type = KIND_INT;
        lval->ltype = type_int;
        return (0);
    }
    return (1);
}
<|MERGE_RESOLUTION|>--- conflicted
+++ resolved
@@ -548,12 +548,8 @@
             addstk(lval);
             gen_save_pointer(lval);
         }
-<<<<<<< HEAD
         lval->node = ast_uop(ast_type, lval->node);
         rvalue(lval);
-=======
-        rvalue(lval);  // Load the parameter
->>>>>>> 84495376
         //intcheck(lval, lval);
         switch (lval->ptr_type) {
         case KIND_LONGLONG:
