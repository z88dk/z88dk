/*
 *      Small C+ Compiler
 *      Split into parts 3/3/99 djm
 *
 *      This part deals with the evaluation of a constant
 *
 *      $Id: const.c,v 1.26 2016-08-26 05:45:05 aralbrec Exp $
 *
 *      7/3/99 djm - fixed minor problem in fnumber, which prevented
 *      fp numbers from working properly! Also added a ifdef UNSURE
 *      around exponent-- for -math-z88
 *
 *      29/1/2001 djm - added ability to dump string literals and have
 *      them sorted out at compile time
 *
 *      26/1/2002 djm - Exponent code uncommented now. This works, but
 *      there may be accuracy issues due to method used for -ve exponents
 *
 */

#include "ccdefs.h"

#include <math.h>
#include "lib/utlist.h"

static SYMBOL *get_member(TAG_SYMBOL *ptr);;



typedef struct elem_s {
    struct elem_s *next;
    int            refcount;
    int            litlab;
    double         value;
    unsigned char  fa[MAX_MANTISSA_SIZE+1];      /* The parsed representation */
    char           str[60];    /* A raw string version */
} elem_t;


static elem_t    *double_queue = NULL;


/* Modified slightly to sort have two pools - one for strings and one
 * for doubles..
 */

int constant(LVALUE* lval)
{
    int32_t val;
    lval->val_type = CINT;
    lval->flags &= ~UNSIGNED;
    lval->flags |= c_default_unsigned ? UNSIGNED : 0;
    lval->is_const = 1; /* assume constant will be found */
    if (fnumber(lval)) {
        load_double_into_fa(lval);
        lval->val_type = DOUBLE;
        lval->flags = FLAGS_NONE;
        return (1);
    } else if (number(lval) || pstr(lval)) {
        if (lval->val_type == LONG)
            vlongconst(lval->const_val);
        else
            vconst(lval->const_val);
        return (1);
    } else if (tstr(&val)) {
        lval->const_val = val;
        lval->is_const = 0; /* string address not constant */
        lval->ptr_type = CCHAR; /* djm 9/3/99 */
        lval->val_type = CINT;
        lval->flags = FLAGS_NONE;
        immedlit(litlab);
        outdec(lval->const_val);
        nl();
        return (1);
    } 
    lval->is_const = 0;
    return (0);
}

int fnumber(LVALUE *lval)
{
    int i,k; /* flag and mask */
    char minus; /* is if negative! */
    char* start; /* copy of pointer to starting point */
    char* s; /* points into source code */
    char* end;
    double dval;
    start = s = line + lptr; /* save starting point */
    k = 1;
    minus = 1;
    while (k) {
        k = 0;
        if (*s == '+') {
            ++s;
            k = 1;
        }
        if (*s == '-') {
            ++s;
            k = 1;
            minus = (-minus);
        }
    }

    while (*s == ' ') /* Ignore white space after sign */
        s++;

    while (numeric(*s))
        ++s;

    if (*s != '.' && *s != 'e') { /* Check that it is floating point */
        s++;
        return 0;
    }
    s++;
    while (numeric(*s))
        ++s;

    lptr = (s--) - line; /* save ending point */
    dval = strtod(start, &end);
    if (end == start)
        return 0;

    for ( i = 0; i < buffer_fps_num; i++ ) 
        fprintf(buffer_fps[i], "%.*s", (int)(end-start), start);
    lptr = end - line;
<<<<<<< HEAD
    if ( line[lptr] = 'f' ) {
=======
    if ( line[lptr] == 'f' ) {
>>>>>>> 04b50612
        lptr++;
    }

    lval->const_val = dval;

    return (1); /* report success */
}


int number(LVALUE *lval)
{
    char c;
    int minus;
    int32_t k;

    k = minus = 1;
    while (k) {
        k = 0;
        if (cmatch('+'))
            k = 1;
        if (cmatch('-')) {
            minus = (-minus);
            k = 1;
        }
    }
    if (ch() == '0' && toupper(nch()) == 'X') {
        gch();
        gch();
        if (hex(ch()) == 0)
            return (0);
        while (hex(ch())) {
            c = inbyte();
            if (c <= '9')
                k = (k << 4) + (c - '0');
            else
                k = (k << 4) + ((c & 95) - '7');
        }
        lval->const_val = k;
        goto typecheck;
    }
    if (ch() == '0') {
        gch();
        while (numeric(ch())) {
            c = inbyte();
            if (c < '8')
                k = k * 8 + (c - '0');
        }
        lval->const_val = k;
        goto typecheck;
    }
    if (numeric(ch()) == 0)
        return (0);
    while (numeric(ch())) {
        c = inbyte();
        k = k * 10 + (c - '0');
    }
    if (minus < 0)
        k = (-k);
    lval->const_val = k;
typecheck:
    lval->val_type = CINT;
    if ( lval->const_val >= 65536 || lval->const_val < -32767 ) {
        lval->val_type = LONG;
    }
    
    while (checkws() == 0 && (rcmatch('L') || rcmatch('U') || rcmatch('S') || rcmatch('f'))) {
        if (cmatch('L'))
            lval->val_type = LONG;
        if (cmatch('U'))
            lval->flags |= UNSIGNED;
        if (cmatch('S'))
            lval->flags &= ~UNSIGNED;
        if (cmatch('f'))
            lval->val_type = DOUBLE;
    }
    return (1);
}

int hex(char c)
{
    char c1;

    c1 = toupper(c);
    return ((c1 >= '0' && c1 <= '9') || (c1 >= 'A' && c1 <= 'F'));
}

/* djm, seems to load up literal address? */

void address(SYMBOL* ptr)
{
    immed();
    outname(ptr->name, dopref(ptr));
    nl();
    /* djm if we're using int32_t pointers, use of e=0 means absolute address,
 * this covers up a bit of a problem in deref() which can't distinguish
 * between ptrtoptr and ptr
 */
    if (ptr->flags & FARPTR) {
        const2(0);
    }
}

int pstr(LVALUE *lval)
{
    int k;

    lval->val_type = CINT;
    lval->flags &= ~UNSIGNED;
    lval->flags |= c_default_unsigned ? UNSIGNED : 0;
    if (cmatch('\'')) {
        k = 0;
        while (ch() && ch() != '\'')
            k = (k & 255) * 256 + litchar();
        gch();
        lval->const_val = k;
        return (1);
    }
    return (0);
}

/* Scan in literals within function into temporary buffer and then
 * check to see if present elsewhere, if so do the merge as for doubles
 */

int tstr(int32_t* val)
{
    int k = 0;

    if (cmatch('"') == 0)
        return (0);
    do {
        while (ch() != '"') {
            if (ch() == 0)
                break;
            tempq[k] = litchar();
            k++; /* counter */
        }
        gch();
    } while (cmatch('"'));
    tempq[k] = 0;
    k++;
    return (storeq(k, tempq, val));
}

/*
 * Messed around with 5/5/99 djm to allow queues to start from 1
 * internally, but to the asm file show it to start from 0
 */

int storeq(int length, unsigned char* queue, int32_t* val)
{
    int j, k, len;
    /* Have stashed it in our temporary queue, we know the length, so lets
 * get checking to see if one exactly the same has already been placed
 * in there...
 */
    k = length;
    len = litptr - k; /* Amount of leeway to search through.. */
    j = 1; /* Literal queue starts from 1 not 0 now
                         * this allows scan for miniprintf to work
                         * correctly
                         */
    while (len >= j) {
        if (strncmp((char*)queue, (char*)litq + j, k) == 0) {
            *val = j - 1;
            return (1);
        } /*success!*/
        j++;
    }
    /* If we get here, then dump it in the queue as per normal... */
    *val = (int32_t)litptr - 1;
    for (j = 0; j < k; j++) {
        /* Have to dump it in our special queue here for function literals */
        if ((litptr + 1) >= FNMAX) {
            error(E_LITQOV);
        }
        *(litq + litptr) = *(queue + j);
        litptr++;
    }
    return (k);
}

int qstr(double *val)
{
    int cnt = 0;

    if (cmatch('"') == 0)
        return (-1);

    *val = gltptr;
    do {
        while (ch() != '"') {
            if (ch() == 0)
                break;
            cnt++;
            stowlit(litchar(), 1);
        }
        gch();
    } while (cmatch('"') || (cmatch('\\') && cmatch('"')));

    glbq[gltptr++] = 0;
    return (cnt);
}

/* store integer i of size size bytes in global var literal queue */
void stowlit(int value, int size)
{
    if ((gltptr + size) >= LITMAX) {
        error(E_LITQOV);
    }
    putint(value, glbq + gltptr, size);
    gltptr += size;
}

/* Return current literal char & bump lptr */
unsigned char litchar()
{
    int i, oct;

    if (ch() != '\\')
        return (gch());
    if (nch() == 0)
        return (gch());
    gch();
    switch (ch()) {
    case 'a': /* Bell */
        gch();
        return 7;
    case 'b': /* BS */
        gch();
        return 8;
    case 't': /* HT */
        gch();
        return 9;
    case 'r': /* LF */
        gch();
        return c_standard_escapecodes ? 13 : 10;
    case 'v': /* VT */
        gch();
        return 11;
    case 'f': /* FF */
        gch();
        return 12;
    case 'n': /* CR */
        gch();
        return c_standard_escapecodes ? 10 : 13;
    case '\"': /* " */
        gch();
        return 34;
    case '\'': /* ' */
        gch();
        return 39;
    case '\\': /* / */
        gch();
        return '\\';
    case '\?': /* ? */
        gch();
        return '\?';
    case 'l': /* LF (non standard)*/
        gch();
        return 10;
    }

    if (ch() != 'x' && (ch() < '0' || ch() > '7')) {
        warning(W_ESCAPE, ch());
        return (gch());
    }
    if (ch() == 'x') {
        gch();
        oct = 0;
        i = 2;
        while (i-- > 0 && hex(ch())) {
            if (ch() <= '9')
                oct = (oct << 4) + (gch() - '0');
            else
                oct = (oct << 4) + ((gch() & 95) - '7');
        }
        if (isxdigit(ch())) {
            warning(W_HEXESCAPE_TOO_LONG);
        }
        return ((char)oct);
    }

    i = 3;
    oct = 0;
    while (i-- > 0 && ch() >= '0' && ch() <= '7')
        oct = (oct << 3) + gch() - '0';
    if (i == 2)
        return (gch());
    else {
        return ((char)oct);
    }
}

/* Perform a sizeof (works on variables as well */
void size_of(LVALUE* lval)
{
    char sname[NAMESIZE];
    int length;
    TAG_SYMBOL* otag;
    SYMBOL *ptr;
    struct varid var;
    enum ident_type ident;
    int          deref = 0;

    needchar('(');
    while ( cmatch('*') ) {
        deref++;
    }
    otag = GetVarID(&var, NO);
    if (var.type != NO) {
        ident = var.ident;
        if ( ident == POINTER && cmatch('*') ) {

        } else {
            if (match("**") || cmatch('*'))
                ident = POINTER;
            else
                ident = VARIABLE;
        }

        if ( deref && ident !=  POINTER  ) {
            uint32_t   argvalue = CalcArgValue(var.type, var.ident,((var.sign & UNSIGNED) | (var.zfar & FARPTR)));
            char       got[256];

            ExpandArgValue(argvalue, got, 0);
            error(E_SIZEOF,got);
            lval->const_val = 2;
            return;
        }
        if (otag && ident == VARIABLE)
            lval->const_val = otag->size;
        if (ident == POINTER) {
            lval->const_val = (var.zfar ? 3 : 2);
        } else {
            lval->const_val = get_type_size(var.type, var.ident, (var.zfar & FARPTR), otag);
        }
    } else if (cmatch('"')) { /* Check size of string */
        length = 1; /* Always at least one */
        while (!cmatch('"')) {
            length++;
            litchar();
        };
        lval->const_val = length;
        if ( deref ) 
            lval->const_val = 1;
    } else if (symname(sname)) { /* Size of an object */
        if (((ptr = findloc(sname)) != NULL) || ((ptr = findstc(sname)) != NULL) || ((ptr = findglb(sname)) != NULL)) {
            int ptrtype = -1;  /* Type of the pointer */
            enum symbol_flags ptrflags;
            TAG_SYMBOL *ptrotag = NULL;

            if (ptr->ident != FUNCTION && ptr->ident != MACRO) {
                if (ptr->type != STRUCT) {
                    if ( ptr->ident == POINTER && deref ) {
                        ptrtype = ptr->type;
                        ptrflags = ptr->flags;
                        if ( ptr->type == STRUCT ) 
                            ptrotag = tagtab + ptr->tag_idx;
                    } else {
                        lval->const_val = ptr->size;
                    }
                } else {
                    SYMBOL *mptr;
                    /* We're a member of a structure */
                    do {
                        if ( (mptr = get_member(tagtab + ptr->tag_idx) ) != NULL ) {
                            ptr = mptr;
                            ptrtype = 0;
                            ptrotag = NULL;
                            if ( ptr->ident == POINTER && deref ) {
                                ptrtype = ptr->type;
                                ptrflags = ptr->flags;
                                if  (ptr->type == STRUCT) {
                                    ptrotag = tagtab + ptr->tag_idx;
                                }
                            } else {
                                // tag_sym->size = numner of elements
                                lval->const_val = ptr->size * get_type_size(ptr->type, ptr->ident, ptr->flags, tagtab + ptr->tag_idx);
                            }
                        } else {
                            lval->const_val = ptr->size;
                        }
                    } while ( ptr->type == STRUCT && (rmatch2("->") || rcmatch('.')));
                }
                /* Check for index operator on array */
                if (ptr->ident == ARRAY ) {
                    if (rcmatch('[')) {
                        double val;
                        int valtype;
                        needchar('[');
                        constexpr(&val, &valtype,  1);
                        needchar(']');
                        deref++;
                        lval->const_val = get_type_size(ptr->type, VARIABLE, ptr->flags, tagtab + ptr->tag_idx);
                    }
                    if ( deref ) {
                        if ( deref == 1 ) {
                            ptrtype = ptr->type;
                            ptrotag = tagtab + ptr->tag_idx;
                        } else {
                            ptrtype = dummy_sym[(int)ptr->more]->type;
                            ptrotag = tagtab + dummy_sym[(int)ptr->more]->tag_idx;
                        }
                        ptrflags = ptr->flags;
                    }
                }
                if ( deref > 0 ) {
                    if ( ptrtype != -1 ) {
                        lval->const_val = get_type_size(ptrtype, VARIABLE, ptrflags, ptrotag);
                    } else {
                        uint32_t   argvalue = CalcArgValue(ptr->type, ptr->ident, ptr->flags);
                        char       got[256];

                        ExpandArgValue(argvalue, got, ptr->tag_idx);
                        error(E_SIZEOF,got);
                    }
                }
            } else {
                lval->const_val = 2;
            }
        } else {
            error(E_UNSYMB, sname);
        }
    }
    needchar(')');
    lval->is_const = 1;
    lval->val_type = CINT;
    lval->ident = VARIABLE;
    vconst(lval->const_val);
}

static SYMBOL *get_member(TAG_SYMBOL* ptr)
{
    char sname[NAMESIZE];
    SYMBOL* ptr2;

    if (cmatch('.') == NO && match("->") == NO)
        return NULL;

    if (symname(sname) && (ptr2 = findmemb(ptr, sname))) {
        return ptr2;
    }
    error(E_UNMEMB, sname);
    return NULL;
}

void dofloat(double raw, unsigned char fa[])
{
    double norm;
    double x = fabs(raw);
    double exp = log(x) / log(2);
    int i;
    int mant_bytes = c_fp_mantissa_bytes;
    int exp_bias = c_fp_exponent_bias;

    if (mant_bytes > MAX_MANTISSA_SIZE ) {
        mant_bytes = MAX_MANTISSA_SIZE;
    }

    if (x == 0.0) {
        memset(fa, 0, MAX_MANTISSA_SIZE + 1);
        return;
    }

    if (floor(exp) == ceil(exp)) {
        exp = ceil(exp) + 1;
    } else {
        exp = ceil(exp);
    }

    norm = x / pow(2, exp);

    fa[5] = (int)exp + exp_bias;
    for (i = 0; i < (mant_bytes * 2) + 1; i++) {
        double mult = norm * 16.;
        double res = floor(mult);
        unsigned char bit = res;

        if (i == 0 && raw > 0)
            bit -= 8;
        if (i == mant_bytes * 2) {
            if (bit > 7) {
                int carry = 1;
                for (i = 5 - mant_bytes; i < 5; i++) {
                    int res = fa[i] + carry;

                    fa[i] = res % 256;
                    carry = res / 256;
                }
            }
            break;
        }
        if (i % 2 == 0) {
            fa[4 - i / 2] = (bit << 4);
        } else {
            fa[4 - i / 2] |= (bit & 0x0f);
        }
        norm = mult - res;
    }
    if ( raw < 0 ) {
       fa[0] |= 0x80;
    }
}


elem_t *get_elem_for_fa(unsigned char fa[], double value) 
{
    elem_t  *elem;

    LL_FOREACH(double_queue, elem ) {
        if ( memcmp(elem->fa, fa, c_fp_mantissa_bytes + 1) == 0 ) {
            return elem;
        }
    }
    elem = MALLOC(sizeof(*elem));
    elem->refcount = 0;
    elem->litlab = getlabel();
    elem->value = value;
    memcpy(elem->fa, fa, 6);
    LL_APPEND(double_queue, elem);
    return elem;
}

elem_t *get_elem_for_buf(char *str, double value) 
{
    elem_t  *elem;

    LL_FOREACH(double_queue, elem ) {
        if ( strcmp(elem->str, str) == 0 ) {
            return elem;
        }
    }
    elem = MALLOC(sizeof(*elem));
    elem->litlab = getlabel();
    elem->refcount = 0;
    elem->value = value;
    strcpy(elem->str,str);
    LL_APPEND(double_queue, elem);
    return elem;
}



void write_double_queue(void)
{
    elem_t  *elem;

    LL_FOREACH(double_queue, elem ) {
        if ( 1 || elem->refcount ) {
            output_section(c_rodata_section); // output_section("text");
            prefix();
            queuelabel(elem->litlab);
            col();
            nl();
            if ( c_double_strings ) {
                defmesg(); outstr(elem->str); outstr("\"\n");
                defbyte(); outdec(0); nl();
            } else {
                //outfmt("\t;%lf ref: %d\n",elem->value,elem->refcount);
                outfmt("\t;%lf\n",elem->value);
                outfmt("\tdefb\t%d,%d,%d,%d,%d,%d\n", elem->fa[0], elem->fa[1], elem->fa[2], elem->fa[3], elem->fa[4], elem->fa[5]);
            }
        }
    }
    nl();
}

void decrement_double_ref_direct(double value)
{
    LVALUE lval={0};

    lval.const_val = value;

    decrement_double_ref(&lval);
}

void decrement_double_ref(LVALUE *lval)
{   
    unsigned char    fa[MAX_MANTISSA_SIZE+1];
    elem_t          *elem;
    if ( c_double_strings ) {
        char  buf[40];
        snprintf(buf, sizeof(buf), "%lf", lval->const_val);
        elem = get_elem_for_buf(buf,lval->const_val);
        elem->refcount--;
    } else {
        dofloat(lval->const_val, fa);
        elem = get_elem_for_fa(fa,lval->const_val);
        elem->refcount--;
    }
}

void increment_double_ref(LVALUE *lval)
{   
    unsigned char    fa[MAX_MANTISSA_SIZE+1];
    elem_t          *elem;
    if ( c_double_strings ) {
        char  buf[40];
        snprintf(buf, sizeof(buf), "%lf", lval->const_val);
        elem = get_elem_for_buf(buf,lval->const_val);
        elem->refcount++;
    } else {
        dofloat(lval->const_val, fa);
        elem = get_elem_for_fa(fa,lval->const_val);
        elem->refcount++;
    }
}




void load_double_into_fa(LVALUE *lval)
{            
    unsigned char    fa[MAX_MANTISSA_SIZE+1];
    elem_t          *elem;
    memset(fa, 0, sizeof(fa));
    
    if ( c_double_strings ) {
        char  buf[40];
        snprintf(buf, sizeof(buf), "%lf", lval->const_val);
        elem = get_elem_for_buf(buf, lval->const_val);
        elem->refcount++;
        immedlit(elem->litlab);
        outdec(0);
        nl();
        callrts("__atof2");
        WriteDefined("math_atof", 1);
    } else {
        dofloat(lval->const_val, fa);
        
        elem = get_elem_for_fa(fa,lval->const_val);
        elem->refcount++;
        immedlit(elem->litlab);
        outdec(0);
        nl();
        callrts("dload");
    }
}<|MERGE_RESOLUTION|>--- conflicted
+++ resolved
@@ -123,11 +123,7 @@
     for ( i = 0; i < buffer_fps_num; i++ ) 
         fprintf(buffer_fps[i], "%.*s", (int)(end-start), start);
     lptr = end - line;
-<<<<<<< HEAD
-    if ( line[lptr] = 'f' ) {
-=======
     if ( line[lptr] == 'f' ) {
->>>>>>> 04b50612
         lptr++;
     }
 
