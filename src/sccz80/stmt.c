/*
 *      Small C+ Compiler
 *      Split into parts djm 3/3/99
 *
 *      This part deals with statements
 *
 *      $Id: stmt.c,v 1.22 2016-04-05 20:23:34 dom Exp $
 */

#include "ccdefs.h"

static void ns(void);
static Node *compound(void);
static Node *doiferror(void);
static Node *doif(void);
static struct nodepair *doexpr(void);
static Node *dowhile(void);
static Node *dodo(void);
static Node *dofor(void);
static Node *doswitch(void);
static Node *docase(void);
static Node *dodefault(void);
static Node *doreturn(char);
static Node *dobreak(void);
static Node *docont(void);
static Node *dostaticassert(void);

/*
 *      Some variables for goto and cleaning up after compound 
 *      statements
 */

extern Node *dogoto(void);
extern Node *dolabel(void);
static Node *docritical(void);
static int stkstor[MAX_LEVELS]; /* ZSp for each compound level */
static int lastline = 0;



static int swactive = 0; /* true inside a switch */
static int swdefault = 0; /* default label number, else 0 */

static int incritical = 0;  /* Are we in a __critical block */


/*
 *      Statement parser
 *
 * called whenever syntax requires a statement.
 * this routine performs that statement
 * and returns a number telling which one
 */
struct nodepair *statement()
{
    int st = 0;
    int locstatic; /* have we had the static keyword */
    struct nodepair *pair = calloc(1,sizeof(*pair));
    Node   *node;

    blanks();
    if (lineno != lastline) {
        lastline = lineno;
        if (c_cline_directive || c_intermix_ccode) 
            gen_emit_line(lineno);
    }
    if (ch() == 0 && eof) {
        lastst = st;
        pair->i = st;
        return pair;
    } else {

        if (amatch("extern")) {
            dodeclare(EXTERNAL);
            lastst = st;
            pair->i = st;
            return pair;
        }
        /* Ignore the register and auto keywords! */
        swallow("register");
        swallow("auto");

        /* Check to see if specified as static, and also for far and near */
        locstatic = amatch("static");

        if ( (node = declare_local(locstatic)) != NULL ) {
            lastst = st;
            pair->i = st;
            pair->node = node;
            return pair;
        }        
        /* not a definition */
        if (declared >= 0) {
            Zsp = modstk(Zsp - declared, KIND_NONE, NO, YES);
            declared = 0;
        }
        st = -1;
        switch (ch()) {
        case '{':
            ++scope_block;
            inbyte();
            pair->node = compound();
            st = lastst;
            break;
        case 'i':
            if (amatch("iferror")) {
                pair->node = doiferror();
                st = STIF;
            } else if (amatch("if")) {
                pair->node = doif();
                st = STIF;
            }
            break;
        case 'w':
            if (amatch("while")) {
                pair->node = dowhile();
                st = STWHILE;
            }
            break;
        case 'd':
            if (amatch("do")) {
                pair->node = dodo();
                st = STDO;
            } else if (amatch("default")) {
                pair->node = dodefault();
                st = STDEF;
            }
            break;
        case 'f':
            if (amatch("for")) {
                pair->node = dofor();
                st = STFOR;
            }
            break;
        case 's':
            if (amatch("switch")) {
                pair->node = doswitch();
                st = STSWITCH;
            }
            break;
        case 'c':
            if (amatch("case")) {
                pair->node = docase();
                st = STCASE;
            } else if (amatch("continue")) {
                pair->node = docont();
                ns();
                st = STCONT;
            }
            break;
        case 'r':
            if (amatch("return")) {
                pair->node = doreturn(0);
                ns();
                st = STRETURN;
            } else if (amatch("return_c")) {
                pair->node = doreturn(1);
                ns();
                st = STRETURN;
            } else if (amatch("return_nc")) {
                pair->node = doreturn(2);
                ns();
                st = STRETURN;
            }
            break;
        case 'b':
            if (amatch("break")) {
                pair->node = dobreak();
                ns();
                st = STBREAK;
            }
            break;
        case ';':
            inbyte();
            st = lastst;
            break;
        case 'a':
            if (amatch("asm")) {
                pair->node = doasmfunc(YES);
                ns();
                st = STASM;
            }
            break;
        case 'g':
            if (amatch("goto")) {
                pair->node = dogoto();
                ns();
                st = STGOTO;
            }
            break;
        case '#':
            if (match("#asm")) {
                pair->node = doasm();
                st = STASM;
            }
            break;
        case '_':
            if (match("_Static_assert")) {
                pair->node = dostaticassert();
                st = STASSERT;
            } else if (match("__critical")) {
                pair->node = docritical();
                st = STCRITICAL;
            }
        }
        if (st == -1) {
            /* if nothing else, assume it's an expression */
            pair->node = dolabel();

            if ( pair->node == NULL ) {
                pair->node = doexpr()->node;
                ns();
            }
            st = STEXP;
        }
    }
    lastst = st;
    pair->i = st;
    return (pair);
}

/*
 *      Semicolon enforcer
 *
 * called whenever syntax requires a semicolon
 */
void ns()
{
    if (cmatch(';') == 0)
        errorfmt("Expected ';'",1);
}

/*
 *      Compound statement
 *
 * allow any number of statements to fall between "{}"
 */
Node *compound()
{
    SYMBOL* savloc;
    array  *array = array_init(NULL);

    if (ncmp == MAX_LEVELS)
        errorfmt("Maximum nesting level reached (%d)", 1, ncmp);

    stkstor[ncmp] = Zsp;
    savloc = locptr;
    declared = 0; /* may declare local variables */
    ++ncmp; /* new level open */
    while (cmatch('}') == 0) {
        struct nodepair *pair = statement(); /* do one */
        array_add(array, pair->node);
    }
    --ncmp; /* close current level */
    // NODE: Remove 
    if (lastst != STRETURN) {
        modstk(stkstor[ncmp], KIND_NONE, NO, YES); /* delete local variable space */
    }
    Zsp = stkstor[ncmp];
    // NODE: End remove
    sym_undecl_frame(array, savloc, lastst != STRETURN);

    locptr = savloc; /* delete local symbols */
    declared = 0;
    return ast_compound(array);
}


Node *doiferror()
{
    int flab1, flab2;
    flab1 = getlabel(); /* Get label for false branch */
    jumpnc(flab1);
    statement();
    if (amatch("else") == 0) {
        /* no else, print false label and exit  */
        postlabel(flab1);
        return NULL;
    }
    /* an "if...else" statement. */
    flab2 = getlabel();
    if (lastst != STRETURN) {
        /* if last statement of 'if' was 'return' we needn't skip 'else' code */
        gen_jp_label(flab2,0);
    }
    postlabel(flab1); /* print false label */
    statement(); /* and do 'else' clause */
    postlabel(flab2);
    return NULL;
}   

/*
 *              "if" statement
 */
Node *doif()
{
    int flab1, flab2;
    int testtype;
    t_buffer *buf;
    Node *cond = NULL, *strue = NULL, *sfalse = NULL;
    struct nodepair *pair;

    flab1 = getlabel(); /* get label for false branch */
    pair = test(flab1, YES); /* get expression, and branch false */
    testtype = pair->i;
    cond = pair->node;

    buf = startbuffer(100);
    strue = statement()->node;

    if ( testtype == 0 ) {
        discardbuffer(buf);
        buf = NULL;
        lastst = STRETURN;
    }

    if (amatch("else") == 0) {
        /* no else, print false label and exit  */
        if ( testtype < 0 ) {
            postlabel(flab1);
            clearbuffer(buf);
        } else if  (testtype ==  1 ) { /* Evaluate to true */
            clearbuffer(buf);
        }
        return ast_conditional(cond, strue, NULL);
    }

    clearbuffer(buf);
    if ( testtype == 1 ) {
        // We evaluated the if to true, so we can discard the else
        t_buffer *buf2 = startbuffer(100);
        pair = statement();
        discardbuffer(buf2);
        return ast_conditional(cond, strue, NULL);
    } 
    /* an "if...else" statement. */
    flab2 = getlabel();
    if (lastst != STRETURN) {
        /* if last statement of 'if' was 'return' we needn't skip 'else' code */
        gen_jp_label(flab2,1);
    }
    if ( testtype != 0 ) {
        postlabel(flab1); /* print false label */
    }
    pair = statement(); /* and do 'else' clause */
    sfalse = pair->node;
    if ( testtype != 0 ) {
        postlabel(flab2); /* print true label */
    }

    return ast_conditional(cond, strue, sfalse);
}

/*
 * perform expression (including commas)
 */
struct nodepair *doexpr()
{
    char *before, *start;
    zdouble val;
    int    vconst;
    Type   *type_ptr;
    array  *arr = array_init(NULL);
    struct nodepair *pair;

    while (1) {
        setstage(&before, &start);
        pair = expression(&vconst, &val, &type_ptr);
        array_add(arr, pair->node);
        clearstage(before, start);
        if (ch() != ',') {
            pair->type = type_ptr;
            pair->node = ast_compound(arr);
            return pair;
        }
        inbyte();
    }
}

/*
 *      "while" statement
 */
Node *dowhile()
{
    WHILE_TAB wq; /* allocate local queue */
    t_buffer  *buf;
    struct nodepair *pair;
    Node     *body;
    int       exprconstant;
    array *arr = array_init(NULL);

    addwhile(&wq); /* add entry to queue */
    /* (for "break" statement) */
    buf = startbuffer(100);
    postlabel(wq.loop); /* loop label */
    pair = test(wq.exit, YES); /* see if true */
    exprconstant = pair->i;
    if ( exprconstant == 0 ) {
        t_buffer *buf2 = startbuffer(100);
        pair = statement();
        body = pair->node;
        discardbuffer(buf2);
        clearbuffer(buf);
    } else {
        pair = statement(); /* if so, do a statement */
        body = pair->node;
        gen_jp_label(wq.loop,1); /* loop to label */
        postlabel(wq.exit); /* exit label */
        clearbuffer(buf);
    }
    delwhile(); /* delete queue entry */
    array_add(arr, ast_label(wq.loop, NULL));
    array_add(arr, ast_conditional(pair->node,body,ast_jump(wq.exit,NULL)));
    array_add(arr, ast_jump(wq.loop, NULL));
    array_add(arr, ast_label(wq.exit, NULL));

    return ast_compound(arr);
}

/*
 * "do - while" statement
 */
Node *dodo()
{
    WHILE_TAB wq;
    int top;
    int testresult;
    struct nodepair *pair;
    Node *body;
    array *arr = array_init(NULL);

    addwhile(&wq);
    postlabel(top = getlabel());
    pair = statement();
    body = pair->node;
    needtoken("while");
    postlabel(wq.loop);
    pair = test(wq.exit, YES);

    testresult = pair->i;

    if ( testresult == 0 ) { // False
        // Post the exit label in case there were any breaks
        postlabel(wq.exit);
    } else {
        gen_jp_label(top, 1);
        postlabel(wq.exit);
    }
    delwhile();
    ns();

    array_add(arr,ast_label(top, NULL));
    array_add(arr,body);
    array_add(arr,ast_conditional(pair->node, ast_jump(top, NULL), NULL));
    array_add(arr,ast_label(wq.exit, NULL));

    return ast_compound(arr);
}

/*
 * "for" statement (zrin)
 */
Node *dofor()
{
    WHILE_TAB wq;
    int l_condition;
    int savedsp;
    struct nodepair *pair;
    Node *init = NULL;
    Node *cond = NULL;
    Node *incr = NULL;
    Node *body = NULL;
    array *arr = array_init(NULL);
    int testresult = 1; // Default is true

    SYMBOL *savedloc;
    t_buffer *buf2, *buf3,*buf4;

    addwhile(&wq);
    l_condition = getlabel();
    savedsp = Zsp;
    savedloc = locptr;

    needchar('(');
    ++ncmp;
    if (cmatch(';') == 0) {
        if ( (init = declare_local(0)) == NULL ) { // TODO
            pair = doexpr(); /*         initialization             */
            init = pair->node;
            ns();
        }
        (wqptr-1)->sp = wq.sp = Zsp;
        (wqptr-1)->loop_symptr = locptr;
    }

    buf2 = startbuffer(1); /* save condition to buf2 */
    if (cmatch(';') == 0) {
        pair = test(wq.exit, NO); /* expr 2 */
        testresult = pair->i;
        cond = pair->node;
        ns();
    }
    suspendbuffer();

    buf3 = startbuffer(1); /* save modification to buf3 */
    if (cmatch(')') == 0) {
        pair = doexpr(); /* expr 3 */
        incr = pair->node;
        needchar(')');
    }
    suspendbuffer();

<<<<<<< HEAD
    if ( testresult != 0 ) {  /* So it's either true or non-constant */      
        gen_jp_label(l_condition,1); /*         goto loop                  */
        postlabel(wq.loop); /* .loop                              */
        clearbuffer(buf3); /*         modification               */
        postlabel(l_condition); /* .condition                         */
        clearbuffer(buf2); /*         if (!condition) goto exit  */
        pair = statement(); /*         statement                  */
        body = pair->node;
=======
    if ( testresult != 0 ) {  /* So it's either true or non-constant */
        if (bufferlen(buf2) > 0 ) 
            gen_jp_label(l_condition,1); /*         goto condition             */
        postlabel(wq.loop); /* .loop                              */
        clearbuffer(buf3); /*         modification               */
        if (bufferlen(buf2) > 0 )  {
            postlabel(l_condition); /* .condition                         */
            clearbuffer(buf2); /*         if (!condition) goto exit  */
        }
        statement(); /*         statement                  */
>>>>>>> 10597464
        gen_jp_label(wq.loop,1); /*         goto loop                  */
        postlabel(wq.exit) ; /* .exit                              */
    } else {
        clearbuffer(buf2); // Condition 
        buf4 = startbuffer(100);
        pair = statement(); // Evaluate it
        body = pair->node;
        discardbuffer(buf4);
    }

    if ( init ) 
        array_add(arr, init);
    array_add(arr,ast_label(l_condition,NULL));
    array_add(arr,ast_conditional(cond, NULL, ast_jump(wq.exit,NULL)));
    if ( body )
        array_add(arr,body);
    array_add(arr,ast_label(wq.loop,NULL));
    if ( incr ) 
        array_add(arr,incr);
    array_add(arr,ast_jump(l_condition,NULL));
    array_add(arr,ast_label(wq.exit,NULL));

    sym_undecl_frame(arr, savedloc, 1);

    --ncmp;
    modstk(savedsp, KIND_NONE, NO, YES);
    Zsp = savedsp;
    locptr = savedloc;
    declared = 0;
    delwhile();



    return ast_compound(arr);
}

/*
 * "switch" statement
 */
Node *doswitch()
{
    WHILE_TAB wq;
    int endlab, swact, swdef;
    SW_TAB *swnex, *swptr;
    Type   *switch_type;
    t_buffer* buf;
    struct nodepair *pair, *sw_expr;
    array *arr = array_init(NULL);

    swact = swactive;
    swdef = swdefault;
    swnex = swptr = swnext;
    addwhile(&wq);
    (wqptr - 1)->loop = 0;
    needchar('(');
    sw_expr = doexpr(); /* evaluate switch expression */
    switch_type = sw_expr->type;
    needchar(')');
    swdefault = 0;
    swactive = 1;


    buf = startbuffer(100);
    pair = statement(); /* cases, etc. */
    /* gen_jp_label(wq.exit) ; */
    suspendbuffer();

    gen_switch_preamble(switch_type->kind);
    array_add(arr,ast_switch(switch_type, sw_expr->node, pair->node));

    // Switch needs:
    // - switch expr
    // - cases
    // - default

    while (swptr < swnext ) {
        gen_switch_case(switch_type->kind, swptr->value, swptr->label);
        array_add(arr, ast_switch_case(switch_type, ast_literal(switch_type, swptr->value), swptr->label));
        ++swptr;
    }
    gen_switch_postamble(switch_type->kind);
    if (swdefault) {
        array_add(arr, ast_jump(swdefault,NULL));
        gen_jp_label(swdefault,1);
    } else {
        array_add(arr, ast_jump(wq.exit,NULL));
        gen_jp_label(wq.exit,1);
    }

    clearbuffer(buf);

    array_add(arr, ast_label(wq.exit,NULL));
    postlabel(wq.exit);
    delwhile();
    swnext = swnex;
    swdefault = swdef;
    swactive = swact;

    return ast_compound(arr);
}

/*
 * "case" statement
 */
Node *docase()
{
    double value;
    Kind   valtype;
    if (swactive == 0)
        errorfmt("Not in switch", 0 );
    if (swnext > swend) {
        errorfmt("Too many cases", 0 );
        return NULL;
    }
    postlabel(swnext->label = getlabel());
    constexpr(&value,&valtype, 1);
    if ( kind_is_decimal(valtype)) 
        warningfmt("invalid-value","Unexpected floating point encountered, taking int value");
    swnext->value = value;
    needchar(':');
    ++swnext;
    return ast_label((swnext-1)->label, NULL);
}

Node *dodefault()
{
    if (swactive) {
        if (swdefault)
            errorfmt("Multiple defaults", 0);
    } else
        errorfmt("Not in switch", 0 );
    needchar(':');
    postlabel(swdefault = getlabel());
    return ast_label(swdefault, NULL);
}

/*
 *      "return" statement
 */
Node *doreturn(char type)
{
    array *arr = array_init(NULL);
    /* if not end of statement, get an expression */
    if (endst() == 0) {
        struct nodepair *pair;
        char *before, *start;
        zdouble val;
        int    vconst;
        Type   *type_ptr;

        while (1) {
            setstage(&before, &start);
            pair = expression(&vconst, &val, &type_ptr);
            array_add(arr,pair->node);
            // If it's a constant and last, clear the load and load as a constant of the right
            // type
            if ( vconst && ch() != ',') {
                LVALUE lval = {0};
                clearstage(before, NULL);
                lval.val_type = currfn->ctype->return_type->kind;
                lval.const_val = val;
                load_constant(&lval);
                gen_leave_function(currfn->ctype->return_type->kind, type, incritical);
                sym_undecl_frame(arr, STARTLOC, 0);
                return ast_return(array_len(arr) == 1 ? array_get_byindex(arr,0) : ast_compound(arr));
            }
            clearstage(before, start);
            if (ch() != ',')
                break;
            inbyte();
        }
        force(currfn->ctype->return_type->kind, type_ptr->kind, currfn->ctype->return_type->isunsigned, type_ptr->isunsigned, 0);
        gen_leave_function(currfn->ctype->return_type->kind, type, incritical);
    } else {
        gen_leave_function(KIND_INT, type, incritical);
    }
    sym_undecl_frame(arr, STARTLOC, 0);
    return ast_return(array_len(arr) == 1 ? array_get_byindex(arr,0) : ast_compound(arr));
}



/*
 *      "break" statement
 */
Node *dobreak()
{
    WHILE_TAB* ptr;
    SYMBOL *sptr;
    array *arr = array_init(NULL);

    /* see if any "whiles" are open */
    if ((ptr = readwhile(wqptr)) == 0)
        return NULL; /* no */
    modstk(ptr->sp, KIND_NONE, NO, YES); /* else clean up stk ptr */

    gen_jp_label(ptr->exit,1); /* jump to exit label */

    sptr = locptr;
    while ( sptr != ptr->loop_symptr) {
        SYMBOL *ptr = sptr - 1;
        array_add(arr, ast_undecl(ptr));
        --sptr;
    }
    array_add(arr,ast_jump(ptr->exit, NULL));

    return ast_compound(arr);
}

/*
 *      "continue" statement
 */
Node *docont()
{
    WHILE_TAB* ptr;
    SYMBOL *sptr;
    array *arr = array_init(NULL);

    /* see if any "whiles" are open */
    ptr = wqptr;
    while (1) {
        if ((ptr = readwhile(ptr)) == 0)
            return NULL;
        /* try again if loop is zero (that's a switch statement) */
        if (ptr->loop)
            break;
    }
    modstk(ptr->sp, KIND_NONE, NO, YES); /* else clean up stk ptr */
    gen_jp_label(ptr->loop,1); /* jump to loop label */

    sptr = locptr;
    while ( sptr != ptr->loop_symptr) {
        SYMBOL *ptr = sptr - 1;
        array_add(arr, ast_undecl(ptr));
        --sptr;
    }

    array_add(arr,ast_jump(ptr->loop, NULL));

    return ast_compound(arr);
}

static Node *docritical(void)
{
    struct nodepair *pair;
    if ( incritical ) {
        errorfmt("Cannot nest __critical sections", 1);
    }
    incritical = 1;
    gen_critical_enter();
    pair = statement();
    gen_critical_leave();
    incritical = 0;
    return ast_critical(pair->node);
}

/*
 *      asm()   statement
 *
 *      This doesn't do any label expansions - just chucks it out to
 *      the file, it might be useful for setting a value to machine
 *      code thing
 *      
 *      If wantbr==YES then we need the opening bracket (called by
 *      itself)
 *
 *      Actually, this caution may be unneccesary because it is also
 *      dealt with as a function, we'll just have to see - i.e. maybe
 *      it doesn't have to be statement as well!
 *
 *      New: 3/3/99 djm
 */

Node *doasmfunc(char wantbr)
{
    char c;
    int  lastwasLF = 0;
    if (wantbr)
        needchar('(');

    outbyte('\t');
    needchar('"');
    do {
        while (!acmatch('"')) {
            c = litchar();
            if (c == 0)
                break;
            if ( lastwasLF && c != '\t' ) {
                outstr("\t");
            }
            if (c == '\n' || c == '\r') {
                lastwasLF = 1;
                outbyte('\n');
            } else {
                lastwasLF = 0;
                outbyte(c);
            }
        }
    } while (cmatch('"'));
    needchar(')');
    if ( !lastwasLF ) {
        outbyte('\n');
    }
    return NULL;
}

/*
 *      "asm" pseudo-statement (for #asm/#endasm)
 *      enters mode where assembly language statement are
 *      passed intact through parser
 */

Node *doasm()
{
    cmode = 0; /* mark mode as "asm" */

#ifdef INBUILT_OPTIMIZER
    generate(); /* Dump queued stuff to be opt'd */
#endif
    while (1) {
        preprocess(); /* get and print lines */
        if (match("#endasm") || eof) {
            break;
        }
        outfmt("%s\n",line);
    }
    clear(); /* invalidate line */
    if (eof)
        errorfmt("Unterminated assembler code",1);
    cmode = 1; /* then back to parse level */
    return NULL;
}

static void set_section(char **dest_section) 
{
    char sname[NAMESIZE];

    if (symname(sname) == 0) {
        illname(sname);
        clear();
        return;
    }

    *dest_section = STRDUP(sname);
}

/* #pragma statement */
void dopragma()
{
    blanks();
    if (amatch("proto"))
        addmac();
    else if (amatch("set"))
        addmac();
    else if (amatch("unproto"))
        delmac();
    else if (amatch("unset"))
        delmac();
    else if (amatch("codeseg"))
        set_section(&c_code_section);
    else if (amatch("constseg"))
        set_section(&c_rodata_section);
    else if (amatch("dataseg"))
        set_section(&c_data_section);
    else if (amatch("bssseg"))
        set_section(&c_bss_section);
    else if (amatch("initseg"))
        set_section(&c_init_section);
    else if (amatch("bank")) {
        Kind valtype;
        double val;
        char   buf[100];

        if ( constexpr(&val, &valtype, 1) ) {
            snprintf(buf,sizeof(buf),"CODE_%d",(int)val);
            c_code_section = STRDUP(buf);
            snprintf(buf,sizeof(buf),"RODATA_%d",(int)val);
            c_rodata_section = STRDUP(buf);
        }
    }else {
        warningfmt("unknown-pragmas","Unknown #pragma directive");
        clear();
    }
}

static Node *dostaticassert() 
{
    Kind   valtype;
    double val;
    double global_start;
    char   *before, *start;

    needchar('(');
    setstage(&before, &start);
    if (constexpr(&val,&valtype, 1) == 0) {
        val = 0;
    }
    needchar(',');
    qstr(&global_start);
    needchar(')');
    if ( val == 0 ) {
        errorfmt("_Static_assert failed: '%s'",1,&glbq[(int)global_start]);
    }
    // Restore literal queue
    gltptr = global_start;
    clearstage(before, NULL);

    return NULL;
}<|MERGE_RESOLUTION|>--- conflicted
+++ resolved
@@ -510,27 +510,17 @@
     }
     suspendbuffer();
 
-<<<<<<< HEAD
     if ( testresult != 0 ) {  /* So it's either true or non-constant */      
-        gen_jp_label(l_condition,1); /*         goto loop                  */
-        postlabel(wq.loop); /* .loop                              */
-        clearbuffer(buf3); /*         modification               */
-        postlabel(l_condition); /* .condition                         */
-        clearbuffer(buf2); /*         if (!condition) goto exit  */
-        pair = statement(); /*         statement                  */
-        body = pair->node;
-=======
-    if ( testresult != 0 ) {  /* So it's either true or non-constant */
         if (bufferlen(buf2) > 0 ) 
-            gen_jp_label(l_condition,1); /*         goto condition             */
+            gen_jp_label(l_condition,1); /*         goto loop                  */
         postlabel(wq.loop); /* .loop                              */
         clearbuffer(buf3); /*         modification               */
         if (bufferlen(buf2) > 0 )  {
             postlabel(l_condition); /* .condition                         */
             clearbuffer(buf2); /*         if (!condition) goto exit  */
         }
-        statement(); /*         statement                  */
->>>>>>> 10597464
+        pair = statement(); /*         statement                  */
+        body = pair->node;
         gen_jp_label(wq.loop,1); /*         goto loop                  */
         postlabel(wq.exit) ; /* .exit                              */
     } else {
