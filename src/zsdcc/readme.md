## Instructions

Windows and MacOSX users can get zsdcc and zsdcpp binaries from the [nightly build](http://nightly.z88dk.org/).

<<<<<<< HEAD
To build from source apply the patch in this directory to sdcc r11877 v4.0.3.
Compile instructions can be found [here](https://www.z88dk.org/wiki/doku.php?id=temp:front#sdcc1).

For an error-free compile you may want to limit the target cpus in the build to just the z80 family (z80/z180/rabbits).  [z88dk.Dockerfile](https://github.com/z88dk/z88dk/blob/master/z88dk.Dockerfile)
can provide such hints for compiling the zsdcc source. A configuration command provided for example.

```bash
./configure --disable-ds390-port --disable-ds400-port --disable-hc08-port --disable-s08-port --disable-mcs51-port --disable-pic-port --disable-pic14-port --disable-pic16-port --disable-tlcs90-port --disable-xa51-port --disable-stm8-port --disable-pdk13-port --disable-pdk14-port --disable-pdk15-port --disable-pdk16-port --disable-ucsim --disable-device-lib --disable-packihx
```
An alternative course is to use [docker](https://github.com/z88dk/z88dk/blob/master/doc/Dockerfile.md)
to install z88dk.
=======
For Linux users follow the instructions on the [installation page](https://github.com/z88dk/z88dk/wiki/installation) and sdcc will be built for you.
>>>>>>> df805a12

### Patch Information

`sdcc-z88dk.patch` is the current default standard patch.

`sdcc-11877-z88dk.patch` is the current zsdcc patch, retained for comparison and building against sdcc r11877.

`sdcc-9958-z88dk.patch` is the previous z88dk v1.99c zsdcc standard patch, retained for comparison and building against sdcc r9958.

`sdcc-10892-z88dk-peep.patch` has been submitted as sdcc [feature request # 289](https://sourceforge.net/p/sdcc/patches/289/) for review, test, and integrate from that end. This file is retained for the record.

Essentially, the patch items remaining are just those things which are zsdcc specific, which don't make sense to push into sdcc.<|MERGE_RESOLUTION|>--- conflicted
+++ resolved
@@ -2,21 +2,7 @@
 
 Windows and MacOSX users can get zsdcc and zsdcpp binaries from the [nightly build](http://nightly.z88dk.org/).
 
-<<<<<<< HEAD
-To build from source apply the patch in this directory to sdcc r11877 v4.0.3.
-Compile instructions can be found [here](https://www.z88dk.org/wiki/doku.php?id=temp:front#sdcc1).
-
-For an error-free compile you may want to limit the target cpus in the build to just the z80 family (z80/z180/rabbits).  [z88dk.Dockerfile](https://github.com/z88dk/z88dk/blob/master/z88dk.Dockerfile)
-can provide such hints for compiling the zsdcc source. A configuration command provided for example.
-
-```bash
-./configure --disable-ds390-port --disable-ds400-port --disable-hc08-port --disable-s08-port --disable-mcs51-port --disable-pic-port --disable-pic14-port --disable-pic16-port --disable-tlcs90-port --disable-xa51-port --disable-stm8-port --disable-pdk13-port --disable-pdk14-port --disable-pdk15-port --disable-pdk16-port --disable-ucsim --disable-device-lib --disable-packihx
-```
-An alternative course is to use [docker](https://github.com/z88dk/z88dk/blob/master/doc/Dockerfile.md)
-to install z88dk.
-=======
 For Linux users follow the instructions on the [installation page](https://github.com/z88dk/z88dk/wiki/installation) and sdcc will be built for you.
->>>>>>> df805a12
 
 ### Patch Information
 
