--- conflicted
+++ resolved
@@ -438,12 +438,8 @@
 		if __CPU_RABBIT__			\ defb 10 \ endif
 		if __CPU_INTEL__			\ defb 11 \ endif
 		if __SWAP_IX_IY__			\ defb 12 \ endif
-<<<<<<< HEAD
-		if __CPU_TI83PLUS__			\ defb 13 \ endif
-=======
 		if __CPU_TI83__				\ defb 13 \ endif
 		if __CPU_TI83PLUS__			\ defb 14 \ endif
->>>>>>> bcc6f39d
 		
 		if __FLOAT_GENMATH__		\ defb 20 \ endif
 		if __FLOAT_MATH48__			\ defb 21 \ endif
@@ -515,18 +511,6 @@
 check_bin_file("$test.bin", bytes(8, 12, 20));
 
 capture_ok("./z88dk-z80asm -b -mti83 $test.asm", "");
-<<<<<<< HEAD
-check_bin_file("$test.bin", bytes(1, 9, 20));
-
-capture_ok("./z88dk-z80asm -b -mti83 -IXIY $test.asm", "");
-check_bin_file("$test.bin", bytes(1, 9, 12, 20));
-
-capture_ok("./z88dk-z80asm -b -mti83plus $test.asm", "");
-check_bin_file("$test.bin", bytes(1, 9, 13, 20));
-
-capture_ok("./z88dk-z80asm -b -mti83plus -IXIY $test.asm", "");
-check_bin_file("$test.bin", bytes(1, 9, 12, 13, 20));
-=======
 check_bin_file("$test.bin", bytes(1, 9, 13, 20));
 
 capture_ok("./z88dk-z80asm -b -mti83 -IXIY $test.asm", "");
@@ -537,7 +521,6 @@
 
 capture_ok("./z88dk-z80asm -b -mti83plus -IXIY $test.asm", "");
 check_bin_file("$test.bin", bytes(1, 9, 12, 14, 20));
->>>>>>> bcc6f39d
 
 capture_ok("./z88dk-z80asm -b -float=genmath $test.asm", "");
 check_bin_file("$test.bin", bytes(1, 9, 20));
