/*
Z88DK Z80 Macro Assembler

Copyright (C) Gunther Strube, InterLogic 1993-99
Copyright (C) Paulo Custodio, 2011-2017
License: The Artistic License 2.0, http://www.perlfoundation.org/artistic_license_2_0
Repository: https://github.com/pauloscustodio/z88dk-z80asm

Assembly directives.
*/

#include "codearea.h"
#include "directives.h"
#include "errors.h"
#include "fileutil.h"
#include "model.h"
#include "module.h"
#include "parse.h"
#include "strutil.h"
#include "types.h"
#include "symtab.h"
#include "z80asm.h"
#include "die.h"

static void check_org_align();

/*-----------------------------------------------------------------------------
*   LABEL: define a label at the current location
*----------------------------------------------------------------------------*/
void asm_LABEL_offset(const char *name, int offset)
{
	Symbol *sym;
	
	if (get_phased_PC() >= 0)
		sym = define_symbol(name, get_phased_PC() + offset, TYPE_CONSTANT);
	else
		sym = define_symbol(name, get_PC() + offset, TYPE_ADDRESS);

	sym->is_touched = true;
}

void asm_LABEL(const char *name)
{
	asm_LABEL_offset(name, 0);
}

void asm_cond_LABEL(Str *label)
{
	if (Str_len(label)) {
		asm_LABEL(Str_data(label));
		Str_len(label) = 0;
	}

	if (opts.debug_info && !scr_is_c_source()) {
		STR_DEFINE(name, STR_SIZE);

		Str_sprintf(name, "__ASM_LINE_%ld", get_error_line());
		if (!find_local_symbol(Str_data(name)))
			asm_LABEL(Str_data(name));

		STR_DELETE(name);
	}
}

/*-----------------------------------------------------------------------------
*   DEFGROUP
*----------------------------------------------------------------------------*/

static int DEFGROUP_PC;			/* next value to assign */

/* start a new DEFGROUP context, give the value of the next defined constant */
void asm_DEFGROUP_start(int next_value)
{
	DEFGROUP_PC = next_value;
}

/* define one constant with the next value, increment the value */
void asm_DEFGROUP_define_const(const char *name)
{
	xassert(name != NULL);
	
	if (DEFGROUP_PC > 0xFFFF || DEFGROUP_PC < -0x8000)
		error_int_range(DEFGROUP_PC);
	else
		define_symbol(name, DEFGROUP_PC, TYPE_CONSTANT);
	DEFGROUP_PC++;
}

/*-----------------------------------------------------------------------------
*   DEFVARS
*----------------------------------------------------------------------------*/

static int DEFVARS_GLOBAL_PC;	/* DEFVARS address counter for global structs
								*  created by a chain of DEFVARS -1 */
static int DEFVARS_STRUCT_PC;	/* DEFVARS address counter for zero based structs
								*  restared on each DEFVARS 0 */
static int *DEFVARS_PC = &DEFVARS_STRUCT_PC;	/* select current DEFVARS PC*/

/* start a new DEFVARS context, closing any previously open one */
void asm_DEFVARS_start(int start_addr)
{
	if (start_addr == -1)
		DEFVARS_PC = &DEFVARS_GLOBAL_PC;	/* continue from previous DEFVARS_GLOBAL_PC */
	else if (start_addr == 0)
	{
		DEFVARS_PC = &DEFVARS_STRUCT_PC;	/* start a new struct context */
		DEFVARS_STRUCT_PC = 0;
	}
	else if (start_addr > 0 && start_addr <= 0xFFFF)
	{
		DEFVARS_PC = &DEFVARS_GLOBAL_PC;	/* start a new DEFVARS_GLOBAL_PC */
		DEFVARS_GLOBAL_PC = start_addr;
	}
	else
		error_int_range(start_addr);
}

/* define one constant in the current context */
void asm_DEFVARS_define_const(const char *name, int elem_size, int count)
{
	int var_size = elem_size * count;
	int next_pc = *DEFVARS_PC + var_size;

	xassert(name != NULL);

	if (var_size > 0xFFFF)
		error_int_range(var_size);
	else if (next_pc > 0xFFFF)
		error_int_range(next_pc);
	else
	{
		define_symbol(name, *DEFVARS_PC, TYPE_CONSTANT);
		*DEFVARS_PC = next_pc;
	}
}

/*-----------------------------------------------------------------------------
*   directives without arguments
*----------------------------------------------------------------------------*/
void asm_LSTON(void)
{
	if (opts.list)
		opts.cur_list = true;
}

void asm_LSTOFF(void)
{
	if (opts.list)
		opts.cur_list = false;
}

/*-----------------------------------------------------------------------------
*   directives with number argument
*----------------------------------------------------------------------------*/
void asm_LINE(int line_nr, const char *filename)
{
	STR_DEFINE(name, STR_SIZE);

	src_set_filename(filename);
	src_set_line_nr(line_nr, 1);
	set_error_file(filename);
	set_error_line(line_nr);

	STR_DELETE(name);
}

void asm_C_LINE(int line_nr, const char *filename)
{
	src_set_filename(filename);
	src_set_line_nr(line_nr, 0);		// do not increment line numbers
	src_set_c_source();
	
	set_error_file(filename);
	set_error_line(line_nr);
	
	if (opts.debug_info) {
		STR_DEFINE(name, STR_SIZE);

		Str_sprintf(name, "__C_LINE_%ld", line_nr);
		if (!find_local_symbol(Str_data(name)))
			asm_LABEL(Str_data(name));

		STR_DELETE(name);
	}
}

void asm_ORG(int address)
{
	set_origin_directive(address);
	check_org_align();
}

void asm_PHASE(int address)
{
	set_phase_directive(address);
}

void asm_DEPHASE()
{
	clear_phase_directive();
}

/*-----------------------------------------------------------------------------
*   directives with string argument 
*----------------------------------------------------------------------------*/
void asm_INCLUDE(const char *filename)
{
	parse_file(filename);
}

void asm_BINARY(const char *filename)
{
	filename = path_search(filename, opts.inc_path);
	FILE *binfile = fopen(filename, "rb");
	if (!binfile) {
		error_read_file(filename);
	}
	else {
		append_file_contents(binfile, -1);		/* read binary code */
		xfclose(binfile);
	}
}

/*-----------------------------------------------------------------------------
*   directives with name argument
*----------------------------------------------------------------------------*/
void asm_MODULE(const char *name)
{
	CURRENTMODULE->modname = spool_add(name);		/* replace previous module name */
}

void asm_MODULE_default(void)
{
	if (!CURRENTMODULE->modname)     /* Module name must be defined */
		CURRENTMODULE->modname = path_remove_ext(path_file(CURRENTMODULE->filename));
}

void asm_SECTION(const char *name)
{
	new_section(name);
}

/*-----------------------------------------------------------------------------
*   directives with list of names argument, function called for each argument
*----------------------------------------------------------------------------*/
void asm_GLOBAL(const char *name)
{
	declare_global_symbol(name);
}

void asm_EXTERN(const char *name)
{
	declare_extern_symbol(name);
}

void asm_XREF(const char *name)
{
	declare_extern_symbol(name);
}

void asm_LIB(const char *name)
{
	declare_extern_symbol(name);
}

void asm_PUBLIC(const char *name)
{
	declare_public_symbol(name);
}

void asm_XDEF(const char *name)
{
	declare_public_symbol(name);
}

void asm_XLIB(const char *name)
{
	declare_public_symbol(name);
}

void asm_DEFINE(const char *name)
{
	define_local_def_sym(name, 1);
}

void asm_UNDEFINE(const char *name)
{
	SymbolHash_remove(CURRENTMODULE->local_symtab, name);
}

/*-----------------------------------------------------------------------------
*   define a constant or expression 
*----------------------------------------------------------------------------*/
void asm_DEFC(const char *name, Expr *expr)
{
	int value; 

	value = Expr_eval(expr, false);		/* DEFC constant expression */
	if ((expr->result.not_evaluable) || (expr->type >= TYPE_ADDRESS))
	{
<<<<<<< HEAD
		/* store in object file to be computed at link time */
		expr->range = RANGE_WORD;
		expr->target_name = spool_add(name);
=======
		/* check if expression depends on itself */
		if (Expr_is_recusive(expr, name)) {
			error_expression_recursion(name);
		}
		else {
			/* store in object file to be computed at link time */
			expr->range = RANGE_WORD;
			expr->target_name = strpool_add(name);
>>>>>>> bd5361b8

			ExprList_push(&CURRENTMODULE->exprs, expr);

			/* create symbol */
			define_symbol(expr->target_name, 0, TYPE_COMPUTED);
		}
	}
	else
	{
		define_symbol(name, value, TYPE_CONSTANT);
		OBJ_DELETE(expr);
	}
}

/*-----------------------------------------------------------------------------
*   DEFS - create a block of empty bytes, called by the DEFS directive
*----------------------------------------------------------------------------*/
void asm_DEFS(int count, int fill)
{
	if (count < 0 || count > 0x10000)
		error_int_range(count);
	else if (fill < -128 || fill > 255)
		error_int_range(fill);
	else
		append_defs(count, fill);
}

/*-----------------------------------------------------------------------------
*   DEFB - add an expression or a string
*----------------------------------------------------------------------------*/
void asm_DEFB_str(const char *str, int length)
{
	while (length-- > 0)
		add_opcode((*str++) & 0xFF);
}

void asm_DEFB_expr(Expr *expr)
{
	Pass2infoExpr(RANGE_BYTE_UNSIGNED, expr);
}

/*-----------------------------------------------------------------------------
*   DEFW, DEFQ - add 2-byte and 4-byte expressions
*----------------------------------------------------------------------------*/
void asm_DEFW(Expr *expr)
{
	Pass2infoExpr(RANGE_WORD, expr);
}

void asm_DEFQ(Expr *expr)
{
	Pass2infoExpr(RANGE_DWORD, expr);
}

void asm_ALIGN(int align, int filler)
{
	if (align < 1 || align > 0xFFFF) {
		error_int_range(align);
	}
	else {
		// first ALIGN defines section alignment
		if (CURRENTSECTION->asmpc == 0) {		
			if (CURRENTSECTION->align_found) {
				error_align_redefined();
			}
			else {
				CURRENTSECTION->align = align;
				CURRENTSECTION->align_found = true;
				check_org_align();
			}
		}
		// other ALIGN reserves space with DEFS
		else {
			int pc = get_phased_PC() >= 0 ? get_phased_PC() : get_PC();
			int above = pc % align;
			if (above > 0)
				asm_DEFS(align - above, filler);
		}
	}
}

static void check_org_align()
{
	int org = CURRENTSECTION->origin;
	int align = CURRENTSECTION->align;
	if (org >= 0 && align > 1 && (org % align) != 0)
		error_org_not_aligned(org, align);
}

/*-----------------------------------------------------------------------------
*   DMA
*----------------------------------------------------------------------------*/
static Expr *asm_DMA_shift_exprs(UT_array *exprs)
{
	xassert(utarray_len(exprs) > 0);

	Expr *expr = *((Expr **)utarray_front(exprs));	// copy first element
	*((Expr **)utarray_front(exprs)) = NULL;		// do not destroy
	utarray_erase(exprs, 0, 1);						// delete first element

	return expr;
}

static bool asm_DMA_shift_byte(UT_array *exprs, int *out_value)
{
	*out_value = 0;

	Expr *expr = asm_DMA_shift_exprs(exprs);
	*out_value = Expr_eval(expr, true);
	bool not_evaluable = expr->result.not_evaluable;
	OBJ_DELETE(expr);

	if (not_evaluable) {
		error_expected_const_expr();
		*out_value = 0;
		return false;
	}
	else if (*out_value < 0 || *out_value > 255) {
		error_int_range(*out_value);
		*out_value = 0;
		return false;
	}
	else
		return true;
}

static void asm_DMA_command_1(int cmd, UT_array *exprs)
{
	int N, W;

	// retrieve first constant expression
	if (!asm_DMA_shift_byte(exprs, &N))
		return;

	// retrieve next arguments
	switch (cmd) {
	case 0:
		/*
		dma.wr0 n [, w, x, y, z] with whitespace following comma including newline and 
		maybe comment to the end of the line so params can be listed on following lines
		n: bit 7 must be 0, bits 1..0 must be 01 else error "base register byte is illegal"

		If bit 3 of n is set then accept one following byte\
		If bit 4 of n is set then accept one following byte/ set together, expect word instead
		If bit 5 of n is set then accept one following byte\
		If bit 6 of n is set then accept one following byte/ set together, expect word instead
		*/
		if ((N & 0x83) != 0x01) {
			error_base_register_illegal(N);
			return;
		}

		// add command byte
		add_opcode(N & 0xFF);

		// parse wr0 parameters: check bits 3,4
		if ((N & 0x18) != 0 && utarray_len(exprs) == 0) {
			error_missing_arguments();
			return;
		}
		switch (N & 0x18) {
		case 0: break;
		case 0x08: asm_DEFB_expr(asm_DMA_shift_exprs(exprs)); break;		// bit 3
		case 0x10: asm_DEFB_expr(asm_DMA_shift_exprs(exprs)); break; 		// bit 4
		case 0x18: asm_DEFW(asm_DMA_shift_exprs(exprs)); break; 			// bits 3,4
		default: xassert(0);
		}

		// parse wr0 parameters: check bits 5,6
		if ((N & 0x60) != 0 && utarray_len(exprs) == 0) {
			error_missing_arguments();
			return;
		}
		switch (N & 0x60) {
		case 0: break;
		case 0x20: asm_DEFB_expr(asm_DMA_shift_exprs(exprs)); break;		// bit 5
		case 0x40: asm_DEFB_expr(asm_DMA_shift_exprs(exprs)); break;		// bit 6
		case 0x60: asm_DEFW(asm_DMA_shift_exprs(exprs)); break;				// bits 5,6
		default: xassert(0);
		}

		break;

	case 1:
		/*
		dma.wr1 n [,w]
		or 0x04 into n
		n: bit 7 must be 0, bits 2..0 must be 100 else error "base register byte is illegal"
		If bit 6 of n is set then accept one following byte w.

		In w bits 5..4 must be 0, bits 1..0 must not be 11 error "port A timing is illegal"
		In w if any of bits 7,6,3,2 are set warning "dma does not support half cycle timing"
		*/
		if (((N & 0x87) | 0x04) != 0x04) {
			error_base_register_illegal(N);
			return;
		}
		N |= 0x04;

		// add command byte
		add_opcode(N & 0xFF);

		if (N & 0x40) {
			if (utarray_len(exprs) == 0) {
				error_missing_arguments();
				return;
			}
			if (!asm_DMA_shift_byte(exprs, &W))
				return;

			add_opcode(W & 0xFF);
			if ((W & 0x30) != 0 || (W & 0x03) == 0x03) {
				error_port_A_timing();
				return;
			}
			if (W & 0xCC)
				warn_dma_half_cycle_timing();
		}
		break;

	case 2:
		/*
		dma.wr2 n [,w,x]
		n: bit 7 must be 0, bits 2..0 must be 000 else error "base register byte is illegal"
		If bit 6 of n is set then accept one following byte w

		In w bit 4 must be 0, bits 1..0 must not be 11 error "port B timing is illegal"
		In w if any of bits 7,6,3,2 are set warning "dma does not support half cycle timing"
		If bit 5 of w is set then accept one following byte x that can be anything.
		*/
		if ((N & 0x87) != 0x00) {
			error_base_register_illegal(N);
			return;
		}

		// add command byte
		add_opcode(N & 0xFF);

		if (N & 0x40) {
			if (utarray_len(exprs) == 0) {
				error_missing_arguments();
				return;
			}
			if (!asm_DMA_shift_byte(exprs, &W))
				return;

			add_opcode(W & 0xFF);
			if ((W & 0x10) != 0 || (W & 0x03) == 0x03) {
				error_port_B_timing();
				return;
			}
			if (W & 0xCC)
				warn_dma_half_cycle_timing();

			if (W & 0x20) {
				if (utarray_len(exprs) == 0) {
					error_missing_arguments();
					return;
				}
				asm_DEFB_expr(asm_DMA_shift_exprs(exprs));
			}
		}
		break;

	case 3:
		/*
		dma.wr3 n [,w,x]
		or 0x80 into n
		n: bit 7 must be 1, bits 1..0 must be 00 else error "base register byte is illegal"
		If any of bits 6,5,2 of n are set then warning "dma does not support some features"

		If bit 3 of n is set then accept one following byte that can be anything.
		If bit 4 of n is set then accept one following byte that can be anything.
		*/
		if (((N & 0x83) | 0x80) != 0x80) {
			error_base_register_illegal(N);
			return;
		}
		N |= 0x80;

		// add command byte
		add_opcode(N & 0xFF);

		if (N & 0x64)
			warn_dma_unsupported_features();

		if (N & 0x08) {
			if (utarray_len(exprs) == 0) {
				error_missing_arguments();
				return;
			}
			asm_DEFB_expr(asm_DMA_shift_exprs(exprs));
		}

		if (N & 0x10) {
			if (utarray_len(exprs) == 0) {
				error_missing_arguments();
				return;
			}
			asm_DEFB_expr(asm_DMA_shift_exprs(exprs));
		}
		break;
		
	case 4:
		/*
		dma.wr4 n, [w,x]
		or 0x81 into n
		n: bit 7 must be 1, bits 1..0 must be 01 else error "base register byte is illegal"
		If bit 4 of n is set then error "dma does not support interrupts"
		If bits 6..5 of n are 00 or 11 error "dma mode is illegal"
		If bit 2 of n is set then accept one following byte\
		If bit 3 of n is set then accept one following byte/ set together, expect word instead

		Again if both bits 2 & 3 are set, w,x must be combined into a single word parameter.
		*/
		if (((N & 0x83) | 0x81) != 0x81) {
			error_base_register_illegal(N);
			return;
		}
		if (N & 0x10) {
			error_dma_unsupported_interrupts();
			return;
		}
		if ((N & 0x60) == 0 || (N & 0x60) == 0x60) {
			error_dma_illegal_mode();
			return;
		}
		N |= 0x81;

		// add command byte
		add_opcode(N & 0xFF);

		if ((N & 0x0C) == 0x0C) {
			if (utarray_len(exprs) == 0) {
				error_missing_arguments();
				return;
			}
			asm_DEFW(asm_DMA_shift_exprs(exprs));
		}
		else {
			if (N & 0x04) {
				if (utarray_len(exprs) == 0) {
					error_missing_arguments();
					return;
				}
				asm_DEFB_expr(asm_DMA_shift_exprs(exprs));
			}
			if (N & 0x08) {
				if (utarray_len(exprs) == 0) {
					error_missing_arguments();
					return;
				}
				asm_DEFB_expr(asm_DMA_shift_exprs(exprs));
			}
		}
		break;

	case 5:
		/*
		dma.wr5 n
		or 0x82 into n
		n: bits 7..6 must be 10, bits 2..0 must be 010 else error "base register byte is illegal"
		If bit 3 of n is set then warning "dma does not support ready signals"
		*/
		if (((N & 0xC7) | 0x82) != 0x82) {
			error_base_register_illegal(N);
			return;
		}
		N |= 0x82;

		if (N & 0x08)
			warn_dma_ready_signal_unsupported();

		// add command byte
		add_opcode(N & 0xFF);
		
		break;

	case 6:
		/*
		dma.wr6 n [,w] or dma.cmd n [,w]
		n:
		accept 0xcf, 0xd3, 0x87, 0x83, 0xbb
		warning on 0xc3, 0xc7, 0xcb, 0xaf, 0xab, 0xa3, 0xb7, 0xbf, 0x8b, 0xa7, 0xb3 
		"dma does not implement this command"
		anything else error "illegal dma command"

		if n = 0xbb accept a following byte w
		If bit 7 of w is set error "read mask is illegal"

		If any of these are missing following bytes in the comma list then maybe error 
		"missing register group member(s)". 
		if there are too many bytes "too many arguments".
		*/
		switch (N) {
		case 0x83:
		case 0x87:
		case 0xBB:
		case 0xCF:
		case 0xD3:
			break;

		case 0x8B:
		case 0xA3:
		case 0xA7:
		case 0xAB:
		case 0xAF:
		case 0xB3:
		case 0xB7:
		case 0xBF:
		case 0xC3:
		case 0xC7:
		case 0xCB:
			warn_dma_unsupported_command();
			break;

		default:
			error_dma_illegal_command();
			return;
		}

		// add command byte
		add_opcode(N & 0xFF);

		if (N == 0xBB) {
			if (utarray_len(exprs) == 0) {
				error_missing_arguments();
				return;
			}
			if (!asm_DMA_shift_byte(exprs, &W))
				return;

			if (W & 0x80) {
				error_dma_illegal_read_mask();
				return;
			}

			add_opcode(W & 0xFF);
		}
		break;

	default:
		xassert(0);
	}

	// check for extra arguments
	if (utarray_len(exprs) > 0) 
		error_extra_arguments();
}

void asm_DMA_command(int cmd, UT_array *exprs)
{
	if (opts.cpu != CPU_Z80_ZXN) {
		error_illegal_ident();
		return;
	}

	xassert(utarray_len(exprs) > 0);
	asm_DMA_command_1(cmd, exprs);
	utarray_clear(exprs);			// clear any expr left over in case of error
}<|MERGE_RESOLUTION|>--- conflicted
+++ resolved
@@ -298,11 +298,6 @@
 	value = Expr_eval(expr, false);		/* DEFC constant expression */
 	if ((expr->result.not_evaluable) || (expr->type >= TYPE_ADDRESS))
 	{
-<<<<<<< HEAD
-		/* store in object file to be computed at link time */
-		expr->range = RANGE_WORD;
-		expr->target_name = spool_add(name);
-=======
 		/* check if expression depends on itself */
 		if (Expr_is_recusive(expr, name)) {
 			error_expression_recursion(name);
@@ -311,7 +306,6 @@
 			/* store in object file to be computed at link time */
 			expr->range = RANGE_WORD;
 			expr->target_name = strpool_add(name);
->>>>>>> bd5361b8
 
 			ExprList_push(&CURRENTMODULE->exprs, expr);
 
