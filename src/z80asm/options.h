/*
Z88DK Z80 Macro Assembler

Copyright (C) Gunther Strube, InterLogic 1993-99
Copyright (C) Paulo Custodio, 2011-2017
License: The Artistic License 2.0, http://www.perlfoundation.org/artistic_license_2_0
Repository: https://github.com/pauloscustodio/z88dk-z80asm

Parse command line options
*/

#pragma once

#include "types.h"
#include "utarray.h"

/*-----------------------------------------------------------------------------
*   CPU type
*----------------------------------------------------------------------------*/
<<<<<<< HEAD
#define CPU_Z80     1
#define CPU_Z180    2
#define CPU_R2K		4
#define CPU_R3K		8

#define CPU_RABBIT 	(CPU_R2K   |  CPU_R3K   )
#define CPU_ZILOG  	(CPU_Z80   |  CPU_Z180  )
#define CPU_ALL    	(CPU_ZILOG |  CPU_RABBIT)
#define CPU_NOT_Z80	(CPU_ALL   & ~CPU_Z80   )
=======
#define CPU_Z80     (1 << 0)
#define CPU_Z80_ZXN	(1 << 1)
#define CPU_Z180    (1 << 2)
#define CPU_R2K		(1 << 3)
#define CPU_R3K		(1 << 4)

#define CPU_ZILOG	(CPU_Z80 | CPU_Z80_ZXN| CPU_Z180)
#define CPU_RABBIT	(CPU_R2K | CPU_R3K)
#define CPU_ALL		(CPU_ZILOG | CPU_RABBIT)
#define CPU_NOT_Z80	(CPU_ALL & ~(CPU_Z80 | CPU_Z80_ZXN))
>>>>>>> 2ae8cceb

/*-----------------------------------------------------------------------------
*   APPMAKE type
*----------------------------------------------------------------------------*/
typedef enum { APPMAKE_NONE, APPMAKE_ZX81, APPMAKE_ZX } appmake_t;

/*-----------------------------------------------------------------------------
*   singleton opts
*----------------------------------------------------------------------------*/
#define OPT_VAR(type, name, default)	type name;
typedef struct Opts
{
#include "options_def.h"
}
Opts;

extern Opts opts;

/*-----------------------------------------------------------------------------
*   Parse command line, set options, including opts.files with list of
*	input files, including parsing of '@' lists
*----------------------------------------------------------------------------*/
extern void parse_argv( int argc, char *argv[] );

/*-----------------------------------------------------------------------------
*   Change extension of given file name, return pointer to file name in
*	strpool
*	Extensions may be changed by options.
*----------------------------------------------------------------------------*/
extern char *get_asm_filename( char *filename );
extern char *get_list_filename( char *filename );
extern char *get_obj_filename( char *filename );
extern char *get_def_filename( char *filename );
extern char *get_err_filename( char *filename );
extern char *get_bin_filename( char *filename );
extern char *get_lib_filename( char *filename );
extern char *get_sym_filename( char *filename );
extern char *get_map_filename(char *filename);
extern char *get_reloc_filename(char *filename);

/*-----------------------------------------------------------------------------
*   Call appmake if requested in options
*----------------------------------------------------------------------------*/
extern void checkrun_appmake(void);

#define ZX_ORIGIN		 23760		/* origin for unexpanded ZX Spectrum */
#define ZX_ORIGIN_S		"23760"
#define ZX_ORIGIN_MIN	 23760
#define ZX_ORIGIN_MAX	 0xFFFF
#define ZX_APP_EXT		".tap"		/* ZX Spectrum TAP file */

#define ZX81_ORIGIN		 16514		/* origin for ZX 81 */
#define ZX81_ORIGIN_S	"16514"
#define ZX81_ORIGIN_MIN	 16514
#define ZX81_ORIGIN_MAX  16514
#define ZX81_APP_EXT	".P"		/* ZX81 .P file */<|MERGE_RESOLUTION|>--- conflicted
+++ resolved
@@ -17,17 +17,6 @@
 /*-----------------------------------------------------------------------------
 *   CPU type
 *----------------------------------------------------------------------------*/
-<<<<<<< HEAD
-#define CPU_Z80     1
-#define CPU_Z180    2
-#define CPU_R2K		4
-#define CPU_R3K		8
-
-#define CPU_RABBIT 	(CPU_R2K   |  CPU_R3K   )
-#define CPU_ZILOG  	(CPU_Z80   |  CPU_Z180  )
-#define CPU_ALL    	(CPU_ZILOG |  CPU_RABBIT)
-#define CPU_NOT_Z80	(CPU_ALL   & ~CPU_Z80   )
-=======
 #define CPU_Z80     (1 << 0)
 #define CPU_Z80_ZXN	(1 << 1)
 #define CPU_Z180    (1 << 2)
@@ -38,7 +27,6 @@
 #define CPU_RABBIT	(CPU_R2K | CPU_R3K)
 #define CPU_ALL		(CPU_ZILOG | CPU_RABBIT)
 #define CPU_NOT_Z80	(CPU_ALL & ~(CPU_Z80 | CPU_Z80_ZXN))
->>>>>>> 2ae8cceb
 
 /*-----------------------------------------------------------------------------
 *   APPMAKE type
