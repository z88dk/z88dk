#------------------------------------------------------------------------------
# Z88DK Z80 Macro Assembler
#
# Plain Perl (no CPAN libraries) test library
#
# Copyright (C) Paulo Custodio, 2011-2017
# License: The Artistic License 2.0, http://www.perlfoundation.org/artistic_license_2_0
# Repository: https://github.com/z88dk/z88dk
#------------------------------------------------------------------------------
use strict;
use warnings;
use v5.10;
use Test::More;
<<<<<<< HEAD
use File::Basename;

# add path to z80asm top directory
my $IS_WIN32 = $^O =~ /MSWin32/;
my $root = dirname(dirname(__FILE__));
$root =~ s!/!\\!g if $IS_WIN32;
$ENV{PATH} = $root . ($IS_WIN32 ? ';' : ':') . $ENV{PATH};

=======
use Cwd;

my $IS_WIN32 = $^O eq 'MSWin32';
$ENV{PATH} = ($IS_WIN32 ? ".;" : ".:").$ENV{PATH};
>>>>>>> 0dd53b73

sub slurp {
	my($file) = @_;
	ok -f $file, $file;
	local $/;
	open(my $fh, "<:raw", $file) or die "$file: $!";
	return <$fh> // "";
}

sub spew {
	my($file, @text) = @_;
	open(my $fh, ">:raw", $file) or die "$file: $!";
	print $fh @text;
}

sub run {
	my($cmd, $return, $out, $err) = @_;
	$return //= 0;
	$out //= '';
	$err //= '';
	
	$cmd .= " >test.stdout 2>test.stderr";
	$cmd =~ s!/!\\!g if $IS_WIN32;
	
	ok 1, $cmd;
	ok !!$return == !!system($cmd), "exit value";
	
	my $gotout = slurp("test.stdout");
	my $goterr = slurp("test.stderr");
	
	if ($out eq "IGNORE") {
		note "test.stdout: ", $gotout;
	}
	else {
		_test_text($gotout, $out, "test.stdout");
	}
	
	if ($err eq "IGNORE") {
		note "test.stderr: ", $goterr;
	}
	else {
		_test_text($goterr, $err, "test.stderr");
	}
	
	if (Test::More->builder->is_passing) {
		unlink "test.stdout", "test.stderr";
	}
}

sub hexdump {
	my($str) = @_;
	my $ret = '';
	my $addr = 0;
	my @bytes = map {ord} split //, $str;
	while (@bytes) {
		$ret .= sprintf("%04X:", $addr);
		for (1..8) {
			if (@bytes) {
				$ret .= sprintf(" %02X", shift @bytes);
			}
			$addr++;
		}
		$ret .= "\n";
	}
	return $ret;
}

sub check_text_file {
	my($file, $exp, $title) = @_;
	$title //= $file." contents";
	my $loc = " at file ".((caller)[1])." line ".((caller)[2]);
	
	ok -f $file, "$file exists".$loc;
	if (-f $file) {
		_test_text(
				slurp($file), 
				$exp, 
				$title.$loc);
	}
}

sub check_bin_file {
	my($file, $exp, $title) = @_;
	$title //= $file." contents";
	my $loc = " at file ".((caller)[1])." line ".((caller)[2]);
	
	ok -f $file, "$file exists".$loc;

	if (-f $file) {
		_test_text(
				hexdump(slurp($file)),
				hexdump($exp),
				$title.$loc);
	}
}

sub _test_text {
	my($out, $exp, $title) = @_;

	my $out_t = trim($out);
	my $exp_t = trim($exp);
	
	ok $out_t eq $exp_t, $title;
	if ($out_t ne $exp_t) {
		my $line_nr = 0;
		my @out = map {(++$line_nr).": ".$_} split(/\n/, $out);
		my @out_t = map {trim($_)} @out;

		$line_nr = 0;
		my @exp = map {(++$line_nr).": ".$_} split(/\n/, $exp);
		my @exp_t = map {trim($_)} @exp;
		
		while (@out || @exp) {
			# remove same lines
			while (@out && @exp && $out_t[0] eq $exp_t[0]) {
				shift @out; shift @out_t;
				shift @exp; shift @exp_t;
			}
			
			# check for one input finished
			if (@out && !@exp) {
				diag scalar(@out)." lines differ";
				diag "---";
				diag "> ".$_ for @out;
				diag ".";
				@out = @out_t = ();
			}
			elsif (!@out && @exp) {
				diag scalar(@exp)." lines differ";
				diag "< ".$_ for @exp;
				diag "---";
				diag ".";
				@exp = @exp_t = ();
			}
			else {
				# count different lines and show them
				my $count = 0;
				while ($count < @out && $count < @exp && $out_t[$count] ne $exp_t[$count]) {
					$count++;
				}
				diag "$count lines differ";
				for (0..$count-1) {
					diag "< ".$exp[$_];
				}
				diag "---";
				for (0..$count-1) {
					diag "> ".$out[$_];
				}
				diag ".";
				splice(@out, 0, $count); splice(@out_t, 0, $count);
				splice(@exp, 0, $count); splice(@exp_t, 0, $count);
			}
		}
	}
}

sub trim {
	local $_ = shift;
	s/^[ \t\f\v\r]+//mg;
	s/[ \t\f\v\r]+$//mg;
	s/[ \t\f\r\r]+/ /g;
	return $_;
}

sub unlink_testfiles {
	if ($ENV{KEEP}) {
		note "kept test files";
	}
	else {
		if (Test::More->builder->is_passing) {
			for (qw( asm bin c d def err inc lis lst map o P out sym tap )) {
				for (<test*.$_>) {
					-f $_ and ok unlink($_), "unlink $_";
				}
			}
		}
	}
}

sub z80asm {
<<<<<<< HEAD
	my($source, $options) = @_;
=======
	my($source, $options, $return, $out, $err) = @_;
>>>>>>> 0dd53b73
	$options //= "-b";
	
	spew("test.asm", $source);
	run("z80asm $options test.asm", $return, $out, $err);
}

sub ticks {
<<<<<<< HEAD
	my($source, $options) = @_;
	z80asm($source, $options);
	my $cpu = ($options =~ /--cpu=(\S+)/) ? $1 : "z80";
	my $end = -s "test.bin";
	run("ticks test.bin -m$cpu -end ".sprintf("%04X", $end)." -output test.out", 0, "IGNORE");
=======
	my($source) = @_;
	build_ticks();
	z80asm($source);
	run("ticks test.bin -output test.out", 0, "IGNORE");
>>>>>>> 0dd53b73
	my $bin = slurp("test.out");
	my $mem = substr($bin, 0, 0x10000); $mem =~ s/\0+$//;
	my @mem = map {ord} split //, $mem;
	my @regs = map {ord} split //, substr($bin, 0x10000);
	my $ret = {
		mem 	=> \@mem, 
	};
	$ret->{F} = shift @regs;	$ret->{F_S}  = ($ret->{F} & 0x80) ? 1 : 0;
								$ret->{F_Z}  = ($ret->{F} & 0x40) ? 1 : 0;
								$ret->{F_H}  = ($ret->{F} & 0x10) ? 1 : 0;
								$ret->{F_PV} = ($ret->{F} & 0x04) ? 1 : 0;
								$ret->{F_N}  = ($ret->{F} & 0x02) ? 1 : 0;
								$ret->{F_C}  = ($ret->{F} & 0x01) ? 1 : 0;
	$ret->{A} = shift @regs;
	$ret->{C} = shift @regs;
	$ret->{B} = shift @regs;	$ret->{BC} = ($ret->{B} << 8) | $ret->{C};
	$ret->{L} = shift @regs;
	$ret->{H} = shift @regs;	$ret->{HL} = ($ret->{H} << 8) | $ret->{L};
	my $PCl = shift @regs;
	my $PCh = shift @regs;		$ret->{PC} = ($PCh << 8) | $PCl;
	my $SPl = shift @regs;
	my $SPh = shift @regs;		$ret->{SP} = ($SPh << 8) | $SPl;
	$ret->{I} = shift @regs;
	$ret->{R} = shift @regs;
	$ret->{E} = shift @regs;
	$ret->{D} = shift @regs;	$ret->{DE} = ($ret->{D} << 8) | $ret->{E};
	$ret->{C_} = shift @regs;
	$ret->{B_} = shift @regs;	$ret->{BC_} = ($ret->{B_} << 8) | $ret->{C_};
	$ret->{E_} = shift @regs;
	$ret->{D_} = shift @regs;	$ret->{DE_} = ($ret->{D_} << 8) | $ret->{E_};
	$ret->{L_} = shift @regs;
	$ret->{H_} = shift @regs;	$ret->{HL_} = ($ret->{H_} << 8) | $ret->{L_};
	$ret->{F_} = shift @regs;	$ret->{F__S}  = ($ret->{F_} & 0x80) ? 1 : 0;
								$ret->{F__Z}  = ($ret->{F_} & 0x40) ? 1 : 0;
								$ret->{F__H}  = ($ret->{F_} & 0x10) ? 1 : 0;
								$ret->{F__PV} = ($ret->{F_} & 0x04) ? 1 : 0;
								$ret->{F__N}  = ($ret->{F_} & 0x02) ? 1 : 0;
								$ret->{F__C}  = ($ret->{F_} & 0x01) ? 1 : 0;
	$ret->{A_} = shift @regs;
	my $IYl = shift @regs;
	my $IYh = shift @regs;		$ret->{IY} = ($IYh << 8) | $IYl;
	my $IXl = shift @regs;
	my $IXh = shift @regs;		$ret->{IX} = ($IXh << 8) | $IXl;
	$ret->{IFF} = shift @regs;
	$ret->{IM} = shift @regs;
	my $MPl = shift @regs;
	my $MPh = shift @regs;		$ret->{MP} = ($MPh << 8) | $MPl;
	@regs == 8 or die;
	
	return $ret;
}

sub z80nm {
	my($file, $out) = @_;
	build_z80nm();
	run("z80nm -a $file", 0, $out);
}

sub build_appmake {
	our $is_built;
	unless ($is_built) {
		my $dir = cwd();
		chdir "../appmake" or die;
		run("make", 0, 'IGNORE', 'IGNORE');	# cannot make -C because make does not understand \\ in filenames
		chdir $dir or die;
		$ENV{PATH} = ($IS_WIN32 ? "..\\appmake;" : "../appmake:").$ENV{PATH};
		$is_built++;
	}
}

sub build_ticks {
	our $is_built;
	unless ($is_built) {
		my $dir = cwd();
		chdir "../ticks" or die;
		run("make", 0, 'IGNORE', 'IGNORE');	# cannot make -C because make does not understand \\ in filenames
		chdir $dir or die;
		$ENV{PATH} = ($IS_WIN32 ? "..\\ticks;" : "../ticks:").$ENV{PATH};
		$is_built++;
	}
}

sub build_z80nm {
	our $is_built;
	unless ($is_built) {
		my $dir = cwd();
		chdir "../z80nm" or die;
		run("make", 0, 'IGNORE', 'IGNORE');	# cannot make -C because make does not understand \\ in filenames
		chdir $dir or die;
		$ENV{PATH} = ($IS_WIN32 ? "..\\z80nm;" : "../z80nm:").$ENV{PATH};
		$is_built++;
	}
}

1;<|MERGE_RESOLUTION|>--- conflicted
+++ resolved
@@ -11,35 +11,66 @@
 use warnings;
 use v5.10;
 use Test::More;
-<<<<<<< HEAD
+use Cwd qw( cwd abs_path );
 use File::Basename;
 
+my $IS_WIN32 = $^O eq 'MSWin32';
+my @TEST_EXT = qw( asm bin c d def err inc lis lst map o P out sym tap );
+
+
 # add path to z80asm top directory
-my $IS_WIN32 = $^O =~ /MSWin32/;
-my $root = dirname(dirname(__FILE__));
-$root =~ s!/!\\!g if $IS_WIN32;
-$ENV{PATH} = $root . ($IS_WIN32 ? ';' : ':') . $ENV{PATH};
-
-=======
-use Cwd;
-
-my $IS_WIN32 = $^O eq 'MSWin32';
-$ENV{PATH} = ($IS_WIN32 ? ".;" : ".:").$ENV{PATH};
->>>>>>> 0dd53b73
-
-sub slurp {
-	my($file) = @_;
-	ok -f $file, $file;
-	local $/;
-	open(my $fh, "<:raw", $file) or die "$file: $!";
-	return <$fh> // "";
-}
-
-sub spew {
-	my($file, @text) = @_;
-	open(my $fh, ">:raw", $file) or die "$file: $!";
-	print $fh @text;
-}
+_prepend_path(_root());
+
+#------------------------------------------------------------------------------
+# Portability
+#------------------------------------------------------------------------------
+
+# return the top directory of z80asm
+sub _root {
+	our $root;
+	$root or $root = abs_path(dirname(dirname(__FILE__)));
+	return $root
+}
+
+sub _prepend_path {
+	my($dir) = @_;
+	$ENV{PATH} = $dir . ($IS_WIN32 ? ';' : ':') . $ENV{PATH};
+}
+
+#------------------------------------------------------------------------------
+# Build z88dk tools
+#------------------------------------------------------------------------------
+
+sub _build_tool {
+	my($tool) = @_;
+	our %have_built;
+	
+	unless ($have_built{$tool}) {
+		note "Building $tool";
+		
+		my $dir = cwd();
+		chdir _root()."/../$tool" or die;
+		
+		my $tool_dir = abs_path(cwd());
+		
+		# cannot make -C because make does not understand \\ in filenames
+		run("make", 0, 'IGNORE', 'IGNORE');	
+		
+		chdir $dir or die;
+		
+		_prepend_path($tool_dir);
+		
+		$have_built{$tool}++;
+	}
+}
+
+sub build_appmake {	_build_tool('appmake'); }
+sub build_ticks	{	_build_tool('ticks');	}
+sub build_z80nm {	_build_tool('z80nm');	}
+
+#------------------------------------------------------------------------------
+# Run tools
+#------------------------------------------------------------------------------
 
 sub run {
 	my($cmd, $return, $out, $err) = @_;
@@ -75,161 +106,32 @@
 	}
 }
 
-sub hexdump {
-	my($str) = @_;
-	my $ret = '';
-	my $addr = 0;
-	my @bytes = map {ord} split //, $str;
-	while (@bytes) {
-		$ret .= sprintf("%04X:", $addr);
-		for (1..8) {
-			if (@bytes) {
-				$ret .= sprintf(" %02X", shift @bytes);
-			}
-			$addr++;
-		}
-		$ret .= "\n";
-	}
-	return $ret;
-}
-
-sub check_text_file {
-	my($file, $exp, $title) = @_;
-	$title //= $file." contents";
-	my $loc = " at file ".((caller)[1])." line ".((caller)[2]);
-	
-	ok -f $file, "$file exists".$loc;
-	if (-f $file) {
-		_test_text(
-				slurp($file), 
-				$exp, 
-				$title.$loc);
-	}
-}
-
-sub check_bin_file {
-	my($file, $exp, $title) = @_;
-	$title //= $file." contents";
-	my $loc = " at file ".((caller)[1])." line ".((caller)[2]);
-	
-	ok -f $file, "$file exists".$loc;
-
-	if (-f $file) {
-		_test_text(
-				hexdump(slurp($file)),
-				hexdump($exp),
-				$title.$loc);
-	}
-}
-
-sub _test_text {
-	my($out, $exp, $title) = @_;
-
-	my $out_t = trim($out);
-	my $exp_t = trim($exp);
-	
-	ok $out_t eq $exp_t, $title;
-	if ($out_t ne $exp_t) {
-		my $line_nr = 0;
-		my @out = map {(++$line_nr).": ".$_} split(/\n/, $out);
-		my @out_t = map {trim($_)} @out;
-
-		$line_nr = 0;
-		my @exp = map {(++$line_nr).": ".$_} split(/\n/, $exp);
-		my @exp_t = map {trim($_)} @exp;
-		
-		while (@out || @exp) {
-			# remove same lines
-			while (@out && @exp && $out_t[0] eq $exp_t[0]) {
-				shift @out; shift @out_t;
-				shift @exp; shift @exp_t;
-			}
-			
-			# check for one input finished
-			if (@out && !@exp) {
-				diag scalar(@out)." lines differ";
-				diag "---";
-				diag "> ".$_ for @out;
-				diag ".";
-				@out = @out_t = ();
-			}
-			elsif (!@out && @exp) {
-				diag scalar(@exp)." lines differ";
-				diag "< ".$_ for @exp;
-				diag "---";
-				diag ".";
-				@exp = @exp_t = ();
-			}
-			else {
-				# count different lines and show them
-				my $count = 0;
-				while ($count < @out && $count < @exp && $out_t[$count] ne $exp_t[$count]) {
-					$count++;
-				}
-				diag "$count lines differ";
-				for (0..$count-1) {
-					diag "< ".$exp[$_];
-				}
-				diag "---";
-				for (0..$count-1) {
-					diag "> ".$out[$_];
-				}
-				diag ".";
-				splice(@out, 0, $count); splice(@out_t, 0, $count);
-				splice(@exp, 0, $count); splice(@exp_t, 0, $count);
-			}
-		}
-	}
-}
-
-sub trim {
-	local $_ = shift;
-	s/^[ \t\f\v\r]+//mg;
-	s/[ \t\f\v\r]+$//mg;
-	s/[ \t\f\r\r]+/ /g;
-	return $_;
-}
-
-sub unlink_testfiles {
-	if ($ENV{KEEP}) {
-		note "kept test files";
-	}
-	else {
-		if (Test::More->builder->is_passing) {
-			for (qw( asm bin c d def err inc lis lst map o P out sym tap )) {
-				for (<test*.$_>) {
-					-f $_ and ok unlink($_), "unlink $_";
-				}
-			}
-		}
-	}
-}
-
 sub z80asm {
-<<<<<<< HEAD
-	my($source, $options) = @_;
-=======
 	my($source, $options, $return, $out, $err) = @_;
->>>>>>> 0dd53b73
 	$options //= "-b";
 	
 	spew("test.asm", $source);
 	run("z80asm $options test.asm", $return, $out, $err);
 }
 
+sub appmake {
+	my($args) = @_;
+	
+	build_appmake();
+	run("appmake $args", 0, 'IGNORE');
+}
+
 sub ticks {
-<<<<<<< HEAD
 	my($source, $options) = @_;
+
+	build_ticks();
 	z80asm($source, $options);
+	
 	my $cpu = ($options =~ /--cpu=(\S+)/) ? $1 : "z80";
 	my $end = -s "test.bin";
-	run("ticks test.bin -m$cpu -end ".sprintf("%04X", $end)." -output test.out", 0, "IGNORE");
-=======
-	my($source) = @_;
-	build_ticks();
-	z80asm($source);
-	run("ticks test.bin -output test.out", 0, "IGNORE");
->>>>>>> 0dd53b73
+	run("ticks test.bin -m$cpu -end ".sprintf("%04X", $end)." -output test.out", 
+		0, "IGNORE");
+
 	my $bin = slurp("test.out");
 	my $mem = substr($bin, 0, 0x10000); $mem =~ s/\0+$//;
 	my @mem = map {ord} split //, $mem;
@@ -284,43 +186,160 @@
 
 sub z80nm {
 	my($file, $out) = @_;
+	
 	build_z80nm();
 	run("z80nm -a $file", 0, $out);
 }
 
-sub build_appmake {
-	our $is_built;
-	unless ($is_built) {
-		my $dir = cwd();
-		chdir "../appmake" or die;
-		run("make", 0, 'IGNORE', 'IGNORE');	# cannot make -C because make does not understand \\ in filenames
-		chdir $dir or die;
-		$ENV{PATH} = ($IS_WIN32 ? "..\\appmake;" : "../appmake:").$ENV{PATH};
-		$is_built++;
-	}
-}
-
-sub build_ticks {
-	our $is_built;
-	unless ($is_built) {
-		my $dir = cwd();
-		chdir "../ticks" or die;
-		run("make", 0, 'IGNORE', 'IGNORE');	# cannot make -C because make does not understand \\ in filenames
-		chdir $dir or die;
-		$ENV{PATH} = ($IS_WIN32 ? "..\\ticks;" : "../ticks:").$ENV{PATH};
-		$is_built++;
-	}
-}
-
-sub build_z80nm {
-	our $is_built;
-	unless ($is_built) {
-		my $dir = cwd();
-		chdir "../z80nm" or die;
-		run("make", 0, 'IGNORE', 'IGNORE');	# cannot make -C because make does not understand \\ in filenames
-		chdir $dir or die;
-		$ENV{PATH} = ($IS_WIN32 ? "..\\z80nm;" : "../z80nm:").$ENV{PATH};
-		$is_built++;
+#------------------------------------------------------------------------------
+# Read and write files
+#------------------------------------------------------------------------------
+
+sub slurp {
+	my($file) = @_;
+	ok -f $file, $file;
+	local $/;
+	open(my $fh, "<:raw", $file) or die "$file: $!";
+	return <$fh> // "";
+}
+
+sub spew {
+	my($file, @text) = @_;
+	open(my $fh, ">:raw", $file) or die "$file: $!";
+	print $fh @text;
+}
+
+sub unlink_testfiles {
+	if ($ENV{KEEP}) {
+		note "kept test files";
+	}
+	else {
+		if (Test::More->builder->is_passing) {
+			for (@TEST_EXT) {
+				for (<test*.$_>) {
+					-f $_ and ok unlink($_), "unlink $_";
+				}
+			}
+		}
+	}
+}
+
+#------------------------------------------------------------------------------
+# Compare files
+#------------------------------------------------------------------------------
+
+sub trim {
+	local $_ = shift;
+	s/^[ \t\f\v\r]+//mg;
+	s/[ \t\f\v\r]+$//mg;
+	s/[ \t\f\r\r]+/ /g;
+	return $_;
+}
+
+sub hexdump {
+	my($str) = @_;
+	my $ret = '';
+	my $addr = 0;
+	my @bytes = map {ord} split //, $str;
+	while (@bytes) {
+		$ret .= sprintf("%04X:", $addr);
+		for (1..8) {
+			if (@bytes) {
+				$ret .= sprintf(" %02X", shift @bytes);
+			}
+			$addr++;
+		}
+		$ret .= "\n";
+	}
+	return $ret;
+}
+
+sub check_text_file {
+	my($file, $exp, $title) = @_;
+	$title //= $file." contents";
+	my $loc = " at file ".((caller)[1])." line ".((caller)[2]);
+	
+	ok -f $file, "$file exists".$loc;
+	if (-f $file) {
+		_test_text(
+				slurp($file), 
+				$exp, 
+				$title.$loc);
+	}
+}
+
+sub check_bin_file {
+	my($file, $exp, $title) = @_;
+	$title //= $file." contents";
+	my $loc = " at file ".((caller)[1])." line ".((caller)[2]);
+	
+	ok -f $file, "$file exists".$loc;
+
+	if (-f $file) {
+		_test_text(
+				hexdump(slurp($file)),
+				hexdump($exp),
+				$title.$loc);
+	}
+}
+
+sub _test_text {
+	my($out, $exp, $title) = @_;
+
+	my $out_t = trim($out);
+	my $exp_t = trim($exp);
+	
+	ok $out_t eq $exp_t, $title;
+	if ($out_t ne $exp_t) {
+		my $line_nr = 0;
+		my @out = map {(++$line_nr).": ".$_} split(/\n/, $out);
+		my @out_t = map {trim($_)} @out;
+
+		$line_nr = 0;
+		my @exp = map {(++$line_nr).": ".$_} split(/\n/, $exp);
+		my @exp_t = map {trim($_)} @exp;
+		
+		while (@out || @exp) {
+			# remove same lines
+			while (@out && @exp && $out_t[0] eq $exp_t[0]) {
+				shift @out; shift @out_t;
+				shift @exp; shift @exp_t;
+			}
+			
+			# check for one input finished
+			if (@out && !@exp) {
+				diag scalar(@out)." lines differ";
+				diag "---";
+				diag "> ".$_ for @out;
+				diag ".";
+				@out = @out_t = ();
+			}
+			elsif (!@out && @exp) {
+				diag scalar(@exp)." lines differ";
+				diag "< ".$_ for @exp;
+				diag "---";
+				diag ".";
+				@exp = @exp_t = ();
+			}
+			else {
+				# count different lines and show them
+				my $count = 0;
+				while ($count < @out && $count < @exp && $out_t[$count] ne $exp_t[$count]) {
+					$count++;
+				}
+				diag "$count lines differ";
+				for (0..$count-1) {
+					diag "< ".$exp[$_];
+				}
+				diag "---";
+				for (0..$count-1) {
+					diag "> ".$out[$_];
+				}
+				diag ".";
+				splice(@out, 0, $count); splice(@out_t, 0, $count);
+				splice(@exp, 0, $count); splice(@exp_t, 0, $count);
+			}
+		}
 	}
 }
 
