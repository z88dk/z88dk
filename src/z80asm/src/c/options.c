--- conflicted
+++ resolved
@@ -873,14 +873,10 @@
 		define_static_def_sym("__SWAP_IX_IY__", 1);
 	}
 
-<<<<<<< HEAD
-	if (opts.ti83plus) {
-=======
 	if (opts.ti83) {
 		define_static_def_sym("__CPU_TI83__", 1);
 	}
 	else if (opts.ti83plus) {
->>>>>>> bcc6f39d
 		define_static_def_sym("__CPU_TI83PLUS__", 1);
 	}
 
