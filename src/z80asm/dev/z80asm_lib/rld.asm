; Substitute for z80 rld instruction
; aralbrec 06.2007
; CPU   Min T Max T
; 8080  201   232
; 8085  197   226
; gbz80 164   188
; r2k   108   125
; z180   18    18
; z80    18    18
; z80n   18    18

<<<<<<< HEAD
SECTION code_crt0_sccz80
PUBLIC __z80asm__rld

.__z80asm__rld

   jr nc, dorld
   
   call dorld
   scf
   ret

.dorld
   
IF __CPU_INTEL__		; a = xi, (hl) = jk --> a = xj, (hl) = ki
   push de
   push hl
   
   ld l, (hl)			
   ld h, 0				; hl = 00jk

   ld d, a				; d = xi
   and 0xf0
   ld e, a				; e = x0
   ld a, d
   and 0x0f
   ld d, a              ; d = a = 0i
   
   add hl,hl
   add hl,hl
   add hl,hl
   add hl,hl			; a = 0i, hl = 0jk0
   
   add a, l
   ld l, a				; a = 0i, hl = 0jki
   ld a, h				; a = 0j, hl = 0jki
   add a, e				; a = xj, hl = 0jki
   
   ld e, l				; a = xj, e = ki
   
   pop hl
   ld (hl), e			; a = xj, (hl) = ki
   
   pop de
ELSE   
   rlca
   rlca
   rlca
   rlca                        ; a = bits 32107654
   
   sla a
   rl (hl)
   adc a,0
   
   rla
   rl (hl)
   adc a,0
   
   rla
   rl (hl)
   adc a,0
   
   rla
   rl (hl)
   adc a,0
ENDIF
   
   or a
   ret
=======
      SECTION  code_crt0_sccz80
      PUBLIC   __z80asm__rld

__z80asm__rld:

      jr    nc, dorld

      call  dorld
      scf   
      ret   

dorld:

IF __CPU_INTEL__              ; a = xi, (hl) = jk --> a = xj, (hl) = ki
      push  de
      push  hl

      ld    l, (hl)
      ld    h, 0              ; hl = 00jk

      ld    d, a              ; d = xi
      and   0xf0
      ld    e, a              ; e = x0
      ld    a, d
      and   0x0f
      ld    d, a              ; d = a = 0i

      add   hl, hl
      add   hl, hl
      add   hl, hl
      add   hl, hl            ; a = 0i, hl = 0jk0

      add   a, l
      ld    l, a              ; a = 0i, hl = 0jki
      ld    a, h              ; a = 0j, hl = 0jki
      add   a, e              ; a = xj, hl = 0jki

      ld    e, l              ; a = xj, e = ki

      pop   hl
      ld    (hl), e           ; a = xj, (hl) = ki

      pop   de
ELSE  
      rlca  
      rlca  
      rlca  
      rlca                    ; a = bits 32107654

      sla   a
      rl    (hl)
      adc   a, 0

      rla   
      rl    (hl)
      adc   a, 0

      rla   
      rl    (hl)
      adc   a, 0

      rla   
      rl    (hl)
      adc   a, 0
ENDIF 

      or    a
      ret   
>>>>>>> 37ae1bda
<|MERGE_RESOLUTION|>--- conflicted
+++ resolved
@@ -9,76 +9,6 @@
 ; z80    18    18
 ; z80n   18    18
 
-<<<<<<< HEAD
-SECTION code_crt0_sccz80
-PUBLIC __z80asm__rld
-
-.__z80asm__rld
-
-   jr nc, dorld
-   
-   call dorld
-   scf
-   ret
-
-.dorld
-   
-IF __CPU_INTEL__		; a = xi, (hl) = jk --> a = xj, (hl) = ki
-   push de
-   push hl
-   
-   ld l, (hl)			
-   ld h, 0				; hl = 00jk
-
-   ld d, a				; d = xi
-   and 0xf0
-   ld e, a				; e = x0
-   ld a, d
-   and 0x0f
-   ld d, a              ; d = a = 0i
-   
-   add hl,hl
-   add hl,hl
-   add hl,hl
-   add hl,hl			; a = 0i, hl = 0jk0
-   
-   add a, l
-   ld l, a				; a = 0i, hl = 0jki
-   ld a, h				; a = 0j, hl = 0jki
-   add a, e				; a = xj, hl = 0jki
-   
-   ld e, l				; a = xj, e = ki
-   
-   pop hl
-   ld (hl), e			; a = xj, (hl) = ki
-   
-   pop de
-ELSE   
-   rlca
-   rlca
-   rlca
-   rlca                        ; a = bits 32107654
-   
-   sla a
-   rl (hl)
-   adc a,0
-   
-   rla
-   rl (hl)
-   adc a,0
-   
-   rla
-   rl (hl)
-   adc a,0
-   
-   rla
-   rl (hl)
-   adc a,0
-ENDIF
-   
-   or a
-   ret
-=======
       SECTION  code_crt0_sccz80
       PUBLIC   __z80asm__rld
 
@@ -146,5 +76,4 @@
 ENDIF 
 
       or    a
-      ret   
->>>>>>> 37ae1bda
+      ret   