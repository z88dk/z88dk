; Substitute for the z80 ldir instruction
; Doesn't emulate the flags correctly


        SECTION code_l_sccz80
        PUBLIC  __z80asm__ldir

__z80asm__ldir:
        push    af
<<<<<<< HEAD
        dec     bc
        inc     b
        inc     c
=======
		
		; setup loop
		dec 	bc			
		inc 	b 
		inc 	c 
>>>>>>> 2861149e
loop:
IF  __CPU_GBZ80__
        ld      a, (hl+)
ELSE
        ld      a, (hl)
        inc     hl
ENDIF
        ld      (de), a
        inc     de
<<<<<<< HEAD
        dec     c
        jp      nz, loop
        dec     b
        jp      nz, loop
=======
		
        ; iterate
		dec 	c       
		jr 		nz,loop 
		djnz    loop 

>>>>>>> 2861149e
        pop     af
        ret<|MERGE_RESOLUTION|>--- conflicted
+++ resolved
@@ -7,17 +7,11 @@
 
 __z80asm__ldir:
         push    af
-<<<<<<< HEAD
-        dec     bc
-        inc     b
-        inc     c
-=======
 		
-		; setup loop
-		dec 	bc			
-		inc 	b 
-		inc 	c 
->>>>>>> 2861149e
+		    ; setup loop
+		    dec 	bc			
+		    inc 	b 
+		    inc 	c 
 loop:
 IF  __CPU_GBZ80__
         ld      a, (hl+)
@@ -27,18 +21,12 @@
 ENDIF
         ld      (de), a
         inc     de
-<<<<<<< HEAD
+
+        ; iterate
         dec     c
         jp      nz, loop
         dec     b
         jp      nz, loop
-=======
-		
-        ; iterate
-		dec 	c       
-		jr 		nz,loop 
-		djnz    loop 
 
->>>>>>> 2861149e
         pop     af
         ret