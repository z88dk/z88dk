 adc a', (hl)                   ; Error
 adc a', (ix)                   ; Error
 adc a', (ix+127)               ; Error
 adc a', (ix-128)               ; Error
 adc a', (iy)                   ; Error
 adc a', (iy+127)               ; Error
 adc a', (iy-128)               ; Error
 adc a', -128                   ; Error
 adc a', 127                    ; Error
 adc a', 255                    ; Error
 adc a', a                      ; Error
 adc a', b                      ; Error
 adc a', c                      ; Error
 adc a', d                      ; Error
 adc a', e                      ; Error
 adc a', h                      ; Error
 adc a', l                      ; Error
 adc hl', bc                    ; Error
 adc hl', de                    ; Error
 adc hl', hl                    ; Error
 adc hl', sp                    ; Error
 add a', (hl)                   ; Error
 add a', (ix)                   ; Error
 add a', (ix+127)               ; Error
 add a', (ix-128)               ; Error
 add a', (iy)                   ; Error
 add a', (iy+127)               ; Error
 add a', (iy-128)               ; Error
 add a', -128                   ; Error
 add a', 127                    ; Error
 add a', 255                    ; Error
 add a', a                      ; Error
 add a', b                      ; Error
 add a', c                      ; Error
 add a', d                      ; Error
 add a', e                      ; Error
 add a', h                      ; Error
 add a', l                      ; Error
 add hl', bc                    ; Error
 add hl', de                    ; Error
 add hl', hl                    ; Error
 add hl', sp                    ; Error
 add sp, -128                   ; Error
 add sp, 127                    ; Error
 adi hl, -128                   ; Error
 adi hl, 127                    ; Error
 adi hl, 255                    ; Error
 adi sp, -128                   ; Error
 adi sp, 127                    ; Error
 adi sp, 255                    ; Error
 altd adc (hl)                  ; Error
 altd adc (ix)                  ; Error
 altd adc (ix+127)              ; Error
 altd adc (ix-128)              ; Error
 altd adc (iy)                  ; Error
 altd adc (iy+127)              ; Error
 altd adc (iy-128)              ; Error
 altd adc -128                  ; Error
 altd adc 127                   ; Error
 altd adc 255                   ; Error
 altd adc a                     ; Error
 altd adc a, (hl)               ; Error
 altd adc a, (ix)               ; Error
 altd adc a, (ix+127)           ; Error
 altd adc a, (ix-128)           ; Error
 altd adc a, (iy)               ; Error
 altd adc a, (iy+127)           ; Error
 altd adc a, (iy-128)           ; Error
 altd adc a, -128               ; Error
 altd adc a, 127                ; Error
 altd adc a, 255                ; Error
 altd adc a, a                  ; Error
 altd adc a, b                  ; Error
 altd adc a, c                  ; Error
 altd adc a, d                  ; Error
 altd adc a, e                  ; Error
 altd adc a, h                  ; Error
 altd adc a, l                  ; Error
 altd adc b                     ; Error
 altd adc c                     ; Error
 altd adc d                     ; Error
 altd adc e                     ; Error
 altd adc h                     ; Error
 altd adc hl, bc                ; Error
 altd adc hl, de                ; Error
 altd adc hl, hl                ; Error
 altd adc hl, sp                ; Error
 altd adc l                     ; Error
 altd adc m                     ; Error
 altd add (hl)                  ; Error
 altd add (ix)                  ; Error
 altd add (ix+127)              ; Error
 altd add (ix-128)              ; Error
 altd add (iy)                  ; Error
 altd add (iy+127)              ; Error
 altd add (iy-128)              ; Error
 altd add -128                  ; Error
 altd add 127                   ; Error
 altd add 255                   ; Error
 altd add a                     ; Error
 altd add a, (hl)               ; Error
 altd add a, (ix)               ; Error
 altd add a, (ix+127)           ; Error
 altd add a, (ix-128)           ; Error
 altd add a, (iy)               ; Error
 altd add a, (iy+127)           ; Error
 altd add a, (iy-128)           ; Error
 altd add a, -128               ; Error
 altd add a, 127                ; Error
 altd add a, 255                ; Error
 altd add a, a                  ; Error
 altd add a, b                  ; Error
 altd add a, c                  ; Error
 altd add a, d                  ; Error
 altd add a, e                  ; Error
 altd add a, h                  ; Error
 altd add a, l                  ; Error
 altd add b                     ; Error
 altd add c                     ; Error
 altd add d                     ; Error
 altd add e                     ; Error
 altd add h                     ; Error
 altd add hl, bc                ; Error
 altd add hl, de                ; Error
 altd add hl, hl                ; Error
 altd add hl, sp                ; Error
 altd add l                     ; Error
 altd add m                     ; Error
 altd and (hl)                  ; Error
 altd and (ix)                  ; Error
 altd and (ix+127)              ; Error
 altd and (ix-128)              ; Error
 altd and (iy)                  ; Error
 altd and (iy+127)              ; Error
 altd and (iy-128)              ; Error
 altd and -128                  ; Error
 altd and 127                   ; Error
 altd and 255                   ; Error
 altd and a                     ; Error
 altd and a, (hl)               ; Error
 altd and a, (ix)               ; Error
 altd and a, (ix+127)           ; Error
 altd and a, (ix-128)           ; Error
 altd and a, (iy)               ; Error
 altd and a, (iy+127)           ; Error
 altd and a, (iy-128)           ; Error
 altd and a, -128               ; Error
 altd and a, 127                ; Error
 altd and a, 255                ; Error
 altd and a, a                  ; Error
 altd and a, b                  ; Error
 altd and a, c                  ; Error
 altd and a, d                  ; Error
 altd and a, e                  ; Error
 altd and a, h                  ; Error
 altd and a, l                  ; Error
 altd and b                     ; Error
 altd and c                     ; Error
 altd and d                     ; Error
 altd and e                     ; Error
 altd and h                     ; Error
 altd and hl, de                ; Error
 altd and ix, de                ; Error
 altd and iy, de                ; Error
 altd and l                     ; Error
 altd bit -1, (hl)              ; Error
 altd bit -1, (hl)              ; Error
 altd bit -1, (ix)              ; Error
 altd bit -1, (ix)              ; Error
 altd bit -1, (ix+127)          ; Error
 altd bit -1, (ix+127)          ; Error
 altd bit -1, (ix-128)          ; Error
 altd bit -1, (ix-128)          ; Error
 altd bit -1, (iy)              ; Error
 altd bit -1, (iy)              ; Error
 altd bit -1, (iy+127)          ; Error
 altd bit -1, (iy+127)          ; Error
 altd bit -1, (iy-128)          ; Error
 altd bit -1, (iy-128)          ; Error
 altd bit -1, a                 ; Error
 altd bit -1, a                 ; Error
 altd bit -1, b                 ; Error
 altd bit -1, b                 ; Error
 altd bit -1, c                 ; Error
 altd bit -1, c                 ; Error
 altd bit -1, d                 ; Error
 altd bit -1, d                 ; Error
 altd bit -1, e                 ; Error
 altd bit -1, e                 ; Error
 altd bit -1, h                 ; Error
 altd bit -1, h                 ; Error
 altd bit -1, l                 ; Error
 altd bit -1, l                 ; Error
 altd bit 0, (hl)               ; Error
 altd bit 0, (ix)               ; Error
 altd bit 0, (ix+127)           ; Error
 altd bit 0, (ix-128)           ; Error
 altd bit 0, (iy)               ; Error
 altd bit 0, (iy+127)           ; Error
 altd bit 0, (iy-128)           ; Error
 altd bit 0, a                  ; Error
 altd bit 0, b                  ; Error
 altd bit 0, c                  ; Error
 altd bit 0, d                  ; Error
 altd bit 0, e                  ; Error
 altd bit 0, h                  ; Error
 altd bit 0, l                  ; Error
 altd bit 1, (hl)               ; Error
 altd bit 1, (ix)               ; Error
 altd bit 1, (ix+127)           ; Error
 altd bit 1, (ix-128)           ; Error
 altd bit 1, (iy)               ; Error
 altd bit 1, (iy+127)           ; Error
 altd bit 1, (iy-128)           ; Error
 altd bit 1, a                  ; Error
 altd bit 1, b                  ; Error
 altd bit 1, c                  ; Error
 altd bit 1, d                  ; Error
 altd bit 1, e                  ; Error
 altd bit 1, h                  ; Error
 altd bit 1, l                  ; Error
 altd bit 2, (hl)               ; Error
 altd bit 2, (ix)               ; Error
 altd bit 2, (ix+127)           ; Error
 altd bit 2, (ix-128)           ; Error
 altd bit 2, (iy)               ; Error
 altd bit 2, (iy+127)           ; Error
 altd bit 2, (iy-128)           ; Error
 altd bit 2, a                  ; Error
 altd bit 2, b                  ; Error
 altd bit 2, c                  ; Error
 altd bit 2, d                  ; Error
 altd bit 2, e                  ; Error
 altd bit 2, h                  ; Error
 altd bit 2, l                  ; Error
 altd bit 3, (hl)               ; Error
 altd bit 3, (ix)               ; Error
 altd bit 3, (ix+127)           ; Error
 altd bit 3, (ix-128)           ; Error
 altd bit 3, (iy)               ; Error
 altd bit 3, (iy+127)           ; Error
 altd bit 3, (iy-128)           ; Error
 altd bit 3, a                  ; Error
 altd bit 3, b                  ; Error
 altd bit 3, c                  ; Error
 altd bit 3, d                  ; Error
 altd bit 3, e                  ; Error
 altd bit 3, h                  ; Error
 altd bit 3, l                  ; Error
 altd bit 4, (hl)               ; Error
 altd bit 4, (ix)               ; Error
 altd bit 4, (ix+127)           ; Error
 altd bit 4, (ix-128)           ; Error
 altd bit 4, (iy)               ; Error
 altd bit 4, (iy+127)           ; Error
 altd bit 4, (iy-128)           ; Error
 altd bit 4, a                  ; Error
 altd bit 4, b                  ; Error
 altd bit 4, c                  ; Error
 altd bit 4, d                  ; Error
 altd bit 4, e                  ; Error
 altd bit 4, h                  ; Error
 altd bit 4, l                  ; Error
 altd bit 5, (hl)               ; Error
 altd bit 5, (ix)               ; Error
 altd bit 5, (ix+127)           ; Error
 altd bit 5, (ix-128)           ; Error
 altd bit 5, (iy)               ; Error
 altd bit 5, (iy+127)           ; Error
 altd bit 5, (iy-128)           ; Error
 altd bit 5, a                  ; Error
 altd bit 5, b                  ; Error
 altd bit 5, c                  ; Error
 altd bit 5, d                  ; Error
 altd bit 5, e                  ; Error
 altd bit 5, h                  ; Error
 altd bit 5, l                  ; Error
 altd bit 6, (hl)               ; Error
 altd bit 6, (ix)               ; Error
 altd bit 6, (ix+127)           ; Error
 altd bit 6, (ix-128)           ; Error
 altd bit 6, (iy)               ; Error
 altd bit 6, (iy+127)           ; Error
 altd bit 6, (iy-128)           ; Error
 altd bit 6, a                  ; Error
 altd bit 6, b                  ; Error
 altd bit 6, c                  ; Error
 altd bit 6, d                  ; Error
 altd bit 6, e                  ; Error
 altd bit 6, h                  ; Error
 altd bit 6, l                  ; Error
 altd bit 7, (hl)               ; Error
 altd bit 7, (ix)               ; Error
 altd bit 7, (ix+127)           ; Error
 altd bit 7, (ix-128)           ; Error
 altd bit 7, (iy)               ; Error
 altd bit 7, (iy+127)           ; Error
 altd bit 7, (iy-128)           ; Error
 altd bit 7, a                  ; Error
 altd bit 7, b                  ; Error
 altd bit 7, c                  ; Error
 altd bit 7, d                  ; Error
 altd bit 7, e                  ; Error
 altd bit 7, h                  ; Error
 altd bit 7, l                  ; Error
 altd bit 8, (hl)               ; Error
 altd bit 8, (hl)               ; Error
 altd bit 8, (ix)               ; Error
 altd bit 8, (ix)               ; Error
 altd bit 8, (ix+127)           ; Error
 altd bit 8, (ix+127)           ; Error
 altd bit 8, (ix-128)           ; Error
 altd bit 8, (ix-128)           ; Error
 altd bit 8, (iy)               ; Error
 altd bit 8, (iy)               ; Error
 altd bit 8, (iy+127)           ; Error
 altd bit 8, (iy+127)           ; Error
 altd bit 8, (iy-128)           ; Error
 altd bit 8, (iy-128)           ; Error
 altd bit 8, a                  ; Error
 altd bit 8, a                  ; Error
 altd bit 8, b                  ; Error
 altd bit 8, b                  ; Error
 altd bit 8, c                  ; Error
 altd bit 8, c                  ; Error
 altd bit 8, d                  ; Error
 altd bit 8, d                  ; Error
 altd bit 8, e                  ; Error
 altd bit 8, e                  ; Error
 altd bit 8, h                  ; Error
 altd bit 8, h                  ; Error
 altd bit 8, l                  ; Error
 altd bit 8, l                  ; Error
 altd bool hl                   ; Error
 altd bool ix                   ; Error
 altd bool iy                   ; Error
 altd ccf                       ; Error
 altd cp (hl)                   ; Error
 altd cp (ix)                   ; Error
 altd cp (ix+127)               ; Error
 altd cp (ix-128)               ; Error
 altd cp (iy)                   ; Error
 altd cp (iy+127)               ; Error
 altd cp (iy-128)               ; Error
 altd cp -128                   ; Error
 altd cp 127                    ; Error
 altd cp 255                    ; Error
 altd cp a                      ; Error
 altd cp a, (hl)                ; Error
 altd cp a, (ix)                ; Error
 altd cp a, (ix+127)            ; Error
 altd cp a, (ix-128)            ; Error
 altd cp a, (iy)                ; Error
 altd cp a, (iy+127)            ; Error
 altd cp a, (iy-128)            ; Error
 altd cp a, -128                ; Error
 altd cp a, 127                 ; Error
 altd cp a, 255                 ; Error
 altd cp a, a                   ; Error
 altd cp a, b                   ; Error
 altd cp a, c                   ; Error
 altd cp a, d                   ; Error
 altd cp a, e                   ; Error
 altd cp a, h                   ; Error
 altd cp a, l                   ; Error
 altd cp b                      ; Error
 altd cp c                      ; Error
 altd cp d                      ; Error
 altd cp e                      ; Error
 altd cp h                      ; Error
 altd cp l                      ; Error
 altd cpl                       ; Error
 altd cpl a                     ; Error
 altd dec (hl)                  ; Error
 altd dec (ix)                  ; Error
 altd dec (ix+127)              ; Error
 altd dec (ix-128)              ; Error
 altd dec (iy)                  ; Error
 altd dec (iy+127)              ; Error
 altd dec (iy-128)              ; Error
 altd dec a                     ; Error
 altd dec b                     ; Error
 altd dec bc                    ; Error
 altd dec c                     ; Error
 altd dec d                     ; Error
 altd dec de                    ; Error
 altd dec e                     ; Error
 altd dec h                     ; Error
 altd dec hl                    ; Error
 altd dec l                     ; Error
 altd djnz ASMPC                ; Error
 altd djnz b, ASMPC             ; Error
 altd ex (sp), hl               ; Error
 altd ex de', hl                ; Error
 altd ex de, hl                 ; Error
 altd inc (hl)                  ; Error
 altd inc (ix)                  ; Error
 altd inc (ix+127)              ; Error
 altd inc (ix-128)              ; Error
 altd inc (iy)                  ; Error
 altd inc (iy+127)              ; Error
 altd inc (iy-128)              ; Error
 altd inc a                     ; Error
 altd inc b                     ; Error
 altd inc bc                    ; Error
 altd inc c                     ; Error
 altd inc d                     ; Error
 altd inc de                    ; Error
 altd inc e                     ; Error
 altd inc h                     ; Error
 altd inc hl                    ; Error
 altd inc l                     ; Error
 altd ioe adc (hl)              ; Error
 altd ioe adc (ix)              ; Error
 altd ioe adc (ix+127)          ; Error
 altd ioe adc (ix-128)          ; Error
 altd ioe adc (iy)              ; Error
 altd ioe adc (iy+127)          ; Error
 altd ioe adc (iy-128)          ; Error
 altd ioe adc a, (hl)           ; Error
 altd ioe adc a, (ix)           ; Error
 altd ioe adc a, (ix+127)       ; Error
 altd ioe adc a, (ix-128)       ; Error
 altd ioe adc a, (iy)           ; Error
 altd ioe adc a, (iy+127)       ; Error
 altd ioe adc a, (iy-128)       ; Error
 altd ioe add (hl)              ; Error
 altd ioe add (ix)              ; Error
 altd ioe add (ix+127)          ; Error
 altd ioe add (ix-128)          ; Error
 altd ioe add (iy)              ; Error
 altd ioe add (iy+127)          ; Error
 altd ioe add (iy-128)          ; Error
 altd ioe add a, (hl)           ; Error
 altd ioe add a, (ix)           ; Error
 altd ioe add a, (ix+127)       ; Error
 altd ioe add a, (ix-128)       ; Error
 altd ioe add a, (iy)           ; Error
 altd ioe add a, (iy+127)       ; Error
 altd ioe add a, (iy-128)       ; Error
 altd ioe and (hl)              ; Error
 altd ioe and (ix)              ; Error
 altd ioe and (ix+127)          ; Error
 altd ioe and (ix-128)          ; Error
 altd ioe and (iy)              ; Error
 altd ioe and (iy+127)          ; Error
 altd ioe and (iy-128)          ; Error
 altd ioe and a, (hl)           ; Error
 altd ioe and a, (ix)           ; Error
 altd ioe and a, (ix+127)       ; Error
 altd ioe and a, (ix-128)       ; Error
 altd ioe and a, (iy)           ; Error
 altd ioe and a, (iy+127)       ; Error
 altd ioe and a, (iy-128)       ; Error
 altd ioe bit -1, (hl)          ; Error
 altd ioe bit -1, (hl)          ; Error
 altd ioe bit -1, (ix)          ; Error
 altd ioe bit -1, (ix)          ; Error
 altd ioe bit -1, (ix+127)      ; Error
 altd ioe bit -1, (ix+127)      ; Error
 altd ioe bit -1, (ix-128)      ; Error
 altd ioe bit -1, (ix-128)      ; Error
 altd ioe bit -1, (iy)          ; Error
 altd ioe bit -1, (iy)          ; Error
 altd ioe bit -1, (iy+127)      ; Error
 altd ioe bit -1, (iy+127)      ; Error
 altd ioe bit -1, (iy-128)      ; Error
 altd ioe bit -1, (iy-128)      ; Error
 altd ioe bit 0, (hl)           ; Error
 altd ioe bit 0, (ix)           ; Error
 altd ioe bit 0, (ix+127)       ; Error
 altd ioe bit 0, (ix-128)       ; Error
 altd ioe bit 0, (iy)           ; Error
 altd ioe bit 0, (iy+127)       ; Error
 altd ioe bit 0, (iy-128)       ; Error
 altd ioe bit 1, (hl)           ; Error
 altd ioe bit 1, (ix)           ; Error
 altd ioe bit 1, (ix+127)       ; Error
 altd ioe bit 1, (ix-128)       ; Error
 altd ioe bit 1, (iy)           ; Error
 altd ioe bit 1, (iy+127)       ; Error
 altd ioe bit 1, (iy-128)       ; Error
 altd ioe bit 2, (hl)           ; Error
 altd ioe bit 2, (ix)           ; Error
 altd ioe bit 2, (ix+127)       ; Error
 altd ioe bit 2, (ix-128)       ; Error
 altd ioe bit 2, (iy)           ; Error
 altd ioe bit 2, (iy+127)       ; Error
 altd ioe bit 2, (iy-128)       ; Error
 altd ioe bit 3, (hl)           ; Error
 altd ioe bit 3, (ix)           ; Error
 altd ioe bit 3, (ix+127)       ; Error
 altd ioe bit 3, (ix-128)       ; Error
 altd ioe bit 3, (iy)           ; Error
 altd ioe bit 3, (iy+127)       ; Error
 altd ioe bit 3, (iy-128)       ; Error
 altd ioe bit 4, (hl)           ; Error
 altd ioe bit 4, (ix)           ; Error
 altd ioe bit 4, (ix+127)       ; Error
 altd ioe bit 4, (ix-128)       ; Error
 altd ioe bit 4, (iy)           ; Error
 altd ioe bit 4, (iy+127)       ; Error
 altd ioe bit 4, (iy-128)       ; Error
 altd ioe bit 5, (hl)           ; Error
 altd ioe bit 5, (ix)           ; Error
 altd ioe bit 5, (ix+127)       ; Error
 altd ioe bit 5, (ix-128)       ; Error
 altd ioe bit 5, (iy)           ; Error
 altd ioe bit 5, (iy+127)       ; Error
 altd ioe bit 5, (iy-128)       ; Error
 altd ioe bit 6, (hl)           ; Error
 altd ioe bit 6, (ix)           ; Error
 altd ioe bit 6, (ix+127)       ; Error
 altd ioe bit 6, (ix-128)       ; Error
 altd ioe bit 6, (iy)           ; Error
 altd ioe bit 6, (iy+127)       ; Error
 altd ioe bit 6, (iy-128)       ; Error
 altd ioe bit 7, (hl)           ; Error
 altd ioe bit 7, (ix)           ; Error
 altd ioe bit 7, (ix+127)       ; Error
 altd ioe bit 7, (ix-128)       ; Error
 altd ioe bit 7, (iy)           ; Error
 altd ioe bit 7, (iy+127)       ; Error
 altd ioe bit 7, (iy-128)       ; Error
 altd ioe bit 8, (hl)           ; Error
 altd ioe bit 8, (hl)           ; Error
 altd ioe bit 8, (ix)           ; Error
 altd ioe bit 8, (ix)           ; Error
 altd ioe bit 8, (ix+127)       ; Error
 altd ioe bit 8, (ix+127)       ; Error
 altd ioe bit 8, (ix-128)       ; Error
 altd ioe bit 8, (ix-128)       ; Error
 altd ioe bit 8, (iy)           ; Error
 altd ioe bit 8, (iy)           ; Error
 altd ioe bit 8, (iy+127)       ; Error
 altd ioe bit 8, (iy+127)       ; Error
 altd ioe bit 8, (iy-128)       ; Error
 altd ioe bit 8, (iy-128)       ; Error
 altd ioe cp (hl)               ; Error
 altd ioe cp (ix)               ; Error
 altd ioe cp (ix+127)           ; Error
 altd ioe cp (ix-128)           ; Error
 altd ioe cp (iy)               ; Error
 altd ioe cp (iy+127)           ; Error
 altd ioe cp (iy-128)           ; Error
 altd ioe cp a, (hl)            ; Error
 altd ioe cp a, (ix)            ; Error
 altd ioe cp a, (ix+127)        ; Error
 altd ioe cp a, (ix-128)        ; Error
 altd ioe cp a, (iy)            ; Error
 altd ioe cp a, (iy+127)        ; Error
 altd ioe cp a, (iy-128)        ; Error
 altd ioe dec (hl)              ; Error
 altd ioe dec (ix)              ; Error
 altd ioe dec (ix+127)          ; Error
 altd ioe dec (ix-128)          ; Error
 altd ioe dec (iy)              ; Error
 altd ioe dec (iy+127)          ; Error
 altd ioe dec (iy-128)          ; Error
 altd ioe inc (hl)              ; Error
 altd ioe inc (ix)              ; Error
 altd ioe inc (ix+127)          ; Error
 altd ioe inc (ix-128)          ; Error
 altd ioe inc (iy)              ; Error
 altd ioe inc (iy+127)          ; Error
 altd ioe inc (iy-128)          ; Error
 altd ioe ld a, (-32768)        ; Error
 altd ioe ld a, (32767)         ; Error
 altd ioe ld a, (65535)         ; Error
 altd ioe ld a, (bc)            ; Error
 altd ioe ld a, (bc+)           ; Error
 altd ioe ld a, (bc-)           ; Error
 altd ioe ld a, (de)            ; Error
 altd ioe ld a, (de+)           ; Error
 altd ioe ld a, (de-)           ; Error
 altd ioe ld a, (hl)            ; Error
 altd ioe ld a, (hl+)           ; Error
 altd ioe ld a, (hl-)           ; Error
 altd ioe ld a, (hld)           ; Error
 altd ioe ld a, (hli)           ; Error
 altd ioe ld a, (ix)            ; Error
 altd ioe ld a, (ix+127)        ; Error
 altd ioe ld a, (ix-128)        ; Error
 altd ioe ld a, (iy)            ; Error
 altd ioe ld a, (iy+127)        ; Error
 altd ioe ld a, (iy-128)        ; Error
 altd ioe ld b, (hl)            ; Error
 altd ioe ld b, (ix)            ; Error
 altd ioe ld b, (ix+127)        ; Error
 altd ioe ld b, (ix-128)        ; Error
 altd ioe ld b, (iy)            ; Error
 altd ioe ld b, (iy+127)        ; Error
 altd ioe ld b, (iy-128)        ; Error
 altd ioe ld bc, (-32768)       ; Error
 altd ioe ld bc, (32767)        ; Error
 altd ioe ld bc, (65535)        ; Error
 altd ioe ld c, (hl)            ; Error
 altd ioe ld c, (ix)            ; Error
 altd ioe ld c, (ix+127)        ; Error
 altd ioe ld c, (ix-128)        ; Error
 altd ioe ld c, (iy)            ; Error
 altd ioe ld c, (iy+127)        ; Error
 altd ioe ld c, (iy-128)        ; Error
 altd ioe ld d, (hl)            ; Error
 altd ioe ld d, (ix)            ; Error
 altd ioe ld d, (ix+127)        ; Error
 altd ioe ld d, (ix-128)        ; Error
 altd ioe ld d, (iy)            ; Error
 altd ioe ld d, (iy+127)        ; Error
 altd ioe ld d, (iy-128)        ; Error
 altd ioe ld de, (-32768)       ; Error
 altd ioe ld de, (32767)        ; Error
 altd ioe ld de, (65535)        ; Error
 altd ioe ld e, (hl)            ; Error
 altd ioe ld e, (ix)            ; Error
 altd ioe ld e, (ix+127)        ; Error
 altd ioe ld e, (ix-128)        ; Error
 altd ioe ld e, (iy)            ; Error
 altd ioe ld e, (iy+127)        ; Error
 altd ioe ld e, (iy-128)        ; Error
 altd ioe ld h, (hl)            ; Error
 altd ioe ld h, (ix)            ; Error
 altd ioe ld h, (ix+127)        ; Error
 altd ioe ld h, (ix-128)        ; Error
 altd ioe ld h, (iy)            ; Error
 altd ioe ld h, (iy+127)        ; Error
 altd ioe ld h, (iy-128)        ; Error
 altd ioe ld hl, (-32768)       ; Error
 altd ioe ld hl, (32767)        ; Error
 altd ioe ld hl, (65535)        ; Error
 altd ioe ld hl, (hl)           ; Error
 altd ioe ld hl, (hl+127)       ; Error
 altd ioe ld hl, (hl-128)       ; Error
 altd ioe ld hl, (ix)           ; Error
 altd ioe ld hl, (ix+127)       ; Error
 altd ioe ld hl, (ix-128)       ; Error
 altd ioe ld hl, (iy)           ; Error
 altd ioe ld hl, (iy+127)       ; Error
 altd ioe ld hl, (iy-128)       ; Error
 altd ioe ld l, (hl)            ; Error
 altd ioe ld l, (ix)            ; Error
 altd ioe ld l, (ix+127)        ; Error
 altd ioe ld l, (ix-128)        ; Error
 altd ioe ld l, (iy)            ; Error
 altd ioe ld l, (iy+127)        ; Error
 altd ioe ld l, (iy-128)        ; Error
 altd ioe or (hl)               ; Error
 altd ioe or (ix)               ; Error
 altd ioe or (ix+127)           ; Error
 altd ioe or (ix-128)           ; Error
 altd ioe or (iy)               ; Error
 altd ioe or (iy+127)           ; Error
 altd ioe or (iy-128)           ; Error
 altd ioe or a, (hl)            ; Error
 altd ioe or a, (ix)            ; Error
 altd ioe or a, (ix+127)        ; Error
 altd ioe or a, (ix-128)        ; Error
 altd ioe or a, (iy)            ; Error
 altd ioe or a, (iy+127)        ; Error
 altd ioe or a, (iy-128)        ; Error
 altd ioe rl (hl)               ; Error
 altd ioe rl (ix)               ; Error
 altd ioe rl (ix+127)           ; Error
 altd ioe rl (ix-128)           ; Error
 altd ioe rl (iy)               ; Error
 altd ioe rl (iy+127)           ; Error
 altd ioe rl (iy-128)           ; Error
 altd ioe rlc (hl)              ; Error
 altd ioe rlc (ix)              ; Error
 altd ioe rlc (ix+127)          ; Error
 altd ioe rlc (ix-128)          ; Error
 altd ioe rlc (iy)              ; Error
 altd ioe rlc (iy+127)          ; Error
 altd ioe rlc (iy-128)          ; Error
 altd ioe rr (hl)               ; Error
 altd ioe rr (ix)               ; Error
 altd ioe rr (ix+127)           ; Error
 altd ioe rr (ix-128)           ; Error
 altd ioe rr (iy)               ; Error
 altd ioe rr (iy+127)           ; Error
 altd ioe rr (iy-128)           ; Error
 altd ioe rrc (hl)              ; Error
 altd ioe rrc (ix)              ; Error
 altd ioe rrc (ix+127)          ; Error
 altd ioe rrc (ix-128)          ; Error
 altd ioe rrc (iy)              ; Error
 altd ioe rrc (iy+127)          ; Error
 altd ioe rrc (iy-128)          ; Error
 altd ioe sbc (hl)              ; Error
 altd ioe sbc (ix)              ; Error
 altd ioe sbc (ix+127)          ; Error
 altd ioe sbc (ix-128)          ; Error
 altd ioe sbc (iy)              ; Error
 altd ioe sbc (iy+127)          ; Error
 altd ioe sbc (iy-128)          ; Error
 altd ioe sbc a, (hl)           ; Error
 altd ioe sbc a, (ix)           ; Error
 altd ioe sbc a, (ix+127)       ; Error
 altd ioe sbc a, (ix-128)       ; Error
 altd ioe sbc a, (iy)           ; Error
 altd ioe sbc a, (iy+127)       ; Error
 altd ioe sbc a, (iy-128)       ; Error
 altd ioe sla (hl)              ; Error
 altd ioe sla (ix)              ; Error
 altd ioe sla (ix+127)          ; Error
 altd ioe sla (ix-128)          ; Error
 altd ioe sla (iy)              ; Error
 altd ioe sla (iy+127)          ; Error
 altd ioe sla (iy-128)          ; Error
 altd ioe sra (hl)              ; Error
 altd ioe sra (ix)              ; Error
 altd ioe sra (ix+127)          ; Error
 altd ioe sra (ix-128)          ; Error
 altd ioe sra (iy)              ; Error
 altd ioe sra (iy+127)          ; Error
 altd ioe sra (iy-128)          ; Error
 altd ioe srl (hl)              ; Error
 altd ioe srl (ix)              ; Error
 altd ioe srl (ix+127)          ; Error
 altd ioe srl (ix-128)          ; Error
 altd ioe srl (iy)              ; Error
 altd ioe srl (iy+127)          ; Error
 altd ioe srl (iy-128)          ; Error
 altd ioe sub (hl)              ; Error
 altd ioe sub (ix)              ; Error
 altd ioe sub (ix+127)          ; Error
 altd ioe sub (ix-128)          ; Error
 altd ioe sub (iy)              ; Error
 altd ioe sub (iy+127)          ; Error
 altd ioe sub (iy-128)          ; Error
 altd ioe sub a, (hl)           ; Error
 altd ioe sub a, (ix)           ; Error
 altd ioe sub a, (ix+127)       ; Error
 altd ioe sub a, (ix-128)       ; Error
 altd ioe sub a, (iy)           ; Error
 altd ioe sub a, (iy+127)       ; Error
 altd ioe sub a, (iy-128)       ; Error
 altd ioe xor (hl)              ; Error
 altd ioe xor (ix)              ; Error
 altd ioe xor (ix+127)          ; Error
 altd ioe xor (ix-128)          ; Error
 altd ioe xor (iy)              ; Error
 altd ioe xor (iy+127)          ; Error
 altd ioe xor (iy-128)          ; Error
 altd ioe xor a, (hl)           ; Error
 altd ioe xor a, (ix)           ; Error
 altd ioe xor a, (ix+127)       ; Error
 altd ioe xor a, (ix-128)       ; Error
 altd ioe xor a, (iy)           ; Error
 altd ioe xor a, (iy+127)       ; Error
 altd ioe xor a, (iy-128)       ; Error
 altd ioi adc (hl)              ; Error
 altd ioi adc (ix)              ; Error
 altd ioi adc (ix+127)          ; Error
 altd ioi adc (ix-128)          ; Error
 altd ioi adc (iy)              ; Error
 altd ioi adc (iy+127)          ; Error
 altd ioi adc (iy-128)          ; Error
 altd ioi adc a, (hl)           ; Error
 altd ioi adc a, (ix)           ; Error
 altd ioi adc a, (ix+127)       ; Error
 altd ioi adc a, (ix-128)       ; Error
 altd ioi adc a, (iy)           ; Error
 altd ioi adc a, (iy+127)       ; Error
 altd ioi adc a, (iy-128)       ; Error
 altd ioi add (hl)              ; Error
 altd ioi add (ix)              ; Error
 altd ioi add (ix+127)          ; Error
 altd ioi add (ix-128)          ; Error
 altd ioi add (iy)              ; Error
 altd ioi add (iy+127)          ; Error
 altd ioi add (iy-128)          ; Error
 altd ioi add a, (hl)           ; Error
 altd ioi add a, (ix)           ; Error
 altd ioi add a, (ix+127)       ; Error
 altd ioi add a, (ix-128)       ; Error
 altd ioi add a, (iy)           ; Error
 altd ioi add a, (iy+127)       ; Error
 altd ioi add a, (iy-128)       ; Error
 altd ioi and (hl)              ; Error
 altd ioi and (ix)              ; Error
 altd ioi and (ix+127)          ; Error
 altd ioi and (ix-128)          ; Error
 altd ioi and (iy)              ; Error
 altd ioi and (iy+127)          ; Error
 altd ioi and (iy-128)          ; Error
 altd ioi and a, (hl)           ; Error
 altd ioi and a, (ix)           ; Error
 altd ioi and a, (ix+127)       ; Error
 altd ioi and a, (ix-128)       ; Error
 altd ioi and a, (iy)           ; Error
 altd ioi and a, (iy+127)       ; Error
 altd ioi and a, (iy-128)       ; Error
 altd ioi bit -1, (hl)          ; Error
 altd ioi bit -1, (hl)          ; Error
 altd ioi bit -1, (ix)          ; Error
 altd ioi bit -1, (ix)          ; Error
 altd ioi bit -1, (ix+127)      ; Error
 altd ioi bit -1, (ix+127)      ; Error
 altd ioi bit -1, (ix-128)      ; Error
 altd ioi bit -1, (ix-128)      ; Error
 altd ioi bit -1, (iy)          ; Error
 altd ioi bit -1, (iy)          ; Error
 altd ioi bit -1, (iy+127)      ; Error
 altd ioi bit -1, (iy+127)      ; Error
 altd ioi bit -1, (iy-128)      ; Error
 altd ioi bit -1, (iy-128)      ; Error
 altd ioi bit 0, (hl)           ; Error
 altd ioi bit 0, (ix)           ; Error
 altd ioi bit 0, (ix+127)       ; Error
 altd ioi bit 0, (ix-128)       ; Error
 altd ioi bit 0, (iy)           ; Error
 altd ioi bit 0, (iy+127)       ; Error
 altd ioi bit 0, (iy-128)       ; Error
 altd ioi bit 1, (hl)           ; Error
 altd ioi bit 1, (ix)           ; Error
 altd ioi bit 1, (ix+127)       ; Error
 altd ioi bit 1, (ix-128)       ; Error
 altd ioi bit 1, (iy)           ; Error
 altd ioi bit 1, (iy+127)       ; Error
 altd ioi bit 1, (iy-128)       ; Error
 altd ioi bit 2, (hl)           ; Error
 altd ioi bit 2, (ix)           ; Error
 altd ioi bit 2, (ix+127)       ; Error
 altd ioi bit 2, (ix-128)       ; Error
 altd ioi bit 2, (iy)           ; Error
 altd ioi bit 2, (iy+127)       ; Error
 altd ioi bit 2, (iy-128)       ; Error
 altd ioi bit 3, (hl)           ; Error
 altd ioi bit 3, (ix)           ; Error
 altd ioi bit 3, (ix+127)       ; Error
 altd ioi bit 3, (ix-128)       ; Error
 altd ioi bit 3, (iy)           ; Error
 altd ioi bit 3, (iy+127)       ; Error
 altd ioi bit 3, (iy-128)       ; Error
 altd ioi bit 4, (hl)           ; Error
 altd ioi bit 4, (ix)           ; Error
 altd ioi bit 4, (ix+127)       ; Error
 altd ioi bit 4, (ix-128)       ; Error
 altd ioi bit 4, (iy)           ; Error
 altd ioi bit 4, (iy+127)       ; Error
 altd ioi bit 4, (iy-128)       ; Error
 altd ioi bit 5, (hl)           ; Error
 altd ioi bit 5, (ix)           ; Error
 altd ioi bit 5, (ix+127)       ; Error
 altd ioi bit 5, (ix-128)       ; Error
 altd ioi bit 5, (iy)           ; Error
 altd ioi bit 5, (iy+127)       ; Error
 altd ioi bit 5, (iy-128)       ; Error
 altd ioi bit 6, (hl)           ; Error
 altd ioi bit 6, (ix)           ; Error
 altd ioi bit 6, (ix+127)       ; Error
 altd ioi bit 6, (ix-128)       ; Error
 altd ioi bit 6, (iy)           ; Error
 altd ioi bit 6, (iy+127)       ; Error
 altd ioi bit 6, (iy-128)       ; Error
 altd ioi bit 7, (hl)           ; Error
 altd ioi bit 7, (ix)           ; Error
 altd ioi bit 7, (ix+127)       ; Error
 altd ioi bit 7, (ix-128)       ; Error
 altd ioi bit 7, (iy)           ; Error
 altd ioi bit 7, (iy+127)       ; Error
 altd ioi bit 7, (iy-128)       ; Error
 altd ioi bit 8, (hl)           ; Error
 altd ioi bit 8, (hl)           ; Error
 altd ioi bit 8, (ix)           ; Error
 altd ioi bit 8, (ix)           ; Error
 altd ioi bit 8, (ix+127)       ; Error
 altd ioi bit 8, (ix+127)       ; Error
 altd ioi bit 8, (ix-128)       ; Error
 altd ioi bit 8, (ix-128)       ; Error
 altd ioi bit 8, (iy)           ; Error
 altd ioi bit 8, (iy)           ; Error
 altd ioi bit 8, (iy+127)       ; Error
 altd ioi bit 8, (iy+127)       ; Error
 altd ioi bit 8, (iy-128)       ; Error
 altd ioi bit 8, (iy-128)       ; Error
 altd ioi cp (hl)               ; Error
 altd ioi cp (ix)               ; Error
 altd ioi cp (ix+127)           ; Error
 altd ioi cp (ix-128)           ; Error
 altd ioi cp (iy)               ; Error
 altd ioi cp (iy+127)           ; Error
 altd ioi cp (iy-128)           ; Error
 altd ioi cp a, (hl)            ; Error
 altd ioi cp a, (ix)            ; Error
 altd ioi cp a, (ix+127)        ; Error
 altd ioi cp a, (ix-128)        ; Error
 altd ioi cp a, (iy)            ; Error
 altd ioi cp a, (iy+127)        ; Error
 altd ioi cp a, (iy-128)        ; Error
 altd ioi dec (hl)              ; Error
 altd ioi dec (ix)              ; Error
 altd ioi dec (ix+127)          ; Error
 altd ioi dec (ix-128)          ; Error
 altd ioi dec (iy)              ; Error
 altd ioi dec (iy+127)          ; Error
 altd ioi dec (iy-128)          ; Error
 altd ioi inc (hl)              ; Error
 altd ioi inc (ix)              ; Error
 altd ioi inc (ix+127)          ; Error
 altd ioi inc (ix-128)          ; Error
 altd ioi inc (iy)              ; Error
 altd ioi inc (iy+127)          ; Error
 altd ioi inc (iy-128)          ; Error
 altd ioi ld a, (-32768)        ; Error
 altd ioi ld a, (32767)         ; Error
 altd ioi ld a, (65535)         ; Error
 altd ioi ld a, (bc)            ; Error
 altd ioi ld a, (bc+)           ; Error
 altd ioi ld a, (bc-)           ; Error
 altd ioi ld a, (de)            ; Error
 altd ioi ld a, (de+)           ; Error
 altd ioi ld a, (de-)           ; Error
 altd ioi ld a, (hl)            ; Error
 altd ioi ld a, (hl+)           ; Error
 altd ioi ld a, (hl-)           ; Error
 altd ioi ld a, (hld)           ; Error
 altd ioi ld a, (hli)           ; Error
 altd ioi ld a, (ix)            ; Error
 altd ioi ld a, (ix+127)        ; Error
 altd ioi ld a, (ix-128)        ; Error
 altd ioi ld a, (iy)            ; Error
 altd ioi ld a, (iy+127)        ; Error
 altd ioi ld a, (iy-128)        ; Error
 altd ioi ld b, (hl)            ; Error
 altd ioi ld b, (ix)            ; Error
 altd ioi ld b, (ix+127)        ; Error
 altd ioi ld b, (ix-128)        ; Error
 altd ioi ld b, (iy)            ; Error
 altd ioi ld b, (iy+127)        ; Error
 altd ioi ld b, (iy-128)        ; Error
 altd ioi ld bc, (-32768)       ; Error
 altd ioi ld bc, (32767)        ; Error
 altd ioi ld bc, (65535)        ; Error
 altd ioi ld c, (hl)            ; Error
 altd ioi ld c, (ix)            ; Error
 altd ioi ld c, (ix+127)        ; Error
 altd ioi ld c, (ix-128)        ; Error
 altd ioi ld c, (iy)            ; Error
 altd ioi ld c, (iy+127)        ; Error
 altd ioi ld c, (iy-128)        ; Error
 altd ioi ld d, (hl)            ; Error
 altd ioi ld d, (ix)            ; Error
 altd ioi ld d, (ix+127)        ; Error
 altd ioi ld d, (ix-128)        ; Error
 altd ioi ld d, (iy)            ; Error
 altd ioi ld d, (iy+127)        ; Error
 altd ioi ld d, (iy-128)        ; Error
 altd ioi ld de, (-32768)       ; Error
 altd ioi ld de, (32767)        ; Error
 altd ioi ld de, (65535)        ; Error
 altd ioi ld e, (hl)            ; Error
 altd ioi ld e, (ix)            ; Error
 altd ioi ld e, (ix+127)        ; Error
 altd ioi ld e, (ix-128)        ; Error
 altd ioi ld e, (iy)            ; Error
 altd ioi ld e, (iy+127)        ; Error
 altd ioi ld e, (iy-128)        ; Error
 altd ioi ld h, (hl)            ; Error
 altd ioi ld h, (ix)            ; Error
 altd ioi ld h, (ix+127)        ; Error
 altd ioi ld h, (ix-128)        ; Error
 altd ioi ld h, (iy)            ; Error
 altd ioi ld h, (iy+127)        ; Error
 altd ioi ld h, (iy-128)        ; Error
 altd ioi ld hl, (-32768)       ; Error
 altd ioi ld hl, (32767)        ; Error
 altd ioi ld hl, (65535)        ; Error
 altd ioi ld hl, (hl)           ; Error
 altd ioi ld hl, (hl+127)       ; Error
 altd ioi ld hl, (hl-128)       ; Error
 altd ioi ld hl, (ix)           ; Error
 altd ioi ld hl, (ix+127)       ; Error
 altd ioi ld hl, (ix-128)       ; Error
 altd ioi ld hl, (iy)           ; Error
 altd ioi ld hl, (iy+127)       ; Error
 altd ioi ld hl, (iy-128)       ; Error
 altd ioi ld l, (hl)            ; Error
 altd ioi ld l, (ix)            ; Error
 altd ioi ld l, (ix+127)        ; Error
 altd ioi ld l, (ix-128)        ; Error
 altd ioi ld l, (iy)            ; Error
 altd ioi ld l, (iy+127)        ; Error
 altd ioi ld l, (iy-128)        ; Error
 altd ioi or (hl)               ; Error
 altd ioi or (ix)               ; Error
 altd ioi or (ix+127)           ; Error
 altd ioi or (ix-128)           ; Error
 altd ioi or (iy)               ; Error
 altd ioi or (iy+127)           ; Error
 altd ioi or (iy-128)           ; Error
 altd ioi or a, (hl)            ; Error
 altd ioi or a, (ix)            ; Error
 altd ioi or a, (ix+127)        ; Error
 altd ioi or a, (ix-128)        ; Error
 altd ioi or a, (iy)            ; Error
 altd ioi or a, (iy+127)        ; Error
 altd ioi or a, (iy-128)        ; Error
 altd ioi rl (hl)               ; Error
 altd ioi rl (ix)               ; Error
 altd ioi rl (ix+127)           ; Error
 altd ioi rl (ix-128)           ; Error
 altd ioi rl (iy)               ; Error
 altd ioi rl (iy+127)           ; Error
 altd ioi rl (iy-128)           ; Error
 altd ioi rlc (hl)              ; Error
 altd ioi rlc (ix)              ; Error
 altd ioi rlc (ix+127)          ; Error
 altd ioi rlc (ix-128)          ; Error
 altd ioi rlc (iy)              ; Error
 altd ioi rlc (iy+127)          ; Error
 altd ioi rlc (iy-128)          ; Error
 altd ioi rr (hl)               ; Error
 altd ioi rr (ix)               ; Error
 altd ioi rr (ix+127)           ; Error
 altd ioi rr (ix-128)           ; Error
 altd ioi rr (iy)               ; Error
 altd ioi rr (iy+127)           ; Error
 altd ioi rr (iy-128)           ; Error
 altd ioi rrc (hl)              ; Error
 altd ioi rrc (ix)              ; Error
 altd ioi rrc (ix+127)          ; Error
 altd ioi rrc (ix-128)          ; Error
 altd ioi rrc (iy)              ; Error
 altd ioi rrc (iy+127)          ; Error
 altd ioi rrc (iy-128)          ; Error
 altd ioi sbc (hl)              ; Error
 altd ioi sbc (ix)              ; Error
 altd ioi sbc (ix+127)          ; Error
 altd ioi sbc (ix-128)          ; Error
 altd ioi sbc (iy)              ; Error
 altd ioi sbc (iy+127)          ; Error
 altd ioi sbc (iy-128)          ; Error
 altd ioi sbc a, (hl)           ; Error
 altd ioi sbc a, (ix)           ; Error
 altd ioi sbc a, (ix+127)       ; Error
 altd ioi sbc a, (ix-128)       ; Error
 altd ioi sbc a, (iy)           ; Error
 altd ioi sbc a, (iy+127)       ; Error
 altd ioi sbc a, (iy-128)       ; Error
 altd ioi sla (hl)              ; Error
 altd ioi sla (ix)              ; Error
 altd ioi sla (ix+127)          ; Error
 altd ioi sla (ix-128)          ; Error
 altd ioi sla (iy)              ; Error
 altd ioi sla (iy+127)          ; Error
 altd ioi sla (iy-128)          ; Error
 altd ioi sra (hl)              ; Error
 altd ioi sra (ix)              ; Error
 altd ioi sra (ix+127)          ; Error
 altd ioi sra (ix-128)          ; Error
 altd ioi sra (iy)              ; Error
 altd ioi sra (iy+127)          ; Error
 altd ioi sra (iy-128)          ; Error
 altd ioi srl (hl)              ; Error
 altd ioi srl (ix)              ; Error
 altd ioi srl (ix+127)          ; Error
 altd ioi srl (ix-128)          ; Error
 altd ioi srl (iy)              ; Error
 altd ioi srl (iy+127)          ; Error
 altd ioi srl (iy-128)          ; Error
 altd ioi sub (hl)              ; Error
 altd ioi sub (ix)              ; Error
 altd ioi sub (ix+127)          ; Error
 altd ioi sub (ix-128)          ; Error
 altd ioi sub (iy)              ; Error
 altd ioi sub (iy+127)          ; Error
 altd ioi sub (iy-128)          ; Error
 altd ioi sub a, (hl)           ; Error
 altd ioi sub a, (ix)           ; Error
 altd ioi sub a, (ix+127)       ; Error
 altd ioi sub a, (ix-128)       ; Error
 altd ioi sub a, (iy)           ; Error
 altd ioi sub a, (iy+127)       ; Error
 altd ioi sub a, (iy-128)       ; Error
 altd ioi xor (hl)              ; Error
 altd ioi xor (ix)              ; Error
 altd ioi xor (ix+127)          ; Error
 altd ioi xor (ix-128)          ; Error
 altd ioi xor (iy)              ; Error
 altd ioi xor (iy+127)          ; Error
 altd ioi xor (iy-128)          ; Error
 altd ioi xor a, (hl)           ; Error
 altd ioi xor a, (ix)           ; Error
 altd ioi xor a, (ix+127)       ; Error
 altd ioi xor a, (ix-128)       ; Error
 altd ioi xor a, (iy)           ; Error
 altd ioi xor a, (iy+127)       ; Error
 altd ioi xor a, (iy-128)       ; Error
 altd ld a, (-32768)            ; Error
 altd ld a, (32767)             ; Error
 altd ld a, (65535)             ; Error
 altd ld a, (bc)                ; Error
 altd ld a, (bc+)               ; Error
 altd ld a, (bc-)               ; Error
 altd ld a, (de)                ; Error
 altd ld a, (de+)               ; Error
 altd ld a, (de-)               ; Error
 altd ld a, (hl)                ; Error
 altd ld a, (hl+)               ; Error
 altd ld a, (hl-)               ; Error
 altd ld a, (hld)               ; Error
 altd ld a, (hli)               ; Error
 altd ld a, (ix)                ; Error
 altd ld a, (ix+127)            ; Error
 altd ld a, (ix-128)            ; Error
 altd ld a, (iy)                ; Error
 altd ld a, (iy+127)            ; Error
 altd ld a, (iy-128)            ; Error
 altd ld a, -128                ; Error
 altd ld a, 127                 ; Error
 altd ld a, 255                 ; Error
 altd ld a, a                   ; Error
 altd ld a, b                   ; Error
 altd ld a, c                   ; Error
 altd ld a, d                   ; Error
 altd ld a, e                   ; Error
 altd ld a, eir                 ; Error
 altd ld a, h                   ; Error
 altd ld a, iir                 ; Error
 altd ld a, l                   ; Error
 altd ld a, xpc                 ; Error
 altd ld b, (hl)                ; Error
 altd ld b, (ix)                ; Error
 altd ld b, (ix+127)            ; Error
 altd ld b, (ix-128)            ; Error
 altd ld b, (iy)                ; Error
 altd ld b, (iy+127)            ; Error
 altd ld b, (iy-128)            ; Error
 altd ld b, -128                ; Error
 altd ld b, 127                 ; Error
 altd ld b, 255                 ; Error
 altd ld b, a                   ; Error
 altd ld b, b                   ; Error
 altd ld b, c                   ; Error
 altd ld b, d                   ; Error
 altd ld b, e                   ; Error
 altd ld b, h                   ; Error
 altd ld b, l                   ; Error
 altd ld bc, (-32768)           ; Error
 altd ld bc, (32767)            ; Error
 altd ld bc, (65535)            ; Error
 altd ld bc, -32768             ; Error
 altd ld bc, 32767              ; Error
 altd ld bc, 65535              ; Error
 altd ld bc, bc                 ; Error
 altd ld bc, de                 ; Error
 altd ld c, (hl)                ; Error
 altd ld c, (ix)                ; Error
 altd ld c, (ix+127)            ; Error
 altd ld c, (ix-128)            ; Error
 altd ld c, (iy)                ; Error
 altd ld c, (iy+127)            ; Error
 altd ld c, (iy-128)            ; Error
 altd ld c, -128                ; Error
 altd ld c, 127                 ; Error
 altd ld c, 255                 ; Error
 altd ld c, a                   ; Error
 altd ld c, b                   ; Error
 altd ld c, c                   ; Error
 altd ld c, d                   ; Error
 altd ld c, e                   ; Error
 altd ld c, h                   ; Error
 altd ld c, l                   ; Error
 altd ld d, (hl)                ; Error
 altd ld d, (ix)                ; Error
 altd ld d, (ix+127)            ; Error
 altd ld d, (ix-128)            ; Error
 altd ld d, (iy)                ; Error
 altd ld d, (iy+127)            ; Error
 altd ld d, (iy-128)            ; Error
 altd ld d, -128                ; Error
 altd ld d, 127                 ; Error
 altd ld d, 255                 ; Error
 altd ld d, a                   ; Error
 altd ld d, b                   ; Error
 altd ld d, c                   ; Error
 altd ld d, d                   ; Error
 altd ld d, e                   ; Error
 altd ld d, h                   ; Error
 altd ld d, l                   ; Error
 altd ld de, (-32768)           ; Error
 altd ld de, (32767)            ; Error
 altd ld de, (65535)            ; Error
 altd ld de, -32768             ; Error
 altd ld de, 32767              ; Error
 altd ld de, 65535              ; Error
 altd ld de, bc                 ; Error
 altd ld de, de                 ; Error
 altd ld e, (hl)                ; Error
 altd ld e, (ix)                ; Error
 altd ld e, (ix+127)            ; Error
 altd ld e, (ix-128)            ; Error
 altd ld e, (iy)                ; Error
 altd ld e, (iy+127)            ; Error
 altd ld e, (iy-128)            ; Error
 altd ld e, -128                ; Error
 altd ld e, 127                 ; Error
 altd ld e, 255                 ; Error
 altd ld e, a                   ; Error
 altd ld e, b                   ; Error
 altd ld e, c                   ; Error
 altd ld e, d                   ; Error
 altd ld e, e                   ; Error
 altd ld e, h                   ; Error
 altd ld e, l                   ; Error
 altd ld h, (hl)                ; Error
 altd ld h, (ix)                ; Error
 altd ld h, (ix+127)            ; Error
 altd ld h, (ix-128)            ; Error
 altd ld h, (iy)                ; Error
 altd ld h, (iy+127)            ; Error
 altd ld h, (iy-128)            ; Error
 altd ld h, -128                ; Error
 altd ld h, 127                 ; Error
 altd ld h, 255                 ; Error
 altd ld h, a                   ; Error
 altd ld h, b                   ; Error
 altd ld h, c                   ; Error
 altd ld h, d                   ; Error
 altd ld h, e                   ; Error
 altd ld h, h                   ; Error
 altd ld h, l                   ; Error
 altd ld hl, (-32768)           ; Error
 altd ld hl, (32767)            ; Error
 altd ld hl, (65535)            ; Error
 altd ld hl, (hl)               ; Error
 altd ld hl, (hl+127)           ; Error
 altd ld hl, (hl-128)           ; Error
 altd ld hl, (ix)               ; Error
 altd ld hl, (ix+127)           ; Error
 altd ld hl, (ix-128)           ; Error
 altd ld hl, (iy)               ; Error
 altd ld hl, (iy+127)           ; Error
 altd ld hl, (iy-128)           ; Error
 altd ld hl, (sp)               ; Error
 altd ld hl, (sp+0)             ; Error
 altd ld hl, (sp+255)           ; Error
 altd ld hl, -32768             ; Error
 altd ld hl, 32767              ; Error
 altd ld hl, 65535              ; Error
 altd ld hl, bc                 ; Error
 altd ld hl, de                 ; Error
 altd ld hl, ix                 ; Error
 altd ld hl, iy                 ; Error
 altd ld l, (hl)                ; Error
 altd ld l, (ix)                ; Error
 altd ld l, (ix+127)            ; Error
 altd ld l, (ix-128)            ; Error
 altd ld l, (iy)                ; Error
 altd ld l, (iy+127)            ; Error
 altd ld l, (iy-128)            ; Error
 altd ld l, -128                ; Error
 altd ld l, 127                 ; Error
 altd ld l, 255                 ; Error
 altd ld l, a                   ; Error
 altd ld l, b                   ; Error
 altd ld l, c                   ; Error
 altd ld l, d                   ; Error
 altd ld l, e                   ; Error
 altd ld l, h                   ; Error
 altd ld l, l                   ; Error
 altd neg                       ; Error
 altd neg a                     ; Error
 altd or (hl)                   ; Error
 altd or (ix)                   ; Error
 altd or (ix+127)               ; Error
 altd or (ix-128)               ; Error
 altd or (iy)                   ; Error
 altd or (iy+127)               ; Error
 altd or (iy-128)               ; Error
 altd or -128                   ; Error
 altd or 127                    ; Error
 altd or 255                    ; Error
 altd or a                      ; Error
 altd or a, (hl)                ; Error
 altd or a, (ix)                ; Error
 altd or a, (ix+127)            ; Error
 altd or a, (ix-128)            ; Error
 altd or a, (iy)                ; Error
 altd or a, (iy+127)            ; Error
 altd or a, (iy-128)            ; Error
 altd or a, -128                ; Error
 altd or a, 127                 ; Error
 altd or a, 255                 ; Error
 altd or a, a                   ; Error
 altd or a, b                   ; Error
 altd or a, c                   ; Error
 altd or a, d                   ; Error
 altd or a, e                   ; Error
 altd or a, h                   ; Error
 altd or a, l                   ; Error
 altd or b                      ; Error
 altd or c                      ; Error
 altd or d                      ; Error
 altd or e                      ; Error
 altd or h                      ; Error
 altd or hl, de                 ; Error
 altd or ix, de                 ; Error
 altd or iy, de                 ; Error
 altd or l                      ; Error
 altd pop af                    ; Error
 altd pop b                     ; Error
 altd pop bc                    ; Error
 altd pop d                     ; Error
 altd pop de                    ; Error
 altd pop h                     ; Error
 altd pop hl                    ; Error
 altd res -1, a                 ; Error
 altd res -1, a                 ; Error
 altd res -1, b                 ; Error
 altd res -1, b                 ; Error
 altd res -1, c                 ; Error
 altd res -1, c                 ; Error
 altd res -1, d                 ; Error
 altd res -1, d                 ; Error
 altd res -1, e                 ; Error
 altd res -1, e                 ; Error
 altd res -1, h                 ; Error
 altd res -1, h                 ; Error
 altd res -1, l                 ; Error
 altd res -1, l                 ; Error
 altd res 0, a                  ; Error
 altd res 0, b                  ; Error
 altd res 0, c                  ; Error
 altd res 0, d                  ; Error
 altd res 0, e                  ; Error
 altd res 0, h                  ; Error
 altd res 0, l                  ; Error
 altd res 1, a                  ; Error
 altd res 1, b                  ; Error
 altd res 1, c                  ; Error
 altd res 1, d                  ; Error
 altd res 1, e                  ; Error
 altd res 1, h                  ; Error
 altd res 1, l                  ; Error
 altd res 2, a                  ; Error
 altd res 2, b                  ; Error
 altd res 2, c                  ; Error
 altd res 2, d                  ; Error
 altd res 2, e                  ; Error
 altd res 2, h                  ; Error
 altd res 2, l                  ; Error
 altd res 3, a                  ; Error
 altd res 3, b                  ; Error
 altd res 3, c                  ; Error
 altd res 3, d                  ; Error
 altd res 3, e                  ; Error
 altd res 3, h                  ; Error
 altd res 3, l                  ; Error
 altd res 4, a                  ; Error
 altd res 4, b                  ; Error
 altd res 4, c                  ; Error
 altd res 4, d                  ; Error
 altd res 4, e                  ; Error
 altd res 4, h                  ; Error
 altd res 4, l                  ; Error
 altd res 5, a                  ; Error
 altd res 5, b                  ; Error
 altd res 5, c                  ; Error
 altd res 5, d                  ; Error
 altd res 5, e                  ; Error
 altd res 5, h                  ; Error
 altd res 5, l                  ; Error
 altd res 6, a                  ; Error
 altd res 6, b                  ; Error
 altd res 6, c                  ; Error
 altd res 6, d                  ; Error
 altd res 6, e                  ; Error
 altd res 6, h                  ; Error
 altd res 6, l                  ; Error
 altd res 7, a                  ; Error
 altd res 7, b                  ; Error
 altd res 7, c                  ; Error
 altd res 7, d                  ; Error
 altd res 7, e                  ; Error
 altd res 7, h                  ; Error
 altd res 7, l                  ; Error
 altd res 8, a                  ; Error
 altd res 8, a                  ; Error
 altd res 8, b                  ; Error
 altd res 8, b                  ; Error
 altd res 8, c                  ; Error
 altd res 8, c                  ; Error
 altd res 8, d                  ; Error
 altd res 8, d                  ; Error
 altd res 8, e                  ; Error
 altd res 8, e                  ; Error
 altd res 8, h                  ; Error
 altd res 8, h                  ; Error
 altd res 8, l                  ; Error
 altd res 8, l                  ; Error
 altd rl (hl)                   ; Error
 altd rl (ix)                   ; Error
 altd rl (ix+127)               ; Error
 altd rl (ix-128)               ; Error
 altd rl (iy)                   ; Error
 altd rl (iy+127)               ; Error
 altd rl (iy-128)               ; Error
 altd rl a                      ; Error
 altd rl b                      ; Error
 altd rl c                      ; Error
 altd rl d                      ; Error
 altd rl de                     ; Error
 altd rl e                      ; Error
 altd rl h                      ; Error
 altd rl l                      ; Error
 altd rla                       ; Error
 altd rlc (hl)                  ; Error
 altd rlc (ix)                  ; Error
 altd rlc (ix+127)              ; Error
 altd rlc (ix-128)              ; Error
 altd rlc (iy)                  ; Error
 altd rlc (iy+127)              ; Error
 altd rlc (iy-128)              ; Error
 altd rlc a                     ; Error
 altd rlc b                     ; Error
 altd rlc c                     ; Error
 altd rlc d                     ; Error
 altd rlc e                     ; Error
 altd rlc h                     ; Error
 altd rlc l                     ; Error
 altd rlca                      ; Error
 altd rr (hl)                   ; Error
 altd rr (ix)                   ; Error
 altd rr (ix+127)               ; Error
 altd rr (ix-128)               ; Error
 altd rr (iy)                   ; Error
 altd rr (iy+127)               ; Error
 altd rr (iy-128)               ; Error
 altd rr a                      ; Error
 altd rr b                      ; Error
 altd rr c                      ; Error
 altd rr d                      ; Error
 altd rr de                     ; Error
 altd rr e                      ; Error
 altd rr h                      ; Error
 altd rr hl                     ; Error
 altd rr ix                     ; Error
 altd rr iy                     ; Error
 altd rr l                      ; Error
 altd rra                       ; Error
 altd rrc (hl)                  ; Error
 altd rrc (ix)                  ; Error
 altd rrc (ix+127)              ; Error
 altd rrc (ix-128)              ; Error
 altd rrc (iy)                  ; Error
 altd rrc (iy+127)              ; Error
 altd rrc (iy-128)              ; Error
 altd rrc a                     ; Error
 altd rrc b                     ; Error
 altd rrc c                     ; Error
 altd rrc d                     ; Error
 altd rrc e                     ; Error
 altd rrc h                     ; Error
 altd rrc l                     ; Error
 altd rrca                      ; Error
 altd sbc (hl)                  ; Error
 altd sbc (ix)                  ; Error
 altd sbc (ix+127)              ; Error
 altd sbc (ix-128)              ; Error
 altd sbc (iy)                  ; Error
 altd sbc (iy+127)              ; Error
 altd sbc (iy-128)              ; Error
 altd sbc -128                  ; Error
 altd sbc 127                   ; Error
 altd sbc 255                   ; Error
 altd sbc a                     ; Error
 altd sbc a, (hl)               ; Error
 altd sbc a, (ix)               ; Error
 altd sbc a, (ix+127)           ; Error
 altd sbc a, (ix-128)           ; Error
 altd sbc a, (iy)               ; Error
 altd sbc a, (iy+127)           ; Error
 altd sbc a, (iy-128)           ; Error
 altd sbc a, -128               ; Error
 altd sbc a, 127                ; Error
 altd sbc a, 255                ; Error
 altd sbc a, a                  ; Error
 altd sbc a, b                  ; Error
 altd sbc a, c                  ; Error
 altd sbc a, d                  ; Error
 altd sbc a, e                  ; Error
 altd sbc a, h                  ; Error
 altd sbc a, l                  ; Error
 altd sbc b                     ; Error
 altd sbc c                     ; Error
 altd sbc d                     ; Error
 altd sbc e                     ; Error
 altd sbc h                     ; Error
 altd sbc hl, bc                ; Error
 altd sbc hl, de                ; Error
 altd sbc hl, hl                ; Error
 altd sbc hl, sp                ; Error
 altd sbc l                     ; Error
 altd scf                       ; Error
 altd set -1, a                 ; Error
 altd set -1, a                 ; Error
 altd set -1, b                 ; Error
 altd set -1, b                 ; Error
 altd set -1, c                 ; Error
 altd set -1, c                 ; Error
 altd set -1, d                 ; Error
 altd set -1, d                 ; Error
 altd set -1, e                 ; Error
 altd set -1, e                 ; Error
 altd set -1, h                 ; Error
 altd set -1, h                 ; Error
 altd set -1, l                 ; Error
 altd set -1, l                 ; Error
 altd set 0, a                  ; Error
 altd set 0, b                  ; Error
 altd set 0, c                  ; Error
 altd set 0, d                  ; Error
 altd set 0, e                  ; Error
 altd set 0, h                  ; Error
 altd set 0, l                  ; Error
 altd set 1, a                  ; Error
 altd set 1, b                  ; Error
 altd set 1, c                  ; Error
 altd set 1, d                  ; Error
 altd set 1, e                  ; Error
 altd set 1, h                  ; Error
 altd set 1, l                  ; Error
 altd set 2, a                  ; Error
 altd set 2, b                  ; Error
 altd set 2, c                  ; Error
 altd set 2, d                  ; Error
 altd set 2, e                  ; Error
 altd set 2, h                  ; Error
 altd set 2, l                  ; Error
 altd set 3, a                  ; Error
 altd set 3, b                  ; Error
 altd set 3, c                  ; Error
 altd set 3, d                  ; Error
 altd set 3, e                  ; Error
 altd set 3, h                  ; Error
 altd set 3, l                  ; Error
 altd set 4, a                  ; Error
 altd set 4, b                  ; Error
 altd set 4, c                  ; Error
 altd set 4, d                  ; Error
 altd set 4, e                  ; Error
 altd set 4, h                  ; Error
 altd set 4, l                  ; Error
 altd set 5, a                  ; Error
 altd set 5, b                  ; Error
 altd set 5, c                  ; Error
 altd set 5, d                  ; Error
 altd set 5, e                  ; Error
 altd set 5, h                  ; Error
 altd set 5, l                  ; Error
 altd set 6, a                  ; Error
 altd set 6, b                  ; Error
 altd set 6, c                  ; Error
 altd set 6, d                  ; Error
 altd set 6, e                  ; Error
 altd set 6, h                  ; Error
 altd set 6, l                  ; Error
 altd set 7, a                  ; Error
 altd set 7, b                  ; Error
 altd set 7, c                  ; Error
 altd set 7, d                  ; Error
 altd set 7, e                  ; Error
 altd set 7, h                  ; Error
 altd set 7, l                  ; Error
 altd set 8, a                  ; Error
 altd set 8, a                  ; Error
 altd set 8, b                  ; Error
 altd set 8, b                  ; Error
 altd set 8, c                  ; Error
 altd set 8, c                  ; Error
 altd set 8, d                  ; Error
 altd set 8, d                  ; Error
 altd set 8, e                  ; Error
 altd set 8, e                  ; Error
 altd set 8, h                  ; Error
 altd set 8, h                  ; Error
 altd set 8, l                  ; Error
 altd set 8, l                  ; Error
 altd sla (hl)                  ; Error
 altd sla (ix)                  ; Error
 altd sla (ix+127)              ; Error
 altd sla (ix-128)              ; Error
 altd sla (iy)                  ; Error
 altd sla (iy+127)              ; Error
 altd sla (iy-128)              ; Error
 altd sla a                     ; Error
 altd sla b                     ; Error
 altd sla c                     ; Error
 altd sla d                     ; Error
 altd sla e                     ; Error
 altd sla h                     ; Error
 altd sla l                     ; Error
 altd sra (hl)                  ; Error
 altd sra (ix)                  ; Error
 altd sra (ix+127)              ; Error
 altd sra (ix-128)              ; Error
 altd sra (iy)                  ; Error
 altd sra (iy+127)              ; Error
 altd sra (iy-128)              ; Error
 altd sra a                     ; Error
 altd sra b                     ; Error
 altd sra c                     ; Error
 altd sra d                     ; Error
 altd sra e                     ; Error
 altd sra h                     ; Error
 altd sra l                     ; Error
 altd srl (hl)                  ; Error
 altd srl (ix)                  ; Error
 altd srl (ix+127)              ; Error
 altd srl (ix-128)              ; Error
 altd srl (iy)                  ; Error
 altd srl (iy+127)              ; Error
 altd srl (iy-128)              ; Error
 altd srl a                     ; Error
 altd srl b                     ; Error
 altd srl c                     ; Error
 altd srl d                     ; Error
 altd srl e                     ; Error
 altd srl h                     ; Error
 altd srl l                     ; Error
 altd sub (hl)                  ; Error
 altd sub (ix)                  ; Error
 altd sub (ix+127)              ; Error
 altd sub (ix-128)              ; Error
 altd sub (iy)                  ; Error
 altd sub (iy+127)              ; Error
 altd sub (iy-128)              ; Error
 altd sub -128                  ; Error
 altd sub 127                   ; Error
 altd sub 255                   ; Error
 altd sub a                     ; Error
 altd sub a, (hl)               ; Error
 altd sub a, (ix)               ; Error
 altd sub a, (ix+127)           ; Error
 altd sub a, (ix-128)           ; Error
 altd sub a, (iy)               ; Error
 altd sub a, (iy+127)           ; Error
 altd sub a, (iy-128)           ; Error
 altd sub a, -128               ; Error
 altd sub a, 127                ; Error
 altd sub a, 255                ; Error
 altd sub a, a                  ; Error
 altd sub a, b                  ; Error
 altd sub a, c                  ; Error
 altd sub a, d                  ; Error
 altd sub a, e                  ; Error
 altd sub a, h                  ; Error
 altd sub a, l                  ; Error
 altd sub b                     ; Error
 altd sub c                     ; Error
 altd sub d                     ; Error
 altd sub e                     ; Error
 altd sub h                     ; Error
 altd sub l                     ; Error
 altd sub m                     ; Error
 altd xor (hl)                  ; Error
 altd xor (ix)                  ; Error
 altd xor (ix+127)              ; Error
 altd xor (ix-128)              ; Error
 altd xor (iy)                  ; Error
 altd xor (iy+127)              ; Error
 altd xor (iy-128)              ; Error
 altd xor -128                  ; Error
 altd xor 127                   ; Error
 altd xor 255                   ; Error
 altd xor a                     ; Error
 altd xor a, (hl)               ; Error
 altd xor a, (ix)               ; Error
 altd xor a, (ix+127)           ; Error
 altd xor a, (ix-128)           ; Error
 altd xor a, (iy)               ; Error
 altd xor a, (iy+127)           ; Error
 altd xor a, (iy-128)           ; Error
 altd xor a, -128               ; Error
 altd xor a, 127                ; Error
 altd xor a, 255                ; Error
 altd xor a, a                  ; Error
 altd xor a, b                  ; Error
 altd xor a, c                  ; Error
 altd xor a, d                  ; Error
 altd xor a, e                  ; Error
 altd xor a, h                  ; Error
 altd xor a, l                  ; Error
 altd xor b                     ; Error
 altd xor c                     ; Error
 altd xor d                     ; Error
 altd xor e                     ; Error
 altd xor h                     ; Error
 altd xor l                     ; Error
 and a', (hl)                   ; Error
 and a', (ix)                   ; Error
 and a', (ix+127)               ; Error
 and a', (ix-128)               ; Error
 and a', (iy)                   ; Error
 and a', (iy+127)               ; Error
 and a', (iy-128)               ; Error
 and a', -128                   ; Error
 and a', 127                    ; Error
 and a', 255                    ; Error
 and a', a                      ; Error
 and a', b                      ; Error
 and a', c                      ; Error
 and a', d                      ; Error
 and a', e                      ; Error
 and a', h                      ; Error
 and a', l                      ; Error
 and hl', de                    ; Error
 and hl, de                     ; Error
 and ix, de                     ; Error
 and iy, de                     ; Error
 and.a ix, de                   ; Error
 and.a iy, de                   ; Error
 bit -1, (hl)                   ; Error
 bit -1, (hl)                   ; Error
 bit -1, (ix)                   ; Error
 bit -1, (ix)                   ; Error
 bit -1, (ix+127)               ; Error
 bit -1, (ix+127)               ; Error
 bit -1, (ix-128)               ; Error
 bit -1, (ix-128)               ; Error
 bit -1, (iy)                   ; Error
 bit -1, (iy)                   ; Error
 bit -1, (iy+127)               ; Error
 bit -1, (iy+127)               ; Error
 bit -1, (iy-128)               ; Error
 bit -1, (iy-128)               ; Error
 bit -1, a                      ; Error
 bit -1, a                      ; Error
 bit -1, b                      ; Error
 bit -1, b                      ; Error
 bit -1, c                      ; Error
 bit -1, c                      ; Error
 bit -1, d                      ; Error
 bit -1, d                      ; Error
 bit -1, e                      ; Error
 bit -1, e                      ; Error
 bit -1, h                      ; Error
 bit -1, h                      ; Error
 bit -1, l                      ; Error
 bit -1, l                      ; Error
 bit 8, (hl)                    ; Error
 bit 8, (hl)                    ; Error
 bit 8, (ix)                    ; Error
 bit 8, (ix)                    ; Error
 bit 8, (ix+127)                ; Error
 bit 8, (ix+127)                ; Error
 bit 8, (ix-128)                ; Error
 bit 8, (ix-128)                ; Error
 bit 8, (iy)                    ; Error
 bit 8, (iy)                    ; Error
 bit 8, (iy+127)                ; Error
 bit 8, (iy+127)                ; Error
 bit 8, (iy-128)                ; Error
 bit 8, (iy-128)                ; Error
 bit 8, a                       ; Error
 bit 8, a                       ; Error
 bit 8, b                       ; Error
 bit 8, b                       ; Error
 bit 8, c                       ; Error
 bit 8, c                       ; Error
 bit 8, d                       ; Error
 bit 8, d                       ; Error
 bit 8, e                       ; Error
 bit 8, e                       ; Error
 bit 8, h                       ; Error
 bit 8, h                       ; Error
 bit 8, l                       ; Error
 bit 8, l                       ; Error
 bit.a -1, (hl)                 ; Error
 bit.a -1, (hl)                 ; Error
 bit.a -1, (ix)                 ; Error
 bit.a -1, (ix)                 ; Error
 bit.a -1, (ix+127)             ; Error
 bit.a -1, (ix+127)             ; Error
 bit.a -1, (ix-128)             ; Error
 bit.a -1, (ix-128)             ; Error
 bit.a -1, (iy)                 ; Error
 bit.a -1, (iy)                 ; Error
 bit.a -1, (iy+127)             ; Error
 bit.a -1, (iy+127)             ; Error
 bit.a -1, (iy-128)             ; Error
 bit.a -1, (iy-128)             ; Error
 bit.a -1, a                    ; Error
 bit.a -1, a                    ; Error
 bit.a -1, b                    ; Error
 bit.a -1, b                    ; Error
 bit.a -1, c                    ; Error
 bit.a -1, c                    ; Error
 bit.a -1, d                    ; Error
 bit.a -1, d                    ; Error
 bit.a -1, e                    ; Error
 bit.a -1, e                    ; Error
 bit.a -1, h                    ; Error
 bit.a -1, h                    ; Error
 bit.a -1, l                    ; Error
 bit.a -1, l                    ; Error
 bit.a 8, (hl)                  ; Error
 bit.a 8, (hl)                  ; Error
 bit.a 8, (ix)                  ; Error
 bit.a 8, (ix)                  ; Error
 bit.a 8, (ix+127)              ; Error
 bit.a 8, (ix+127)              ; Error
 bit.a 8, (ix-128)              ; Error
 bit.a 8, (ix-128)              ; Error
 bit.a 8, (iy)                  ; Error
 bit.a 8, (iy)                  ; Error
 bit.a 8, (iy+127)              ; Error
 bit.a 8, (iy+127)              ; Error
 bit.a 8, (iy-128)              ; Error
 bit.a 8, (iy-128)              ; Error
 bit.a 8, a                     ; Error
 bit.a 8, a                     ; Error
 bit.a 8, b                     ; Error
 bit.a 8, b                     ; Error
 bit.a 8, c                     ; Error
 bit.a 8, c                     ; Error
 bit.a 8, d                     ; Error
 bit.a 8, d                     ; Error
 bit.a 8, e                     ; Error
 bit.a 8, e                     ; Error
 bit.a 8, h                     ; Error
 bit.a 8, h                     ; Error
 bit.a 8, l                     ; Error
 bit.a 8, l                     ; Error
 bool hl                        ; Error
 bool hl'                       ; Error
 bool ix                        ; Error
 bool iy                        ; Error
 call lo, -32768                ; Error
 call lo, 32767                 ; Error
 call lo, 65535                 ; Error
 call lz, -32768                ; Error
 call lz, 32767                 ; Error
 call lz, 65535                 ; Error
 ccf'                           ; Error
 clo -32768                     ; Error
 clo 32767                      ; Error
 clo 65535                      ; Error
 clz -32768                     ; Error
 clz 32767                      ; Error
 clz 65535                      ; Error
 cpl a'                         ; Error
 dec a'                         ; Error
 dec b'                         ; Error
 dec bc'                        ; Error
 dec c'                         ; Error
 dec d'                         ; Error
 dec de'                        ; Error
 dec e'                         ; Error
 dec h'                         ; Error
 dec hl'                        ; Error
 dec l'                         ; Error
 djnz b', ASMPC                 ; Error
 ex (sp), hl'                   ; Error
 ex de', hl                     ; Error
 ex de', hl'                    ; Error
 ex de, hl'                     ; Error
 idet                           ; Error
 im -1                          ; Error
 im -1                          ; Error
 im 3                           ; Error
 im 3                           ; Error
 in0 (-128)                     ; Error
 in0 (127)                      ; Error
 in0 (255)                      ; Error
 in0 a, (-128)                  ; Error
 in0 a, (127)                   ; Error
 in0 a, (255)                   ; Error
 in0 b, (-128)                  ; Error
 in0 b, (127)                   ; Error
 in0 b, (255)                   ; Error
 in0 c, (-128)                  ; Error
 in0 c, (127)                   ; Error
 in0 c, (255)                   ; Error
 in0 d, (-128)                  ; Error
 in0 d, (127)                   ; Error
 in0 d, (255)                   ; Error
 in0 e, (-128)                  ; Error
 in0 e, (127)                   ; Error
 in0 e, (255)                   ; Error
 in0 f, (-128)                  ; Error
 in0 f, (127)                   ; Error
 in0 f, (255)                   ; Error
 in0 h, (-128)                  ; Error
 in0 h, (127)                   ; Error
 in0 h, (255)                   ; Error
 in0 l, (-128)                  ; Error
 in0 l, (127)                   ; Error
 in0 l, (255)                   ; Error
 inc a'                         ; Error
 inc b'                         ; Error
 inc bc'                        ; Error
 inc c'                         ; Error
 inc d'                         ; Error
 inc de'                        ; Error
 inc e'                         ; Error
 inc h'                         ; Error
 inc hl'                        ; Error
 inc l'                         ; Error
 ioe adc (hl)                   ; Error
 ioe adc (ix)                   ; Error
 ioe adc (ix+127)               ; Error
 ioe adc (ix-128)               ; Error
 ioe adc (iy)                   ; Error
 ioe adc (iy+127)               ; Error
 ioe adc (iy-128)               ; Error
 ioe adc a', (hl)               ; Error
 ioe adc a', (ix)               ; Error
 ioe adc a', (ix+127)           ; Error
 ioe adc a', (ix-128)           ; Error
 ioe adc a', (iy)               ; Error
 ioe adc a', (iy+127)           ; Error
 ioe adc a', (iy-128)           ; Error
 ioe adc a, (hl)                ; Error
 ioe adc a, (ix)                ; Error
 ioe adc a, (ix+127)            ; Error
 ioe adc a, (ix-128)            ; Error
 ioe adc a, (iy)                ; Error
 ioe adc a, (iy+127)            ; Error
 ioe adc a, (iy-128)            ; Error
 ioe add (hl)                   ; Error
 ioe add (ix)                   ; Error
 ioe add (ix+127)               ; Error
 ioe add (ix-128)               ; Error
 ioe add (iy)                   ; Error
 ioe add (iy+127)               ; Error
 ioe add (iy-128)               ; Error
 ioe add a', (hl)               ; Error
 ioe add a', (ix)               ; Error
 ioe add a', (ix+127)           ; Error
 ioe add a', (ix-128)           ; Error
 ioe add a', (iy)               ; Error
 ioe add a', (iy+127)           ; Error
 ioe add a', (iy-128)           ; Error
 ioe add a, (hl)                ; Error
 ioe add a, (ix)                ; Error
 ioe add a, (ix+127)            ; Error
 ioe add a, (ix-128)            ; Error
 ioe add a, (iy)                ; Error
 ioe add a, (iy+127)            ; Error
 ioe add a, (iy-128)            ; Error
 ioe altd adc (hl)              ; Error
 ioe altd adc (ix)              ; Error
 ioe altd adc (ix+127)          ; Error
 ioe altd adc (ix-128)          ; Error
 ioe altd adc (iy)              ; Error
 ioe altd adc (iy+127)          ; Error
 ioe altd adc (iy-128)          ; Error
 ioe altd adc a, (hl)           ; Error
 ioe altd adc a, (ix)           ; Error
 ioe altd adc a, (ix+127)       ; Error
 ioe altd adc a, (ix-128)       ; Error
 ioe altd adc a, (iy)           ; Error
 ioe altd adc a, (iy+127)       ; Error
 ioe altd adc a, (iy-128)       ; Error
 ioe altd add (hl)              ; Error
 ioe altd add (ix)              ; Error
 ioe altd add (ix+127)          ; Error
 ioe altd add (ix-128)          ; Error
 ioe altd add (iy)              ; Error
 ioe altd add (iy+127)          ; Error
 ioe altd add (iy-128)          ; Error
 ioe altd add a, (hl)           ; Error
 ioe altd add a, (ix)           ; Error
 ioe altd add a, (ix+127)       ; Error
 ioe altd add a, (ix-128)       ; Error
 ioe altd add a, (iy)           ; Error
 ioe altd add a, (iy+127)       ; Error
 ioe altd add a, (iy-128)       ; Error
 ioe altd and (hl)              ; Error
 ioe altd and (ix)              ; Error
 ioe altd and (ix+127)          ; Error
 ioe altd and (ix-128)          ; Error
 ioe altd and (iy)              ; Error
 ioe altd and (iy+127)          ; Error
 ioe altd and (iy-128)          ; Error
 ioe altd and a, (hl)           ; Error
 ioe altd and a, (ix)           ; Error
 ioe altd and a, (ix+127)       ; Error
 ioe altd and a, (ix-128)       ; Error
 ioe altd and a, (iy)           ; Error
 ioe altd and a, (iy+127)       ; Error
 ioe altd and a, (iy-128)       ; Error
 ioe altd bit -1, (hl)          ; Error
 ioe altd bit -1, (hl)          ; Error
 ioe altd bit -1, (ix)          ; Error
 ioe altd bit -1, (ix)          ; Error
 ioe altd bit -1, (ix+127)      ; Error
 ioe altd bit -1, (ix+127)      ; Error
 ioe altd bit -1, (ix-128)      ; Error
 ioe altd bit -1, (ix-128)      ; Error
 ioe altd bit -1, (iy)          ; Error
 ioe altd bit -1, (iy)          ; Error
 ioe altd bit -1, (iy+127)      ; Error
 ioe altd bit -1, (iy+127)      ; Error
 ioe altd bit -1, (iy-128)      ; Error
 ioe altd bit -1, (iy-128)      ; Error
 ioe altd bit 0, (hl)           ; Error
 ioe altd bit 0, (ix)           ; Error
 ioe altd bit 0, (ix+127)       ; Error
 ioe altd bit 0, (ix-128)       ; Error
 ioe altd bit 0, (iy)           ; Error
 ioe altd bit 0, (iy+127)       ; Error
 ioe altd bit 0, (iy-128)       ; Error
 ioe altd bit 1, (hl)           ; Error
 ioe altd bit 1, (ix)           ; Error
 ioe altd bit 1, (ix+127)       ; Error
 ioe altd bit 1, (ix-128)       ; Error
 ioe altd bit 1, (iy)           ; Error
 ioe altd bit 1, (iy+127)       ; Error
 ioe altd bit 1, (iy-128)       ; Error
 ioe altd bit 2, (hl)           ; Error
 ioe altd bit 2, (ix)           ; Error
 ioe altd bit 2, (ix+127)       ; Error
 ioe altd bit 2, (ix-128)       ; Error
 ioe altd bit 2, (iy)           ; Error
 ioe altd bit 2, (iy+127)       ; Error
 ioe altd bit 2, (iy-128)       ; Error
 ioe altd bit 3, (hl)           ; Error
 ioe altd bit 3, (ix)           ; Error
 ioe altd bit 3, (ix+127)       ; Error
 ioe altd bit 3, (ix-128)       ; Error
 ioe altd bit 3, (iy)           ; Error
 ioe altd bit 3, (iy+127)       ; Error
 ioe altd bit 3, (iy-128)       ; Error
 ioe altd bit 4, (hl)           ; Error
 ioe altd bit 4, (ix)           ; Error
 ioe altd bit 4, (ix+127)       ; Error
 ioe altd bit 4, (ix-128)       ; Error
 ioe altd bit 4, (iy)           ; Error
 ioe altd bit 4, (iy+127)       ; Error
 ioe altd bit 4, (iy-128)       ; Error
 ioe altd bit 5, (hl)           ; Error
 ioe altd bit 5, (ix)           ; Error
 ioe altd bit 5, (ix+127)       ; Error
 ioe altd bit 5, (ix-128)       ; Error
 ioe altd bit 5, (iy)           ; Error
 ioe altd bit 5, (iy+127)       ; Error
 ioe altd bit 5, (iy-128)       ; Error
 ioe altd bit 6, (hl)           ; Error
 ioe altd bit 6, (ix)           ; Error
 ioe altd bit 6, (ix+127)       ; Error
 ioe altd bit 6, (ix-128)       ; Error
 ioe altd bit 6, (iy)           ; Error
 ioe altd bit 6, (iy+127)       ; Error
 ioe altd bit 6, (iy-128)       ; Error
 ioe altd bit 7, (hl)           ; Error
 ioe altd bit 7, (ix)           ; Error
 ioe altd bit 7, (ix+127)       ; Error
 ioe altd bit 7, (ix-128)       ; Error
 ioe altd bit 7, (iy)           ; Error
 ioe altd bit 7, (iy+127)       ; Error
 ioe altd bit 7, (iy-128)       ; Error
 ioe altd bit 8, (hl)           ; Error
 ioe altd bit 8, (hl)           ; Error
 ioe altd bit 8, (ix)           ; Error
 ioe altd bit 8, (ix)           ; Error
 ioe altd bit 8, (ix+127)       ; Error
 ioe altd bit 8, (ix+127)       ; Error
 ioe altd bit 8, (ix-128)       ; Error
 ioe altd bit 8, (ix-128)       ; Error
 ioe altd bit 8, (iy)           ; Error
 ioe altd bit 8, (iy)           ; Error
 ioe altd bit 8, (iy+127)       ; Error
 ioe altd bit 8, (iy+127)       ; Error
 ioe altd bit 8, (iy-128)       ; Error
 ioe altd bit 8, (iy-128)       ; Error
 ioe altd cp (hl)               ; Error
 ioe altd cp (ix)               ; Error
 ioe altd cp (ix+127)           ; Error
 ioe altd cp (ix-128)           ; Error
 ioe altd cp (iy)               ; Error
 ioe altd cp (iy+127)           ; Error
 ioe altd cp (iy-128)           ; Error
 ioe altd cp a, (hl)            ; Error
 ioe altd cp a, (ix)            ; Error
 ioe altd cp a, (ix+127)        ; Error
 ioe altd cp a, (ix-128)        ; Error
 ioe altd cp a, (iy)            ; Error
 ioe altd cp a, (iy+127)        ; Error
 ioe altd cp a, (iy-128)        ; Error
 ioe altd dec (hl)              ; Error
 ioe altd dec (ix)              ; Error
 ioe altd dec (ix+127)          ; Error
 ioe altd dec (ix-128)          ; Error
 ioe altd dec (iy)              ; Error
 ioe altd dec (iy+127)          ; Error
 ioe altd dec (iy-128)          ; Error
 ioe altd inc (hl)              ; Error
 ioe altd inc (ix)              ; Error
 ioe altd inc (ix+127)          ; Error
 ioe altd inc (ix-128)          ; Error
 ioe altd inc (iy)              ; Error
 ioe altd inc (iy+127)          ; Error
 ioe altd inc (iy-128)          ; Error
 ioe altd ld a, (-32768)        ; Error
 ioe altd ld a, (32767)         ; Error
 ioe altd ld a, (65535)         ; Error
 ioe altd ld a, (bc)            ; Error
 ioe altd ld a, (bc+)           ; Error
 ioe altd ld a, (bc-)           ; Error
 ioe altd ld a, (de)            ; Error
 ioe altd ld a, (de+)           ; Error
 ioe altd ld a, (de-)           ; Error
 ioe altd ld a, (hl)            ; Error
 ioe altd ld a, (hl+)           ; Error
 ioe altd ld a, (hl-)           ; Error
 ioe altd ld a, (hld)           ; Error
 ioe altd ld a, (hli)           ; Error
 ioe altd ld a, (ix)            ; Error
 ioe altd ld a, (ix+127)        ; Error
 ioe altd ld a, (ix-128)        ; Error
 ioe altd ld a, (iy)            ; Error
 ioe altd ld a, (iy+127)        ; Error
 ioe altd ld a, (iy-128)        ; Error
 ioe altd ld b, (hl)            ; Error
 ioe altd ld b, (ix)            ; Error
 ioe altd ld b, (ix+127)        ; Error
 ioe altd ld b, (ix-128)        ; Error
 ioe altd ld b, (iy)            ; Error
 ioe altd ld b, (iy+127)        ; Error
 ioe altd ld b, (iy-128)        ; Error
 ioe altd ld bc, (-32768)       ; Error
 ioe altd ld bc, (32767)        ; Error
 ioe altd ld bc, (65535)        ; Error
 ioe altd ld c, (hl)            ; Error
 ioe altd ld c, (ix)            ; Error
 ioe altd ld c, (ix+127)        ; Error
 ioe altd ld c, (ix-128)        ; Error
 ioe altd ld c, (iy)            ; Error
 ioe altd ld c, (iy+127)        ; Error
 ioe altd ld c, (iy-128)        ; Error
 ioe altd ld d, (hl)            ; Error
 ioe altd ld d, (ix)            ; Error
 ioe altd ld d, (ix+127)        ; Error
 ioe altd ld d, (ix-128)        ; Error
 ioe altd ld d, (iy)            ; Error
 ioe altd ld d, (iy+127)        ; Error
 ioe altd ld d, (iy-128)        ; Error
 ioe altd ld de, (-32768)       ; Error
 ioe altd ld de, (32767)        ; Error
 ioe altd ld de, (65535)        ; Error
 ioe altd ld e, (hl)            ; Error
 ioe altd ld e, (ix)            ; Error
 ioe altd ld e, (ix+127)        ; Error
 ioe altd ld e, (ix-128)        ; Error
 ioe altd ld e, (iy)            ; Error
 ioe altd ld e, (iy+127)        ; Error
 ioe altd ld e, (iy-128)        ; Error
 ioe altd ld h, (hl)            ; Error
 ioe altd ld h, (ix)            ; Error
 ioe altd ld h, (ix+127)        ; Error
 ioe altd ld h, (ix-128)        ; Error
 ioe altd ld h, (iy)            ; Error
 ioe altd ld h, (iy+127)        ; Error
 ioe altd ld h, (iy-128)        ; Error
 ioe altd ld hl, (-32768)       ; Error
 ioe altd ld hl, (32767)        ; Error
 ioe altd ld hl, (65535)        ; Error
 ioe altd ld hl, (hl)           ; Error
 ioe altd ld hl, (hl+127)       ; Error
 ioe altd ld hl, (hl-128)       ; Error
 ioe altd ld hl, (ix)           ; Error
 ioe altd ld hl, (ix+127)       ; Error
 ioe altd ld hl, (ix-128)       ; Error
 ioe altd ld hl, (iy)           ; Error
 ioe altd ld hl, (iy+127)       ; Error
 ioe altd ld hl, (iy-128)       ; Error
 ioe altd ld l, (hl)            ; Error
 ioe altd ld l, (ix)            ; Error
 ioe altd ld l, (ix+127)        ; Error
 ioe altd ld l, (ix-128)        ; Error
 ioe altd ld l, (iy)            ; Error
 ioe altd ld l, (iy+127)        ; Error
 ioe altd ld l, (iy-128)        ; Error
 ioe altd or (hl)               ; Error
 ioe altd or (ix)               ; Error
 ioe altd or (ix+127)           ; Error
 ioe altd or (ix-128)           ; Error
 ioe altd or (iy)               ; Error
 ioe altd or (iy+127)           ; Error
 ioe altd or (iy-128)           ; Error
 ioe altd or a, (hl)            ; Error
 ioe altd or a, (ix)            ; Error
 ioe altd or a, (ix+127)        ; Error
 ioe altd or a, (ix-128)        ; Error
 ioe altd or a, (iy)            ; Error
 ioe altd or a, (iy+127)        ; Error
 ioe altd or a, (iy-128)        ; Error
 ioe altd rl (hl)               ; Error
 ioe altd rl (ix)               ; Error
 ioe altd rl (ix+127)           ; Error
 ioe altd rl (ix-128)           ; Error
 ioe altd rl (iy)               ; Error
 ioe altd rl (iy+127)           ; Error
 ioe altd rl (iy-128)           ; Error
 ioe altd rlc (hl)              ; Error
 ioe altd rlc (ix)              ; Error
 ioe altd rlc (ix+127)          ; Error
 ioe altd rlc (ix-128)          ; Error
 ioe altd rlc (iy)              ; Error
 ioe altd rlc (iy+127)          ; Error
 ioe altd rlc (iy-128)          ; Error
 ioe altd rr (hl)               ; Error
 ioe altd rr (ix)               ; Error
 ioe altd rr (ix+127)           ; Error
 ioe altd rr (ix-128)           ; Error
 ioe altd rr (iy)               ; Error
 ioe altd rr (iy+127)           ; Error
 ioe altd rr (iy-128)           ; Error
 ioe altd rrc (hl)              ; Error
 ioe altd rrc (ix)              ; Error
 ioe altd rrc (ix+127)          ; Error
 ioe altd rrc (ix-128)          ; Error
 ioe altd rrc (iy)              ; Error
 ioe altd rrc (iy+127)          ; Error
 ioe altd rrc (iy-128)          ; Error
 ioe altd sbc (hl)              ; Error
 ioe altd sbc (ix)              ; Error
 ioe altd sbc (ix+127)          ; Error
 ioe altd sbc (ix-128)          ; Error
 ioe altd sbc (iy)              ; Error
 ioe altd sbc (iy+127)          ; Error
 ioe altd sbc (iy-128)          ; Error
 ioe altd sbc a, (hl)           ; Error
 ioe altd sbc a, (ix)           ; Error
 ioe altd sbc a, (ix+127)       ; Error
 ioe altd sbc a, (ix-128)       ; Error
 ioe altd sbc a, (iy)           ; Error
 ioe altd sbc a, (iy+127)       ; Error
 ioe altd sbc a, (iy-128)       ; Error
 ioe altd sla (hl)              ; Error
 ioe altd sla (ix)              ; Error
 ioe altd sla (ix+127)          ; Error
 ioe altd sla (ix-128)          ; Error
 ioe altd sla (iy)              ; Error
 ioe altd sla (iy+127)          ; Error
 ioe altd sla (iy-128)          ; Error
 ioe altd sra (hl)              ; Error
 ioe altd sra (ix)              ; Error
 ioe altd sra (ix+127)          ; Error
 ioe altd sra (ix-128)          ; Error
 ioe altd sra (iy)              ; Error
 ioe altd sra (iy+127)          ; Error
 ioe altd sra (iy-128)          ; Error
 ioe altd srl (hl)              ; Error
 ioe altd srl (ix)              ; Error
 ioe altd srl (ix+127)          ; Error
 ioe altd srl (ix-128)          ; Error
 ioe altd srl (iy)              ; Error
 ioe altd srl (iy+127)          ; Error
 ioe altd srl (iy-128)          ; Error
 ioe altd sub (hl)              ; Error
 ioe altd sub (ix)              ; Error
 ioe altd sub (ix+127)          ; Error
 ioe altd sub (ix-128)          ; Error
 ioe altd sub (iy)              ; Error
 ioe altd sub (iy+127)          ; Error
 ioe altd sub (iy-128)          ; Error
 ioe altd sub a, (hl)           ; Error
 ioe altd sub a, (ix)           ; Error
 ioe altd sub a, (ix+127)       ; Error
 ioe altd sub a, (ix-128)       ; Error
 ioe altd sub a, (iy)           ; Error
 ioe altd sub a, (iy+127)       ; Error
 ioe altd sub a, (iy-128)       ; Error
 ioe altd xor (hl)              ; Error
 ioe altd xor (ix)              ; Error
 ioe altd xor (ix+127)          ; Error
 ioe altd xor (ix-128)          ; Error
 ioe altd xor (iy)              ; Error
 ioe altd xor (iy+127)          ; Error
 ioe altd xor (iy-128)          ; Error
 ioe altd xor a, (hl)           ; Error
 ioe altd xor a, (ix)           ; Error
 ioe altd xor a, (ix+127)       ; Error
 ioe altd xor a, (ix-128)       ; Error
 ioe altd xor a, (iy)           ; Error
 ioe altd xor a, (iy+127)       ; Error
 ioe altd xor a, (iy-128)       ; Error
 ioe and (hl)                   ; Error
 ioe and (ix)                   ; Error
 ioe and (ix+127)               ; Error
 ioe and (ix-128)               ; Error
 ioe and (iy)                   ; Error
 ioe and (iy+127)               ; Error
 ioe and (iy-128)               ; Error
 ioe and a', (hl)               ; Error
 ioe and a', (ix)               ; Error
 ioe and a', (ix+127)           ; Error
 ioe and a', (ix-128)           ; Error
 ioe and a', (iy)               ; Error
 ioe and a', (iy+127)           ; Error
 ioe and a', (iy-128)           ; Error
 ioe and a, (hl)                ; Error
 ioe and a, (ix)                ; Error
 ioe and a, (ix+127)            ; Error
 ioe and a, (ix-128)            ; Error
 ioe and a, (iy)                ; Error
 ioe and a, (iy+127)            ; Error
 ioe and a, (iy-128)            ; Error
 ioe bit -1, (hl)               ; Error
 ioe bit -1, (hl)               ; Error
 ioe bit -1, (ix)               ; Error
 ioe bit -1, (ix)               ; Error
 ioe bit -1, (ix+127)           ; Error
 ioe bit -1, (ix+127)           ; Error
 ioe bit -1, (ix-128)           ; Error
 ioe bit -1, (ix-128)           ; Error
 ioe bit -1, (iy)               ; Error
 ioe bit -1, (iy)               ; Error
 ioe bit -1, (iy+127)           ; Error
 ioe bit -1, (iy+127)           ; Error
 ioe bit -1, (iy-128)           ; Error
 ioe bit -1, (iy-128)           ; Error
 ioe bit 0, (hl)                ; Error
 ioe bit 0, (ix)                ; Error
 ioe bit 0, (ix+127)            ; Error
 ioe bit 0, (ix-128)            ; Error
 ioe bit 0, (iy)                ; Error
 ioe bit 0, (iy+127)            ; Error
 ioe bit 0, (iy-128)            ; Error
 ioe bit 1, (hl)                ; Error
 ioe bit 1, (ix)                ; Error
 ioe bit 1, (ix+127)            ; Error
 ioe bit 1, (ix-128)            ; Error
 ioe bit 1, (iy)                ; Error
 ioe bit 1, (iy+127)            ; Error
 ioe bit 1, (iy-128)            ; Error
 ioe bit 2, (hl)                ; Error
 ioe bit 2, (ix)                ; Error
 ioe bit 2, (ix+127)            ; Error
 ioe bit 2, (ix-128)            ; Error
 ioe bit 2, (iy)                ; Error
 ioe bit 2, (iy+127)            ; Error
 ioe bit 2, (iy-128)            ; Error
 ioe bit 3, (hl)                ; Error
 ioe bit 3, (ix)                ; Error
 ioe bit 3, (ix+127)            ; Error
 ioe bit 3, (ix-128)            ; Error
 ioe bit 3, (iy)                ; Error
 ioe bit 3, (iy+127)            ; Error
 ioe bit 3, (iy-128)            ; Error
 ioe bit 4, (hl)                ; Error
 ioe bit 4, (ix)                ; Error
 ioe bit 4, (ix+127)            ; Error
 ioe bit 4, (ix-128)            ; Error
 ioe bit 4, (iy)                ; Error
 ioe bit 4, (iy+127)            ; Error
 ioe bit 4, (iy-128)            ; Error
 ioe bit 5, (hl)                ; Error
 ioe bit 5, (ix)                ; Error
 ioe bit 5, (ix+127)            ; Error
 ioe bit 5, (ix-128)            ; Error
 ioe bit 5, (iy)                ; Error
 ioe bit 5, (iy+127)            ; Error
 ioe bit 5, (iy-128)            ; Error
 ioe bit 6, (hl)                ; Error
 ioe bit 6, (ix)                ; Error
 ioe bit 6, (ix+127)            ; Error
 ioe bit 6, (ix-128)            ; Error
 ioe bit 6, (iy)                ; Error
 ioe bit 6, (iy+127)            ; Error
 ioe bit 6, (iy-128)            ; Error
 ioe bit 7, (hl)                ; Error
 ioe bit 7, (ix)                ; Error
 ioe bit 7, (ix+127)            ; Error
 ioe bit 7, (ix-128)            ; Error
 ioe bit 7, (iy)                ; Error
 ioe bit 7, (iy+127)            ; Error
 ioe bit 7, (iy-128)            ; Error
 ioe bit 8, (hl)                ; Error
 ioe bit 8, (hl)                ; Error
 ioe bit 8, (ix)                ; Error
 ioe bit 8, (ix)                ; Error
 ioe bit 8, (ix+127)            ; Error
 ioe bit 8, (ix+127)            ; Error
 ioe bit 8, (ix-128)            ; Error
 ioe bit 8, (ix-128)            ; Error
 ioe bit 8, (iy)                ; Error
 ioe bit 8, (iy)                ; Error
 ioe bit 8, (iy+127)            ; Error
 ioe bit 8, (iy+127)            ; Error
 ioe bit 8, (iy-128)            ; Error
 ioe bit 8, (iy-128)            ; Error
 ioe bit.a -1, (hl)             ; Error
 ioe bit.a -1, (hl)             ; Error
 ioe bit.a -1, (ix)             ; Error
 ioe bit.a -1, (ix)             ; Error
 ioe bit.a -1, (ix+127)         ; Error
 ioe bit.a -1, (ix+127)         ; Error
 ioe bit.a -1, (ix-128)         ; Error
 ioe bit.a -1, (ix-128)         ; Error
 ioe bit.a -1, (iy)             ; Error
 ioe bit.a -1, (iy)             ; Error
 ioe bit.a -1, (iy+127)         ; Error
 ioe bit.a -1, (iy+127)         ; Error
 ioe bit.a -1, (iy-128)         ; Error
 ioe bit.a -1, (iy-128)         ; Error
 ioe bit.a 0, (hl)              ; Error
 ioe bit.a 0, (ix)              ; Error
 ioe bit.a 0, (ix+127)          ; Error
 ioe bit.a 0, (ix-128)          ; Error
 ioe bit.a 0, (iy)              ; Error
 ioe bit.a 0, (iy+127)          ; Error
 ioe bit.a 0, (iy-128)          ; Error
 ioe bit.a 1, (hl)              ; Error
 ioe bit.a 1, (ix)              ; Error
 ioe bit.a 1, (ix+127)          ; Error
 ioe bit.a 1, (ix-128)          ; Error
 ioe bit.a 1, (iy)              ; Error
 ioe bit.a 1, (iy+127)          ; Error
 ioe bit.a 1, (iy-128)          ; Error
 ioe bit.a 2, (hl)              ; Error
 ioe bit.a 2, (ix)              ; Error
 ioe bit.a 2, (ix+127)          ; Error
 ioe bit.a 2, (ix-128)          ; Error
 ioe bit.a 2, (iy)              ; Error
 ioe bit.a 2, (iy+127)          ; Error
 ioe bit.a 2, (iy-128)          ; Error
 ioe bit.a 3, (hl)              ; Error
 ioe bit.a 3, (ix)              ; Error
 ioe bit.a 3, (ix+127)          ; Error
 ioe bit.a 3, (ix-128)          ; Error
 ioe bit.a 3, (iy)              ; Error
 ioe bit.a 3, (iy+127)          ; Error
 ioe bit.a 3, (iy-128)          ; Error
 ioe bit.a 4, (hl)              ; Error
 ioe bit.a 4, (ix)              ; Error
 ioe bit.a 4, (ix+127)          ; Error
 ioe bit.a 4, (ix-128)          ; Error
 ioe bit.a 4, (iy)              ; Error
 ioe bit.a 4, (iy+127)          ; Error
 ioe bit.a 4, (iy-128)          ; Error
 ioe bit.a 5, (hl)              ; Error
 ioe bit.a 5, (ix)              ; Error
 ioe bit.a 5, (ix+127)          ; Error
 ioe bit.a 5, (ix-128)          ; Error
 ioe bit.a 5, (iy)              ; Error
 ioe bit.a 5, (iy+127)          ; Error
 ioe bit.a 5, (iy-128)          ; Error
 ioe bit.a 6, (hl)              ; Error
 ioe bit.a 6, (ix)              ; Error
 ioe bit.a 6, (ix+127)          ; Error
 ioe bit.a 6, (ix-128)          ; Error
 ioe bit.a 6, (iy)              ; Error
 ioe bit.a 6, (iy+127)          ; Error
 ioe bit.a 6, (iy-128)          ; Error
 ioe bit.a 7, (hl)              ; Error
 ioe bit.a 7, (ix)              ; Error
 ioe bit.a 7, (ix+127)          ; Error
 ioe bit.a 7, (ix-128)          ; Error
 ioe bit.a 7, (iy)              ; Error
 ioe bit.a 7, (iy+127)          ; Error
 ioe bit.a 7, (iy-128)          ; Error
 ioe bit.a 8, (hl)              ; Error
 ioe bit.a 8, (hl)              ; Error
 ioe bit.a 8, (ix)              ; Error
 ioe bit.a 8, (ix)              ; Error
 ioe bit.a 8, (ix+127)          ; Error
 ioe bit.a 8, (ix+127)          ; Error
 ioe bit.a 8, (ix-128)          ; Error
 ioe bit.a 8, (ix-128)          ; Error
 ioe bit.a 8, (iy)              ; Error
 ioe bit.a 8, (iy)              ; Error
 ioe bit.a 8, (iy+127)          ; Error
 ioe bit.a 8, (iy+127)          ; Error
 ioe bit.a 8, (iy-128)          ; Error
 ioe bit.a 8, (iy-128)          ; Error
 ioe cmp (hl)                   ; Error
 ioe cmp (ix)                   ; Error
 ioe cmp (ix+127)               ; Error
 ioe cmp (ix-128)               ; Error
 ioe cmp (iy)                   ; Error
 ioe cmp (iy+127)               ; Error
 ioe cmp (iy-128)               ; Error
 ioe cmp a, (hl)                ; Error
 ioe cmp a, (ix)                ; Error
 ioe cmp a, (ix+127)            ; Error
 ioe cmp a, (ix-128)            ; Error
 ioe cmp a, (iy)                ; Error
 ioe cmp a, (iy+127)            ; Error
 ioe cmp a, (iy-128)            ; Error
 ioe cp (hl)                    ; Error
 ioe cp (ix)                    ; Error
 ioe cp (ix+127)                ; Error
 ioe cp (ix-128)                ; Error
 ioe cp (iy)                    ; Error
 ioe cp (iy+127)                ; Error
 ioe cp (iy-128)                ; Error
 ioe cp a, (hl)                 ; Error
 ioe cp a, (ix)                 ; Error
 ioe cp a, (ix+127)             ; Error
 ioe cp a, (ix-128)             ; Error
 ioe cp a, (iy)                 ; Error
 ioe cp a, (iy+127)             ; Error
 ioe cp a, (iy-128)             ; Error
 ioe dec (hl)                   ; Error
 ioe dec (ix)                   ; Error
 ioe dec (ix+127)               ; Error
 ioe dec (ix-128)               ; Error
 ioe dec (iy)                   ; Error
 ioe dec (iy+127)               ; Error
 ioe dec (iy-128)               ; Error
 ioe inc (hl)                   ; Error
 ioe inc (ix)                   ; Error
 ioe inc (ix+127)               ; Error
 ioe inc (ix-128)               ; Error
 ioe inc (iy)                   ; Error
 ioe inc (iy+127)               ; Error
 ioe inc (iy-128)               ; Error
 ioe ld (-32768), a             ; Error
 ioe ld (-32768), bc            ; Error
 ioe ld (-32768), de            ; Error
 ioe ld (-32768), hl            ; Error
 ioe ld (-32768), ix            ; Error
 ioe ld (-32768), iy            ; Error
 ioe ld (-32768), sp            ; Error
 ioe ld (32767), a              ; Error
 ioe ld (32767), bc             ; Error
 ioe ld (32767), de             ; Error
 ioe ld (32767), hl             ; Error
 ioe ld (32767), ix             ; Error
 ioe ld (32767), iy             ; Error
 ioe ld (32767), sp             ; Error
 ioe ld (65535), a              ; Error
 ioe ld (65535), bc             ; Error
 ioe ld (65535), de             ; Error
 ioe ld (65535), hl             ; Error
 ioe ld (65535), ix             ; Error
 ioe ld (65535), iy             ; Error
 ioe ld (65535), sp             ; Error
 ioe ld (bc), a                 ; Error
 ioe ld (bc+), a                ; Error
 ioe ld (bc-), a                ; Error
 ioe ld (de), a                 ; Error
 ioe ld (de+), a                ; Error
 ioe ld (de-), a                ; Error
 ioe ld (hl), -128              ; Error
 ioe ld (hl), 127               ; Error
 ioe ld (hl), 255               ; Error
 ioe ld (hl), a                 ; Error
 ioe ld (hl), b                 ; Error
 ioe ld (hl), c                 ; Error
 ioe ld (hl), d                 ; Error
 ioe ld (hl), e                 ; Error
 ioe ld (hl), h                 ; Error
 ioe ld (hl), hl                ; Error
 ioe ld (hl), l                 ; Error
 ioe ld (hl+), a                ; Error
 ioe ld (hl+127), hl            ; Error
 ioe ld (hl-), a                ; Error
 ioe ld (hl-128), hl            ; Error
 ioe ld (hld), a                ; Error
 ioe ld (hli), a                ; Error
 ioe ld (ix), -128              ; Error
 ioe ld (ix), 127               ; Error
 ioe ld (ix), 255               ; Error
 ioe ld (ix), a                 ; Error
 ioe ld (ix), b                 ; Error
 ioe ld (ix), c                 ; Error
 ioe ld (ix), d                 ; Error
 ioe ld (ix), e                 ; Error
 ioe ld (ix), h                 ; Error
 ioe ld (ix), hl                ; Error
 ioe ld (ix), l                 ; Error
 ioe ld (ix+127), -128          ; Error
 ioe ld (ix+127), 127           ; Error
 ioe ld (ix+127), 255           ; Error
 ioe ld (ix+127), a             ; Error
 ioe ld (ix+127), b             ; Error
 ioe ld (ix+127), c             ; Error
 ioe ld (ix+127), d             ; Error
 ioe ld (ix+127), e             ; Error
 ioe ld (ix+127), h             ; Error
 ioe ld (ix+127), hl            ; Error
 ioe ld (ix+127), l             ; Error
 ioe ld (ix-128), -128          ; Error
 ioe ld (ix-128), 127           ; Error
 ioe ld (ix-128), 255           ; Error
 ioe ld (ix-128), a             ; Error
 ioe ld (ix-128), b             ; Error
 ioe ld (ix-128), c             ; Error
 ioe ld (ix-128), d             ; Error
 ioe ld (ix-128), e             ; Error
 ioe ld (ix-128), h             ; Error
 ioe ld (ix-128), hl            ; Error
 ioe ld (ix-128), l             ; Error
 ioe ld (iy), -128              ; Error
 ioe ld (iy), 127               ; Error
 ioe ld (iy), 255               ; Error
 ioe ld (iy), a                 ; Error
 ioe ld (iy), b                 ; Error
 ioe ld (iy), c                 ; Error
 ioe ld (iy), d                 ; Error
 ioe ld (iy), e                 ; Error
 ioe ld (iy), h                 ; Error
 ioe ld (iy), hl                ; Error
 ioe ld (iy), l                 ; Error
 ioe ld (iy+127), -128          ; Error
 ioe ld (iy+127), 127           ; Error
 ioe ld (iy+127), 255           ; Error
 ioe ld (iy+127), a             ; Error
 ioe ld (iy+127), b             ; Error
 ioe ld (iy+127), c             ; Error
 ioe ld (iy+127), d             ; Error
 ioe ld (iy+127), e             ; Error
 ioe ld (iy+127), h             ; Error
 ioe ld (iy+127), hl            ; Error
 ioe ld (iy+127), l             ; Error
 ioe ld (iy-128), -128          ; Error
 ioe ld (iy-128), 127           ; Error
 ioe ld (iy-128), 255           ; Error
 ioe ld (iy-128), a             ; Error
 ioe ld (iy-128), b             ; Error
 ioe ld (iy-128), c             ; Error
 ioe ld (iy-128), d             ; Error
 ioe ld (iy-128), e             ; Error
 ioe ld (iy-128), h             ; Error
 ioe ld (iy-128), hl            ; Error
 ioe ld (iy-128), l             ; Error
 ioe ld a', (-32768)            ; Error
 ioe ld a', (32767)             ; Error
 ioe ld a', (65535)             ; Error
 ioe ld a', (bc)                ; Error
 ioe ld a', (bc+)               ; Error
 ioe ld a', (bc-)               ; Error
 ioe ld a', (de)                ; Error
 ioe ld a', (de+)               ; Error
 ioe ld a', (de-)               ; Error
 ioe ld a', (hl)                ; Error
 ioe ld a', (hl+)               ; Error
 ioe ld a', (hl-)               ; Error
 ioe ld a', (hld)               ; Error
 ioe ld a', (hli)               ; Error
 ioe ld a', (ix)                ; Error
 ioe ld a', (ix+127)            ; Error
 ioe ld a', (ix-128)            ; Error
 ioe ld a', (iy)                ; Error
 ioe ld a', (iy+127)            ; Error
 ioe ld a', (iy-128)            ; Error
 ioe ld a, (-32768)             ; Error
 ioe ld a, (32767)              ; Error
 ioe ld a, (65535)              ; Error
 ioe ld a, (bc)                 ; Error
 ioe ld a, (bc+)                ; Error
 ioe ld a, (bc-)                ; Error
 ioe ld a, (de)                 ; Error
 ioe ld a, (de+)                ; Error
 ioe ld a, (de-)                ; Error
 ioe ld a, (hl)                 ; Error
 ioe ld a, (hl+)                ; Error
 ioe ld a, (hl-)                ; Error
 ioe ld a, (hld)                ; Error
 ioe ld a, (hli)                ; Error
 ioe ld a, (ix)                 ; Error
 ioe ld a, (ix+127)             ; Error
 ioe ld a, (ix-128)             ; Error
 ioe ld a, (iy)                 ; Error
 ioe ld a, (iy+127)             ; Error
 ioe ld a, (iy-128)             ; Error
 ioe ld b', (hl)                ; Error
 ioe ld b', (ix)                ; Error
 ioe ld b', (ix+127)            ; Error
 ioe ld b', (ix-128)            ; Error
 ioe ld b', (iy)                ; Error
 ioe ld b', (iy+127)            ; Error
 ioe ld b', (iy-128)            ; Error
 ioe ld b, (hl)                 ; Error
 ioe ld b, (ix)                 ; Error
 ioe ld b, (ix+127)             ; Error
 ioe ld b, (ix-128)             ; Error
 ioe ld b, (iy)                 ; Error
 ioe ld b, (iy+127)             ; Error
 ioe ld b, (iy-128)             ; Error
 ioe ld bc', (-32768)           ; Error
 ioe ld bc', (32767)            ; Error
 ioe ld bc', (65535)            ; Error
 ioe ld bc, (-32768)            ; Error
 ioe ld bc, (32767)             ; Error
 ioe ld bc, (65535)             ; Error
 ioe ld c', (hl)                ; Error
 ioe ld c', (ix)                ; Error
 ioe ld c', (ix+127)            ; Error
 ioe ld c', (ix-128)            ; Error
 ioe ld c', (iy)                ; Error
 ioe ld c', (iy+127)            ; Error
 ioe ld c', (iy-128)            ; Error
 ioe ld c, (hl)                 ; Error
 ioe ld c, (ix)                 ; Error
 ioe ld c, (ix+127)             ; Error
 ioe ld c, (ix-128)             ; Error
 ioe ld c, (iy)                 ; Error
 ioe ld c, (iy+127)             ; Error
 ioe ld c, (iy-128)             ; Error
 ioe ld d', (hl)                ; Error
 ioe ld d', (ix)                ; Error
 ioe ld d', (ix+127)            ; Error
 ioe ld d', (ix-128)            ; Error
 ioe ld d', (iy)                ; Error
 ioe ld d', (iy+127)            ; Error
 ioe ld d', (iy-128)            ; Error
 ioe ld d, (hl)                 ; Error
 ioe ld d, (ix)                 ; Error
 ioe ld d, (ix+127)             ; Error
 ioe ld d, (ix-128)             ; Error
 ioe ld d, (iy)                 ; Error
 ioe ld d, (iy+127)             ; Error
 ioe ld d, (iy-128)             ; Error
 ioe ld de', (-32768)           ; Error
 ioe ld de', (32767)            ; Error
 ioe ld de', (65535)            ; Error
 ioe ld de, (-32768)            ; Error
 ioe ld de, (32767)             ; Error
 ioe ld de, (65535)             ; Error
 ioe ld e', (hl)                ; Error
 ioe ld e', (ix)                ; Error
 ioe ld e', (ix+127)            ; Error
 ioe ld e', (ix-128)            ; Error
 ioe ld e', (iy)                ; Error
 ioe ld e', (iy+127)            ; Error
 ioe ld e', (iy-128)            ; Error
 ioe ld e, (hl)                 ; Error
 ioe ld e, (ix)                 ; Error
 ioe ld e, (ix+127)             ; Error
 ioe ld e, (ix-128)             ; Error
 ioe ld e, (iy)                 ; Error
 ioe ld e, (iy+127)             ; Error
 ioe ld e, (iy-128)             ; Error
 ioe ld h', (hl)                ; Error
 ioe ld h', (ix)                ; Error
 ioe ld h', (ix+127)            ; Error
 ioe ld h', (ix-128)            ; Error
 ioe ld h', (iy)                ; Error
 ioe ld h', (iy+127)            ; Error
 ioe ld h', (iy-128)            ; Error
 ioe ld h, (hl)                 ; Error
 ioe ld h, (ix)                 ; Error
 ioe ld h, (ix+127)             ; Error
 ioe ld h, (ix-128)             ; Error
 ioe ld h, (iy)                 ; Error
 ioe ld h, (iy+127)             ; Error
 ioe ld h, (iy-128)             ; Error
 ioe ld hl', (-32768)           ; Error
 ioe ld hl', (32767)            ; Error
 ioe ld hl', (65535)            ; Error
 ioe ld hl', (hl)               ; Error
 ioe ld hl', (hl+127)           ; Error
 ioe ld hl', (hl-128)           ; Error
 ioe ld hl', (ix)               ; Error
 ioe ld hl', (ix+127)           ; Error
 ioe ld hl', (ix-128)           ; Error
 ioe ld hl', (iy)               ; Error
 ioe ld hl', (iy+127)           ; Error
 ioe ld hl', (iy-128)           ; Error
 ioe ld hl, (-32768)            ; Error
 ioe ld hl, (32767)             ; Error
 ioe ld hl, (65535)             ; Error
 ioe ld hl, (hl)                ; Error
 ioe ld hl, (hl+127)            ; Error
 ioe ld hl, (hl-128)            ; Error
 ioe ld hl, (ix)                ; Error
 ioe ld hl, (ix+127)            ; Error
 ioe ld hl, (ix-128)            ; Error
 ioe ld hl, (iy)                ; Error
 ioe ld hl, (iy+127)            ; Error
 ioe ld hl, (iy-128)            ; Error
 ioe ld ix, (-32768)            ; Error
 ioe ld ix, (32767)             ; Error
 ioe ld ix, (65535)             ; Error
 ioe ld iy, (-32768)            ; Error
 ioe ld iy, (32767)             ; Error
 ioe ld iy, (65535)             ; Error
 ioe ld l', (hl)                ; Error
 ioe ld l', (ix)                ; Error
 ioe ld l', (ix+127)            ; Error
 ioe ld l', (ix-128)            ; Error
 ioe ld l', (iy)                ; Error
 ioe ld l', (iy+127)            ; Error
 ioe ld l', (iy-128)            ; Error
 ioe ld l, (hl)                 ; Error
 ioe ld l, (ix)                 ; Error
 ioe ld l, (ix+127)             ; Error
 ioe ld l, (ix-128)             ; Error
 ioe ld l, (iy)                 ; Error
 ioe ld l, (iy+127)             ; Error
 ioe ld l, (iy-128)             ; Error
 ioe ld sp, (-32768)            ; Error
 ioe ld sp, (32767)             ; Error
 ioe ld sp, (65535)             ; Error
 ioe ldd                        ; Error
 ioe ldd (bc), a                ; Error
 ioe ldd (de), a                ; Error
 ioe ldd (hl), a                ; Error
 ioe ldd a, (bc)                ; Error
 ioe ldd a, (de)                ; Error
 ioe ldd a, (hl)                ; Error
 ioe lddr                       ; Error
 ioe lddsr                      ; Error
 ioe ldi                        ; Error
 ioe ldi (bc), a                ; Error
 ioe ldi (de), a                ; Error
 ioe ldi (hl), a                ; Error
 ioe ldi a, (bc)                ; Error
 ioe ldi a, (de)                ; Error
 ioe ldi a, (hl)                ; Error
 ioe ldir                       ; Error
 ioe ldisr                      ; Error
 ioe lsddr                      ; Error
 ioe lsdr                       ; Error
 ioe lsidr                      ; Error
 ioe lsir                       ; Error
 ioe or (hl)                    ; Error
 ioe or (ix)                    ; Error
 ioe or (ix+127)                ; Error
 ioe or (ix-128)                ; Error
 ioe or (iy)                    ; Error
 ioe or (iy+127)                ; Error
 ioe or (iy-128)                ; Error
 ioe or a', (hl)                ; Error
 ioe or a', (ix)                ; Error
 ioe or a', (ix+127)            ; Error
 ioe or a', (ix-128)            ; Error
 ioe or a', (iy)                ; Error
 ioe or a', (iy+127)            ; Error
 ioe or a', (iy-128)            ; Error
 ioe or a, (hl)                 ; Error
 ioe or a, (ix)                 ; Error
 ioe or a, (ix+127)             ; Error
 ioe or a, (ix-128)             ; Error
 ioe or a, (iy)                 ; Error
 ioe or a, (iy+127)             ; Error
 ioe or a, (iy-128)             ; Error
 ioe res -1, (hl)               ; Error
 ioe res -1, (hl)               ; Error
 ioe res -1, (ix)               ; Error
 ioe res -1, (ix)               ; Error
 ioe res -1, (ix+127)           ; Error
 ioe res -1, (ix+127)           ; Error
 ioe res -1, (ix-128)           ; Error
 ioe res -1, (ix-128)           ; Error
 ioe res -1, (iy)               ; Error
 ioe res -1, (iy)               ; Error
 ioe res -1, (iy+127)           ; Error
 ioe res -1, (iy+127)           ; Error
 ioe res -1, (iy-128)           ; Error
 ioe res -1, (iy-128)           ; Error
 ioe res 0, (hl)                ; Error
 ioe res 0, (ix)                ; Error
 ioe res 0, (ix+127)            ; Error
 ioe res 0, (ix-128)            ; Error
 ioe res 0, (iy)                ; Error
 ioe res 0, (iy+127)            ; Error
 ioe res 0, (iy-128)            ; Error
 ioe res 1, (hl)                ; Error
 ioe res 1, (ix)                ; Error
 ioe res 1, (ix+127)            ; Error
 ioe res 1, (ix-128)            ; Error
 ioe res 1, (iy)                ; Error
 ioe res 1, (iy+127)            ; Error
 ioe res 1, (iy-128)            ; Error
 ioe res 2, (hl)                ; Error
 ioe res 2, (ix)                ; Error
 ioe res 2, (ix+127)            ; Error
 ioe res 2, (ix-128)            ; Error
 ioe res 2, (iy)                ; Error
 ioe res 2, (iy+127)            ; Error
 ioe res 2, (iy-128)            ; Error
 ioe res 3, (hl)                ; Error
 ioe res 3, (ix)                ; Error
 ioe res 3, (ix+127)            ; Error
 ioe res 3, (ix-128)            ; Error
 ioe res 3, (iy)                ; Error
 ioe res 3, (iy+127)            ; Error
 ioe res 3, (iy-128)            ; Error
 ioe res 4, (hl)                ; Error
 ioe res 4, (ix)                ; Error
 ioe res 4, (ix+127)            ; Error
 ioe res 4, (ix-128)            ; Error
 ioe res 4, (iy)                ; Error
 ioe res 4, (iy+127)            ; Error
 ioe res 4, (iy-128)            ; Error
 ioe res 5, (hl)                ; Error
 ioe res 5, (ix)                ; Error
 ioe res 5, (ix+127)            ; Error
 ioe res 5, (ix-128)            ; Error
 ioe res 5, (iy)                ; Error
 ioe res 5, (iy+127)            ; Error
 ioe res 5, (iy-128)            ; Error
 ioe res 6, (hl)                ; Error
 ioe res 6, (ix)                ; Error
 ioe res 6, (ix+127)            ; Error
 ioe res 6, (ix-128)            ; Error
 ioe res 6, (iy)                ; Error
 ioe res 6, (iy+127)            ; Error
 ioe res 6, (iy-128)            ; Error
 ioe res 7, (hl)                ; Error
 ioe res 7, (ix)                ; Error
 ioe res 7, (ix+127)            ; Error
 ioe res 7, (ix-128)            ; Error
 ioe res 7, (iy)                ; Error
 ioe res 7, (iy+127)            ; Error
 ioe res 7, (iy-128)            ; Error
 ioe res 8, (hl)                ; Error
 ioe res 8, (hl)                ; Error
 ioe res 8, (ix)                ; Error
 ioe res 8, (ix)                ; Error
 ioe res 8, (ix+127)            ; Error
 ioe res 8, (ix+127)            ; Error
 ioe res 8, (ix-128)            ; Error
 ioe res 8, (ix-128)            ; Error
 ioe res 8, (iy)                ; Error
 ioe res 8, (iy)                ; Error
 ioe res 8, (iy+127)            ; Error
 ioe res 8, (iy+127)            ; Error
 ioe res 8, (iy-128)            ; Error
 ioe res 8, (iy-128)            ; Error
 ioe res.a -1, (hl)             ; Error
 ioe res.a -1, (hl)             ; Error
 ioe res.a -1, (ix)             ; Error
 ioe res.a -1, (ix)             ; Error
 ioe res.a -1, (ix+127)         ; Error
 ioe res.a -1, (ix+127)         ; Error
 ioe res.a -1, (ix-128)         ; Error
 ioe res.a -1, (ix-128)         ; Error
 ioe res.a -1, (iy)             ; Error
 ioe res.a -1, (iy)             ; Error
 ioe res.a -1, (iy+127)         ; Error
 ioe res.a -1, (iy+127)         ; Error
 ioe res.a -1, (iy-128)         ; Error
 ioe res.a -1, (iy-128)         ; Error
 ioe res.a 0, (hl)              ; Error
 ioe res.a 0, (ix)              ; Error
 ioe res.a 0, (ix+127)          ; Error
 ioe res.a 0, (ix-128)          ; Error
 ioe res.a 0, (iy)              ; Error
 ioe res.a 0, (iy+127)          ; Error
 ioe res.a 0, (iy-128)          ; Error
 ioe res.a 1, (hl)              ; Error
 ioe res.a 1, (ix)              ; Error
 ioe res.a 1, (ix+127)          ; Error
 ioe res.a 1, (ix-128)          ; Error
 ioe res.a 1, (iy)              ; Error
 ioe res.a 1, (iy+127)          ; Error
 ioe res.a 1, (iy-128)          ; Error
 ioe res.a 2, (hl)              ; Error
 ioe res.a 2, (ix)              ; Error
 ioe res.a 2, (ix+127)          ; Error
 ioe res.a 2, (ix-128)          ; Error
 ioe res.a 2, (iy)              ; Error
 ioe res.a 2, (iy+127)          ; Error
 ioe res.a 2, (iy-128)          ; Error
 ioe res.a 3, (hl)              ; Error
 ioe res.a 3, (ix)              ; Error
 ioe res.a 3, (ix+127)          ; Error
 ioe res.a 3, (ix-128)          ; Error
 ioe res.a 3, (iy)              ; Error
 ioe res.a 3, (iy+127)          ; Error
 ioe res.a 3, (iy-128)          ; Error
 ioe res.a 4, (hl)              ; Error
 ioe res.a 4, (ix)              ; Error
 ioe res.a 4, (ix+127)          ; Error
 ioe res.a 4, (ix-128)          ; Error
 ioe res.a 4, (iy)              ; Error
 ioe res.a 4, (iy+127)          ; Error
 ioe res.a 4, (iy-128)          ; Error
 ioe res.a 5, (hl)              ; Error
 ioe res.a 5, (ix)              ; Error
 ioe res.a 5, (ix+127)          ; Error
 ioe res.a 5, (ix-128)          ; Error
 ioe res.a 5, (iy)              ; Error
 ioe res.a 5, (iy+127)          ; Error
 ioe res.a 5, (iy-128)          ; Error
 ioe res.a 6, (hl)              ; Error
 ioe res.a 6, (ix)              ; Error
 ioe res.a 6, (ix+127)          ; Error
 ioe res.a 6, (ix-128)          ; Error
 ioe res.a 6, (iy)              ; Error
 ioe res.a 6, (iy+127)          ; Error
 ioe res.a 6, (iy-128)          ; Error
 ioe res.a 7, (hl)              ; Error
 ioe res.a 7, (ix)              ; Error
 ioe res.a 7, (ix+127)          ; Error
 ioe res.a 7, (ix-128)          ; Error
 ioe res.a 7, (iy)              ; Error
 ioe res.a 7, (iy+127)          ; Error
 ioe res.a 7, (iy-128)          ; Error
 ioe res.a 8, (hl)              ; Error
 ioe res.a 8, (hl)              ; Error
 ioe res.a 8, (ix)              ; Error
 ioe res.a 8, (ix)              ; Error
 ioe res.a 8, (ix+127)          ; Error
 ioe res.a 8, (ix+127)          ; Error
 ioe res.a 8, (ix-128)          ; Error
 ioe res.a 8, (ix-128)          ; Error
 ioe res.a 8, (iy)              ; Error
 ioe res.a 8, (iy)              ; Error
 ioe res.a 8, (iy+127)          ; Error
 ioe res.a 8, (iy+127)          ; Error
 ioe res.a 8, (iy-128)          ; Error
 ioe res.a 8, (iy-128)          ; Error
 ioe rl (hl)                    ; Error
 ioe rl (ix)                    ; Error
 ioe rl (ix+127)                ; Error
 ioe rl (ix-128)                ; Error
 ioe rl (iy)                    ; Error
 ioe rl (iy+127)                ; Error
 ioe rl (iy-128)                ; Error
 ioe rlc (hl)                   ; Error
 ioe rlc (ix)                   ; Error
 ioe rlc (ix+127)               ; Error
 ioe rlc (ix-128)               ; Error
 ioe rlc (iy)                   ; Error
 ioe rlc (iy+127)               ; Error
 ioe rlc (iy-128)               ; Error
 ioe rr (hl)                    ; Error
 ioe rr (ix)                    ; Error
 ioe rr (ix+127)                ; Error
 ioe rr (ix-128)                ; Error
 ioe rr (iy)                    ; Error
 ioe rr (iy+127)                ; Error
 ioe rr (iy-128)                ; Error
 ioe rrc (hl)                   ; Error
 ioe rrc (ix)                   ; Error
 ioe rrc (ix+127)               ; Error
 ioe rrc (ix-128)               ; Error
 ioe rrc (iy)                   ; Error
 ioe rrc (iy+127)               ; Error
 ioe rrc (iy-128)               ; Error
 ioe sbc (hl)                   ; Error
 ioe sbc (ix)                   ; Error
 ioe sbc (ix+127)               ; Error
 ioe sbc (ix-128)               ; Error
 ioe sbc (iy)                   ; Error
 ioe sbc (iy+127)               ; Error
 ioe sbc (iy-128)               ; Error
 ioe sbc a', (hl)               ; Error
 ioe sbc a', (ix)               ; Error
 ioe sbc a', (ix+127)           ; Error
 ioe sbc a', (ix-128)           ; Error
 ioe sbc a', (iy)               ; Error
 ioe sbc a', (iy+127)           ; Error
 ioe sbc a', (iy-128)           ; Error
 ioe sbc a, (hl)                ; Error
 ioe sbc a, (ix)                ; Error
 ioe sbc a, (ix+127)            ; Error
 ioe sbc a, (ix-128)            ; Error
 ioe sbc a, (iy)                ; Error
 ioe sbc a, (iy+127)            ; Error
 ioe sbc a, (iy-128)            ; Error
 ioe set -1, (hl)               ; Error
 ioe set -1, (hl)               ; Error
 ioe set -1, (ix)               ; Error
 ioe set -1, (ix)               ; Error
 ioe set -1, (ix+127)           ; Error
 ioe set -1, (ix+127)           ; Error
 ioe set -1, (ix-128)           ; Error
 ioe set -1, (ix-128)           ; Error
 ioe set -1, (iy)               ; Error
 ioe set -1, (iy)               ; Error
 ioe set -1, (iy+127)           ; Error
 ioe set -1, (iy+127)           ; Error
 ioe set -1, (iy-128)           ; Error
 ioe set -1, (iy-128)           ; Error
 ioe set 0, (hl)                ; Error
 ioe set 0, (ix)                ; Error
 ioe set 0, (ix+127)            ; Error
 ioe set 0, (ix-128)            ; Error
 ioe set 0, (iy)                ; Error
 ioe set 0, (iy+127)            ; Error
 ioe set 0, (iy-128)            ; Error
 ioe set 1, (hl)                ; Error
 ioe set 1, (ix)                ; Error
 ioe set 1, (ix+127)            ; Error
 ioe set 1, (ix-128)            ; Error
 ioe set 1, (iy)                ; Error
 ioe set 1, (iy+127)            ; Error
 ioe set 1, (iy-128)            ; Error
 ioe set 2, (hl)                ; Error
 ioe set 2, (ix)                ; Error
 ioe set 2, (ix+127)            ; Error
 ioe set 2, (ix-128)            ; Error
 ioe set 2, (iy)                ; Error
 ioe set 2, (iy+127)            ; Error
 ioe set 2, (iy-128)            ; Error
 ioe set 3, (hl)                ; Error
 ioe set 3, (ix)                ; Error
 ioe set 3, (ix+127)            ; Error
 ioe set 3, (ix-128)            ; Error
 ioe set 3, (iy)                ; Error
 ioe set 3, (iy+127)            ; Error
 ioe set 3, (iy-128)            ; Error
 ioe set 4, (hl)                ; Error
 ioe set 4, (ix)                ; Error
 ioe set 4, (ix+127)            ; Error
 ioe set 4, (ix-128)            ; Error
 ioe set 4, (iy)                ; Error
 ioe set 4, (iy+127)            ; Error
 ioe set 4, (iy-128)            ; Error
 ioe set 5, (hl)                ; Error
 ioe set 5, (ix)                ; Error
 ioe set 5, (ix+127)            ; Error
 ioe set 5, (ix-128)            ; Error
 ioe set 5, (iy)                ; Error
 ioe set 5, (iy+127)            ; Error
 ioe set 5, (iy-128)            ; Error
 ioe set 6, (hl)                ; Error
 ioe set 6, (ix)                ; Error
 ioe set 6, (ix+127)            ; Error
 ioe set 6, (ix-128)            ; Error
 ioe set 6, (iy)                ; Error
 ioe set 6, (iy+127)            ; Error
 ioe set 6, (iy-128)            ; Error
 ioe set 7, (hl)                ; Error
 ioe set 7, (ix)                ; Error
 ioe set 7, (ix+127)            ; Error
 ioe set 7, (ix-128)            ; Error
 ioe set 7, (iy)                ; Error
 ioe set 7, (iy+127)            ; Error
 ioe set 7, (iy-128)            ; Error
 ioe set 8, (hl)                ; Error
 ioe set 8, (hl)                ; Error
 ioe set 8, (ix)                ; Error
 ioe set 8, (ix)                ; Error
 ioe set 8, (ix+127)            ; Error
 ioe set 8, (ix+127)            ; Error
 ioe set 8, (ix-128)            ; Error
 ioe set 8, (ix-128)            ; Error
 ioe set 8, (iy)                ; Error
 ioe set 8, (iy)                ; Error
 ioe set 8, (iy+127)            ; Error
 ioe set 8, (iy+127)            ; Error
 ioe set 8, (iy-128)            ; Error
 ioe set 8, (iy-128)            ; Error
 ioe set.a -1, (hl)             ; Error
 ioe set.a -1, (hl)             ; Error
 ioe set.a -1, (ix)             ; Error
 ioe set.a -1, (ix)             ; Error
 ioe set.a -1, (ix+127)         ; Error
 ioe set.a -1, (ix+127)         ; Error
 ioe set.a -1, (ix-128)         ; Error
 ioe set.a -1, (ix-128)         ; Error
 ioe set.a -1, (iy)             ; Error
 ioe set.a -1, (iy)             ; Error
 ioe set.a -1, (iy+127)         ; Error
 ioe set.a -1, (iy+127)         ; Error
 ioe set.a -1, (iy-128)         ; Error
 ioe set.a -1, (iy-128)         ; Error
 ioe set.a 0, (hl)              ; Error
 ioe set.a 0, (ix)              ; Error
 ioe set.a 0, (ix+127)          ; Error
 ioe set.a 0, (ix-128)          ; Error
 ioe set.a 0, (iy)              ; Error
 ioe set.a 0, (iy+127)          ; Error
 ioe set.a 0, (iy-128)          ; Error
 ioe set.a 1, (hl)              ; Error
 ioe set.a 1, (ix)              ; Error
 ioe set.a 1, (ix+127)          ; Error
 ioe set.a 1, (ix-128)          ; Error
 ioe set.a 1, (iy)              ; Error
 ioe set.a 1, (iy+127)          ; Error
 ioe set.a 1, (iy-128)          ; Error
 ioe set.a 2, (hl)              ; Error
 ioe set.a 2, (ix)              ; Error
 ioe set.a 2, (ix+127)          ; Error
 ioe set.a 2, (ix-128)          ; Error
 ioe set.a 2, (iy)              ; Error
 ioe set.a 2, (iy+127)          ; Error
 ioe set.a 2, (iy-128)          ; Error
 ioe set.a 3, (hl)              ; Error
 ioe set.a 3, (ix)              ; Error
 ioe set.a 3, (ix+127)          ; Error
 ioe set.a 3, (ix-128)          ; Error
 ioe set.a 3, (iy)              ; Error
 ioe set.a 3, (iy+127)          ; Error
 ioe set.a 3, (iy-128)          ; Error
 ioe set.a 4, (hl)              ; Error
 ioe set.a 4, (ix)              ; Error
 ioe set.a 4, (ix+127)          ; Error
 ioe set.a 4, (ix-128)          ; Error
 ioe set.a 4, (iy)              ; Error
 ioe set.a 4, (iy+127)          ; Error
 ioe set.a 4, (iy-128)          ; Error
 ioe set.a 5, (hl)              ; Error
 ioe set.a 5, (ix)              ; Error
 ioe set.a 5, (ix+127)          ; Error
 ioe set.a 5, (ix-128)          ; Error
 ioe set.a 5, (iy)              ; Error
 ioe set.a 5, (iy+127)          ; Error
 ioe set.a 5, (iy-128)          ; Error
 ioe set.a 6, (hl)              ; Error
 ioe set.a 6, (ix)              ; Error
 ioe set.a 6, (ix+127)          ; Error
 ioe set.a 6, (ix-128)          ; Error
 ioe set.a 6, (iy)              ; Error
 ioe set.a 6, (iy+127)          ; Error
 ioe set.a 6, (iy-128)          ; Error
 ioe set.a 7, (hl)              ; Error
 ioe set.a 7, (ix)              ; Error
 ioe set.a 7, (ix+127)          ; Error
 ioe set.a 7, (ix-128)          ; Error
 ioe set.a 7, (iy)              ; Error
 ioe set.a 7, (iy+127)          ; Error
 ioe set.a 7, (iy-128)          ; Error
 ioe set.a 8, (hl)              ; Error
 ioe set.a 8, (hl)              ; Error
 ioe set.a 8, (ix)              ; Error
 ioe set.a 8, (ix)              ; Error
 ioe set.a 8, (ix+127)          ; Error
 ioe set.a 8, (ix+127)          ; Error
 ioe set.a 8, (ix-128)          ; Error
 ioe set.a 8, (ix-128)          ; Error
 ioe set.a 8, (iy)              ; Error
 ioe set.a 8, (iy)              ; Error
 ioe set.a 8, (iy+127)          ; Error
 ioe set.a 8, (iy+127)          ; Error
 ioe set.a 8, (iy-128)          ; Error
 ioe set.a 8, (iy-128)          ; Error
 ioe sla (hl)                   ; Error
 ioe sla (ix)                   ; Error
 ioe sla (ix+127)               ; Error
 ioe sla (ix-128)               ; Error
 ioe sla (iy)                   ; Error
 ioe sla (iy+127)               ; Error
 ioe sla (iy-128)               ; Error
 ioe sra (hl)                   ; Error
 ioe sra (ix)                   ; Error
 ioe sra (ix+127)               ; Error
 ioe sra (ix-128)               ; Error
 ioe sra (iy)                   ; Error
 ioe sra (iy+127)               ; Error
 ioe sra (iy-128)               ; Error
 ioe srl (hl)                   ; Error
 ioe srl (ix)                   ; Error
 ioe srl (ix+127)               ; Error
 ioe srl (ix-128)               ; Error
 ioe srl (iy)                   ; Error
 ioe srl (iy+127)               ; Error
 ioe srl (iy-128)               ; Error
 ioe sub (hl)                   ; Error
 ioe sub (ix)                   ; Error
 ioe sub (ix+127)               ; Error
 ioe sub (ix-128)               ; Error
 ioe sub (iy)                   ; Error
 ioe sub (iy+127)               ; Error
 ioe sub (iy-128)               ; Error
 ioe sub a', (hl)               ; Error
 ioe sub a', (ix)               ; Error
 ioe sub a', (ix+127)           ; Error
 ioe sub a', (ix-128)           ; Error
 ioe sub a', (iy)               ; Error
 ioe sub a', (iy+127)           ; Error
 ioe sub a', (iy-128)           ; Error
 ioe sub a, (hl)                ; Error
 ioe sub a, (ix)                ; Error
 ioe sub a, (ix+127)            ; Error
 ioe sub a, (ix-128)            ; Error
 ioe sub a, (iy)                ; Error
 ioe sub a, (iy+127)            ; Error
 ioe sub a, (iy-128)            ; Error
 ioe xor (hl)                   ; Error
 ioe xor (ix)                   ; Error
 ioe xor (ix+127)               ; Error
 ioe xor (ix-128)               ; Error
 ioe xor (iy)                   ; Error
 ioe xor (iy+127)               ; Error
 ioe xor (iy-128)               ; Error
 ioe xor a', (hl)               ; Error
 ioe xor a', (ix)               ; Error
 ioe xor a', (ix+127)           ; Error
 ioe xor a', (ix-128)           ; Error
 ioe xor a', (iy)               ; Error
 ioe xor a', (iy+127)           ; Error
 ioe xor a', (iy-128)           ; Error
 ioe xor a, (hl)                ; Error
 ioe xor a, (ix)                ; Error
 ioe xor a, (ix+127)            ; Error
 ioe xor a, (ix-128)            ; Error
 ioe xor a, (iy)                ; Error
 ioe xor a, (iy+127)            ; Error
 ioe xor a, (iy-128)            ; Error
 ioi adc (hl)                   ; Error
 ioi adc (ix)                   ; Error
 ioi adc (ix+127)               ; Error
 ioi adc (ix-128)               ; Error
 ioi adc (iy)                   ; Error
 ioi adc (iy+127)               ; Error
 ioi adc (iy-128)               ; Error
 ioi adc a', (hl)               ; Error
 ioi adc a', (ix)               ; Error
 ioi adc a', (ix+127)           ; Error
 ioi adc a', (ix-128)           ; Error
 ioi adc a', (iy)               ; Error
 ioi adc a', (iy+127)           ; Error
 ioi adc a', (iy-128)           ; Error
 ioi adc a, (hl)                ; Error
 ioi adc a, (ix)                ; Error
 ioi adc a, (ix+127)            ; Error
 ioi adc a, (ix-128)            ; Error
 ioi adc a, (iy)                ; Error
 ioi adc a, (iy+127)            ; Error
 ioi adc a, (iy-128)            ; Error
 ioi add (hl)                   ; Error
 ioi add (ix)                   ; Error
 ioi add (ix+127)               ; Error
 ioi add (ix-128)               ; Error
 ioi add (iy)                   ; Error
 ioi add (iy+127)               ; Error
 ioi add (iy-128)               ; Error
 ioi add a', (hl)               ; Error
 ioi add a', (ix)               ; Error
 ioi add a', (ix+127)           ; Error
 ioi add a', (ix-128)           ; Error
 ioi add a', (iy)               ; Error
 ioi add a', (iy+127)           ; Error
 ioi add a', (iy-128)           ; Error
 ioi add a, (hl)                ; Error
 ioi add a, (ix)                ; Error
 ioi add a, (ix+127)            ; Error
 ioi add a, (ix-128)            ; Error
 ioi add a, (iy)                ; Error
 ioi add a, (iy+127)            ; Error
 ioi add a, (iy-128)            ; Error
 ioi altd adc (hl)              ; Error
 ioi altd adc (ix)              ; Error
 ioi altd adc (ix+127)          ; Error
 ioi altd adc (ix-128)          ; Error
 ioi altd adc (iy)              ; Error
 ioi altd adc (iy+127)          ; Error
 ioi altd adc (iy-128)          ; Error
 ioi altd adc a, (hl)           ; Error
 ioi altd adc a, (ix)           ; Error
 ioi altd adc a, (ix+127)       ; Error
 ioi altd adc a, (ix-128)       ; Error
 ioi altd adc a, (iy)           ; Error
 ioi altd adc a, (iy+127)       ; Error
 ioi altd adc a, (iy-128)       ; Error
 ioi altd add (hl)              ; Error
 ioi altd add (ix)              ; Error
 ioi altd add (ix+127)          ; Error
 ioi altd add (ix-128)          ; Error
 ioi altd add (iy)              ; Error
 ioi altd add (iy+127)          ; Error
 ioi altd add (iy-128)          ; Error
 ioi altd add a, (hl)           ; Error
 ioi altd add a, (ix)           ; Error
 ioi altd add a, (ix+127)       ; Error
 ioi altd add a, (ix-128)       ; Error
 ioi altd add a, (iy)           ; Error
 ioi altd add a, (iy+127)       ; Error
 ioi altd add a, (iy-128)       ; Error
 ioi altd and (hl)              ; Error
 ioi altd and (ix)              ; Error
 ioi altd and (ix+127)          ; Error
 ioi altd and (ix-128)          ; Error
 ioi altd and (iy)              ; Error
 ioi altd and (iy+127)          ; Error
 ioi altd and (iy-128)          ; Error
 ioi altd and a, (hl)           ; Error
 ioi altd and a, (ix)           ; Error
 ioi altd and a, (ix+127)       ; Error
 ioi altd and a, (ix-128)       ; Error
 ioi altd and a, (iy)           ; Error
 ioi altd and a, (iy+127)       ; Error
 ioi altd and a, (iy-128)       ; Error
 ioi altd bit -1, (hl)          ; Error
 ioi altd bit -1, (hl)          ; Error
 ioi altd bit -1, (ix)          ; Error
 ioi altd bit -1, (ix)          ; Error
 ioi altd bit -1, (ix+127)      ; Error
 ioi altd bit -1, (ix+127)      ; Error
 ioi altd bit -1, (ix-128)      ; Error
 ioi altd bit -1, (ix-128)      ; Error
 ioi altd bit -1, (iy)          ; Error
 ioi altd bit -1, (iy)          ; Error
 ioi altd bit -1, (iy+127)      ; Error
 ioi altd bit -1, (iy+127)      ; Error
 ioi altd bit -1, (iy-128)      ; Error
 ioi altd bit -1, (iy-128)      ; Error
 ioi altd bit 0, (hl)           ; Error
 ioi altd bit 0, (ix)           ; Error
 ioi altd bit 0, (ix+127)       ; Error
 ioi altd bit 0, (ix-128)       ; Error
 ioi altd bit 0, (iy)           ; Error
 ioi altd bit 0, (iy+127)       ; Error
 ioi altd bit 0, (iy-128)       ; Error
 ioi altd bit 1, (hl)           ; Error
 ioi altd bit 1, (ix)           ; Error
 ioi altd bit 1, (ix+127)       ; Error
 ioi altd bit 1, (ix-128)       ; Error
 ioi altd bit 1, (iy)           ; Error
 ioi altd bit 1, (iy+127)       ; Error
 ioi altd bit 1, (iy-128)       ; Error
 ioi altd bit 2, (hl)           ; Error
 ioi altd bit 2, (ix)           ; Error
 ioi altd bit 2, (ix+127)       ; Error
 ioi altd bit 2, (ix-128)       ; Error
 ioi altd bit 2, (iy)           ; Error
 ioi altd bit 2, (iy+127)       ; Error
 ioi altd bit 2, (iy-128)       ; Error
 ioi altd bit 3, (hl)           ; Error
 ioi altd bit 3, (ix)           ; Error
 ioi altd bit 3, (ix+127)       ; Error
 ioi altd bit 3, (ix-128)       ; Error
 ioi altd bit 3, (iy)           ; Error
 ioi altd bit 3, (iy+127)       ; Error
 ioi altd bit 3, (iy-128)       ; Error
 ioi altd bit 4, (hl)           ; Error
 ioi altd bit 4, (ix)           ; Error
 ioi altd bit 4, (ix+127)       ; Error
 ioi altd bit 4, (ix-128)       ; Error
 ioi altd bit 4, (iy)           ; Error
 ioi altd bit 4, (iy+127)       ; Error
 ioi altd bit 4, (iy-128)       ; Error
 ioi altd bit 5, (hl)           ; Error
 ioi altd bit 5, (ix)           ; Error
 ioi altd bit 5, (ix+127)       ; Error
 ioi altd bit 5, (ix-128)       ; Error
 ioi altd bit 5, (iy)           ; Error
 ioi altd bit 5, (iy+127)       ; Error
 ioi altd bit 5, (iy-128)       ; Error
 ioi altd bit 6, (hl)           ; Error
 ioi altd bit 6, (ix)           ; Error
 ioi altd bit 6, (ix+127)       ; Error
 ioi altd bit 6, (ix-128)       ; Error
 ioi altd bit 6, (iy)           ; Error
 ioi altd bit 6, (iy+127)       ; Error
 ioi altd bit 6, (iy-128)       ; Error
 ioi altd bit 7, (hl)           ; Error
 ioi altd bit 7, (ix)           ; Error
 ioi altd bit 7, (ix+127)       ; Error
 ioi altd bit 7, (ix-128)       ; Error
 ioi altd bit 7, (iy)           ; Error
 ioi altd bit 7, (iy+127)       ; Error
 ioi altd bit 7, (iy-128)       ; Error
 ioi altd bit 8, (hl)           ; Error
 ioi altd bit 8, (hl)           ; Error
 ioi altd bit 8, (ix)           ; Error
 ioi altd bit 8, (ix)           ; Error
 ioi altd bit 8, (ix+127)       ; Error
 ioi altd bit 8, (ix+127)       ; Error
 ioi altd bit 8, (ix-128)       ; Error
 ioi altd bit 8, (ix-128)       ; Error
 ioi altd bit 8, (iy)           ; Error
 ioi altd bit 8, (iy)           ; Error
 ioi altd bit 8, (iy+127)       ; Error
 ioi altd bit 8, (iy+127)       ; Error
 ioi altd bit 8, (iy-128)       ; Error
 ioi altd bit 8, (iy-128)       ; Error
 ioi altd cp (hl)               ; Error
 ioi altd cp (ix)               ; Error
 ioi altd cp (ix+127)           ; Error
 ioi altd cp (ix-128)           ; Error
 ioi altd cp (iy)               ; Error
 ioi altd cp (iy+127)           ; Error
 ioi altd cp (iy-128)           ; Error
 ioi altd cp a, (hl)            ; Error
 ioi altd cp a, (ix)            ; Error
 ioi altd cp a, (ix+127)        ; Error
 ioi altd cp a, (ix-128)        ; Error
 ioi altd cp a, (iy)            ; Error
 ioi altd cp a, (iy+127)        ; Error
 ioi altd cp a, (iy-128)        ; Error
 ioi altd dec (hl)              ; Error
 ioi altd dec (ix)              ; Error
 ioi altd dec (ix+127)          ; Error
 ioi altd dec (ix-128)          ; Error
 ioi altd dec (iy)              ; Error
 ioi altd dec (iy+127)          ; Error
 ioi altd dec (iy-128)          ; Error
 ioi altd inc (hl)              ; Error
 ioi altd inc (ix)              ; Error
 ioi altd inc (ix+127)          ; Error
 ioi altd inc (ix-128)          ; Error
 ioi altd inc (iy)              ; Error
 ioi altd inc (iy+127)          ; Error
 ioi altd inc (iy-128)          ; Error
 ioi altd ld a, (-32768)        ; Error
 ioi altd ld a, (32767)         ; Error
 ioi altd ld a, (65535)         ; Error
 ioi altd ld a, (bc)            ; Error
 ioi altd ld a, (bc+)           ; Error
 ioi altd ld a, (bc-)           ; Error
 ioi altd ld a, (de)            ; Error
 ioi altd ld a, (de+)           ; Error
 ioi altd ld a, (de-)           ; Error
 ioi altd ld a, (hl)            ; Error
 ioi altd ld a, (hl+)           ; Error
 ioi altd ld a, (hl-)           ; Error
 ioi altd ld a, (hld)           ; Error
 ioi altd ld a, (hli)           ; Error
 ioi altd ld a, (ix)            ; Error
 ioi altd ld a, (ix+127)        ; Error
 ioi altd ld a, (ix-128)        ; Error
 ioi altd ld a, (iy)            ; Error
 ioi altd ld a, (iy+127)        ; Error
 ioi altd ld a, (iy-128)        ; Error
 ioi altd ld b, (hl)            ; Error
 ioi altd ld b, (ix)            ; Error
 ioi altd ld b, (ix+127)        ; Error
 ioi altd ld b, (ix-128)        ; Error
 ioi altd ld b, (iy)            ; Error
 ioi altd ld b, (iy+127)        ; Error
 ioi altd ld b, (iy-128)        ; Error
 ioi altd ld bc, (-32768)       ; Error
 ioi altd ld bc, (32767)        ; Error
 ioi altd ld bc, (65535)        ; Error
 ioi altd ld c, (hl)            ; Error
 ioi altd ld c, (ix)            ; Error
 ioi altd ld c, (ix+127)        ; Error
 ioi altd ld c, (ix-128)        ; Error
 ioi altd ld c, (iy)            ; Error
 ioi altd ld c, (iy+127)        ; Error
 ioi altd ld c, (iy-128)        ; Error
 ioi altd ld d, (hl)            ; Error
 ioi altd ld d, (ix)            ; Error
 ioi altd ld d, (ix+127)        ; Error
 ioi altd ld d, (ix-128)        ; Error
 ioi altd ld d, (iy)            ; Error
 ioi altd ld d, (iy+127)        ; Error
 ioi altd ld d, (iy-128)        ; Error
 ioi altd ld de, (-32768)       ; Error
 ioi altd ld de, (32767)        ; Error
 ioi altd ld de, (65535)        ; Error
 ioi altd ld e, (hl)            ; Error
 ioi altd ld e, (ix)            ; Error
 ioi altd ld e, (ix+127)        ; Error
 ioi altd ld e, (ix-128)        ; Error
 ioi altd ld e, (iy)            ; Error
 ioi altd ld e, (iy+127)        ; Error
 ioi altd ld e, (iy-128)        ; Error
 ioi altd ld h, (hl)            ; Error
 ioi altd ld h, (ix)            ; Error
 ioi altd ld h, (ix+127)        ; Error
 ioi altd ld h, (ix-128)        ; Error
 ioi altd ld h, (iy)            ; Error
 ioi altd ld h, (iy+127)        ; Error
 ioi altd ld h, (iy-128)        ; Error
 ioi altd ld hl, (-32768)       ; Error
 ioi altd ld hl, (32767)        ; Error
 ioi altd ld hl, (65535)        ; Error
 ioi altd ld hl, (hl)           ; Error
 ioi altd ld hl, (hl+127)       ; Error
 ioi altd ld hl, (hl-128)       ; Error
 ioi altd ld hl, (ix)           ; Error
 ioi altd ld hl, (ix+127)       ; Error
 ioi altd ld hl, (ix-128)       ; Error
 ioi altd ld hl, (iy)           ; Error
 ioi altd ld hl, (iy+127)       ; Error
 ioi altd ld hl, (iy-128)       ; Error
 ioi altd ld l, (hl)            ; Error
 ioi altd ld l, (ix)            ; Error
 ioi altd ld l, (ix+127)        ; Error
 ioi altd ld l, (ix-128)        ; Error
 ioi altd ld l, (iy)            ; Error
 ioi altd ld l, (iy+127)        ; Error
 ioi altd ld l, (iy-128)        ; Error
 ioi altd or (hl)               ; Error
 ioi altd or (ix)               ; Error
 ioi altd or (ix+127)           ; Error
 ioi altd or (ix-128)           ; Error
 ioi altd or (iy)               ; Error
 ioi altd or (iy+127)           ; Error
 ioi altd or (iy-128)           ; Error
 ioi altd or a, (hl)            ; Error
 ioi altd or a, (ix)            ; Error
 ioi altd or a, (ix+127)        ; Error
 ioi altd or a, (ix-128)        ; Error
 ioi altd or a, (iy)            ; Error
 ioi altd or a, (iy+127)        ; Error
 ioi altd or a, (iy-128)        ; Error
 ioi altd rl (hl)               ; Error
 ioi altd rl (ix)               ; Error
 ioi altd rl (ix+127)           ; Error
 ioi altd rl (ix-128)           ; Error
 ioi altd rl (iy)               ; Error
 ioi altd rl (iy+127)           ; Error
 ioi altd rl (iy-128)           ; Error
 ioi altd rlc (hl)              ; Error
 ioi altd rlc (ix)              ; Error
 ioi altd rlc (ix+127)          ; Error
 ioi altd rlc (ix-128)          ; Error
 ioi altd rlc (iy)              ; Error
 ioi altd rlc (iy+127)          ; Error
 ioi altd rlc (iy-128)          ; Error
 ioi altd rr (hl)               ; Error
 ioi altd rr (ix)               ; Error
 ioi altd rr (ix+127)           ; Error
 ioi altd rr (ix-128)           ; Error
 ioi altd rr (iy)               ; Error
 ioi altd rr (iy+127)           ; Error
 ioi altd rr (iy-128)           ; Error
 ioi altd rrc (hl)              ; Error
 ioi altd rrc (ix)              ; Error
 ioi altd rrc (ix+127)          ; Error
 ioi altd rrc (ix-128)          ; Error
 ioi altd rrc (iy)              ; Error
 ioi altd rrc (iy+127)          ; Error
 ioi altd rrc (iy-128)          ; Error
 ioi altd sbc (hl)              ; Error
 ioi altd sbc (ix)              ; Error
 ioi altd sbc (ix+127)          ; Error
 ioi altd sbc (ix-128)          ; Error
 ioi altd sbc (iy)              ; Error
 ioi altd sbc (iy+127)          ; Error
 ioi altd sbc (iy-128)          ; Error
 ioi altd sbc a, (hl)           ; Error
 ioi altd sbc a, (ix)           ; Error
 ioi altd sbc a, (ix+127)       ; Error
 ioi altd sbc a, (ix-128)       ; Error
 ioi altd sbc a, (iy)           ; Error
 ioi altd sbc a, (iy+127)       ; Error
 ioi altd sbc a, (iy-128)       ; Error
 ioi altd sla (hl)              ; Error
 ioi altd sla (ix)              ; Error
 ioi altd sla (ix+127)          ; Error
 ioi altd sla (ix-128)          ; Error
 ioi altd sla (iy)              ; Error
 ioi altd sla (iy+127)          ; Error
 ioi altd sla (iy-128)          ; Error
 ioi altd sra (hl)              ; Error
 ioi altd sra (ix)              ; Error
 ioi altd sra (ix+127)          ; Error
 ioi altd sra (ix-128)          ; Error
 ioi altd sra (iy)              ; Error
 ioi altd sra (iy+127)          ; Error
 ioi altd sra (iy-128)          ; Error
 ioi altd srl (hl)              ; Error
 ioi altd srl (ix)              ; Error
 ioi altd srl (ix+127)          ; Error
 ioi altd srl (ix-128)          ; Error
 ioi altd srl (iy)              ; Error
 ioi altd srl (iy+127)          ; Error
 ioi altd srl (iy-128)          ; Error
 ioi altd sub (hl)              ; Error
 ioi altd sub (ix)              ; Error
 ioi altd sub (ix+127)          ; Error
 ioi altd sub (ix-128)          ; Error
 ioi altd sub (iy)              ; Error
 ioi altd sub (iy+127)          ; Error
 ioi altd sub (iy-128)          ; Error
 ioi altd sub a, (hl)           ; Error
 ioi altd sub a, (ix)           ; Error
 ioi altd sub a, (ix+127)       ; Error
 ioi altd sub a, (ix-128)       ; Error
 ioi altd sub a, (iy)           ; Error
 ioi altd sub a, (iy+127)       ; Error
 ioi altd sub a, (iy-128)       ; Error
 ioi altd xor (hl)              ; Error
 ioi altd xor (ix)              ; Error
 ioi altd xor (ix+127)          ; Error
 ioi altd xor (ix-128)          ; Error
 ioi altd xor (iy)              ; Error
 ioi altd xor (iy+127)          ; Error
 ioi altd xor (iy-128)          ; Error
 ioi altd xor a, (hl)           ; Error
 ioi altd xor a, (ix)           ; Error
 ioi altd xor a, (ix+127)       ; Error
 ioi altd xor a, (ix-128)       ; Error
 ioi altd xor a, (iy)           ; Error
 ioi altd xor a, (iy+127)       ; Error
 ioi altd xor a, (iy-128)       ; Error
 ioi and (hl)                   ; Error
 ioi and (ix)                   ; Error
 ioi and (ix+127)               ; Error
 ioi and (ix-128)               ; Error
 ioi and (iy)                   ; Error
 ioi and (iy+127)               ; Error
 ioi and (iy-128)               ; Error
 ioi and a', (hl)               ; Error
 ioi and a', (ix)               ; Error
 ioi and a', (ix+127)           ; Error
 ioi and a', (ix-128)           ; Error
 ioi and a', (iy)               ; Error
 ioi and a', (iy+127)           ; Error
 ioi and a', (iy-128)           ; Error
 ioi and a, (hl)                ; Error
 ioi and a, (ix)                ; Error
 ioi and a, (ix+127)            ; Error
 ioi and a, (ix-128)            ; Error
 ioi and a, (iy)                ; Error
 ioi and a, (iy+127)            ; Error
 ioi and a, (iy-128)            ; Error
 ioi bit -1, (hl)               ; Error
 ioi bit -1, (hl)               ; Error
 ioi bit -1, (ix)               ; Error
 ioi bit -1, (ix)               ; Error
 ioi bit -1, (ix+127)           ; Error
 ioi bit -1, (ix+127)           ; Error
 ioi bit -1, (ix-128)           ; Error
 ioi bit -1, (ix-128)           ; Error
 ioi bit -1, (iy)               ; Error
 ioi bit -1, (iy)               ; Error
 ioi bit -1, (iy+127)           ; Error
 ioi bit -1, (iy+127)           ; Error
 ioi bit -1, (iy-128)           ; Error
 ioi bit -1, (iy-128)           ; Error
 ioi bit 0, (hl)                ; Error
 ioi bit 0, (ix)                ; Error
 ioi bit 0, (ix+127)            ; Error
 ioi bit 0, (ix-128)            ; Error
 ioi bit 0, (iy)                ; Error
 ioi bit 0, (iy+127)            ; Error
 ioi bit 0, (iy-128)            ; Error
 ioi bit 1, (hl)                ; Error
 ioi bit 1, (ix)                ; Error
 ioi bit 1, (ix+127)            ; Error
 ioi bit 1, (ix-128)            ; Error
 ioi bit 1, (iy)                ; Error
 ioi bit 1, (iy+127)            ; Error
 ioi bit 1, (iy-128)            ; Error
 ioi bit 2, (hl)                ; Error
 ioi bit 2, (ix)                ; Error
 ioi bit 2, (ix+127)            ; Error
 ioi bit 2, (ix-128)            ; Error
 ioi bit 2, (iy)                ; Error
 ioi bit 2, (iy+127)            ; Error
 ioi bit 2, (iy-128)            ; Error
 ioi bit 3, (hl)                ; Error
 ioi bit 3, (ix)                ; Error
 ioi bit 3, (ix+127)            ; Error
 ioi bit 3, (ix-128)            ; Error
 ioi bit 3, (iy)                ; Error
 ioi bit 3, (iy+127)            ; Error
 ioi bit 3, (iy-128)            ; Error
 ioi bit 4, (hl)                ; Error
 ioi bit 4, (ix)                ; Error
 ioi bit 4, (ix+127)            ; Error
 ioi bit 4, (ix-128)            ; Error
 ioi bit 4, (iy)                ; Error
 ioi bit 4, (iy+127)            ; Error
 ioi bit 4, (iy-128)            ; Error
 ioi bit 5, (hl)                ; Error
 ioi bit 5, (ix)                ; Error
 ioi bit 5, (ix+127)            ; Error
 ioi bit 5, (ix-128)            ; Error
 ioi bit 5, (iy)                ; Error
 ioi bit 5, (iy+127)            ; Error
 ioi bit 5, (iy-128)            ; Error
 ioi bit 6, (hl)                ; Error
 ioi bit 6, (ix)                ; Error
 ioi bit 6, (ix+127)            ; Error
 ioi bit 6, (ix-128)            ; Error
 ioi bit 6, (iy)                ; Error
 ioi bit 6, (iy+127)            ; Error
 ioi bit 6, (iy-128)            ; Error
 ioi bit 7, (hl)                ; Error
 ioi bit 7, (ix)                ; Error
 ioi bit 7, (ix+127)            ; Error
 ioi bit 7, (ix-128)            ; Error
 ioi bit 7, (iy)                ; Error
 ioi bit 7, (iy+127)            ; Error
 ioi bit 7, (iy-128)            ; Error
 ioi bit 8, (hl)                ; Error
 ioi bit 8, (hl)                ; Error
 ioi bit 8, (ix)                ; Error
 ioi bit 8, (ix)                ; Error
 ioi bit 8, (ix+127)            ; Error
 ioi bit 8, (ix+127)            ; Error
 ioi bit 8, (ix-128)            ; Error
 ioi bit 8, (ix-128)            ; Error
 ioi bit 8, (iy)                ; Error
 ioi bit 8, (iy)                ; Error
 ioi bit 8, (iy+127)            ; Error
 ioi bit 8, (iy+127)            ; Error
 ioi bit 8, (iy-128)            ; Error
 ioi bit 8, (iy-128)            ; Error
 ioi bit.a -1, (hl)             ; Error
 ioi bit.a -1, (hl)             ; Error
 ioi bit.a -1, (ix)             ; Error
 ioi bit.a -1, (ix)             ; Error
 ioi bit.a -1, (ix+127)         ; Error
 ioi bit.a -1, (ix+127)         ; Error
 ioi bit.a -1, (ix-128)         ; Error
 ioi bit.a -1, (ix-128)         ; Error
 ioi bit.a -1, (iy)             ; Error
 ioi bit.a -1, (iy)             ; Error
 ioi bit.a -1, (iy+127)         ; Error
 ioi bit.a -1, (iy+127)         ; Error
 ioi bit.a -1, (iy-128)         ; Error
 ioi bit.a -1, (iy-128)         ; Error
 ioi bit.a 0, (hl)              ; Error
 ioi bit.a 0, (ix)              ; Error
 ioi bit.a 0, (ix+127)          ; Error
 ioi bit.a 0, (ix-128)          ; Error
 ioi bit.a 0, (iy)              ; Error
 ioi bit.a 0, (iy+127)          ; Error
 ioi bit.a 0, (iy-128)          ; Error
 ioi bit.a 1, (hl)              ; Error
 ioi bit.a 1, (ix)              ; Error
 ioi bit.a 1, (ix+127)          ; Error
 ioi bit.a 1, (ix-128)          ; Error
 ioi bit.a 1, (iy)              ; Error
 ioi bit.a 1, (iy+127)          ; Error
 ioi bit.a 1, (iy-128)          ; Error
 ioi bit.a 2, (hl)              ; Error
 ioi bit.a 2, (ix)              ; Error
 ioi bit.a 2, (ix+127)          ; Error
 ioi bit.a 2, (ix-128)          ; Error
 ioi bit.a 2, (iy)              ; Error
 ioi bit.a 2, (iy+127)          ; Error
 ioi bit.a 2, (iy-128)          ; Error
 ioi bit.a 3, (hl)              ; Error
 ioi bit.a 3, (ix)              ; Error
 ioi bit.a 3, (ix+127)          ; Error
 ioi bit.a 3, (ix-128)          ; Error
 ioi bit.a 3, (iy)              ; Error
 ioi bit.a 3, (iy+127)          ; Error
 ioi bit.a 3, (iy-128)          ; Error
 ioi bit.a 4, (hl)              ; Error
 ioi bit.a 4, (ix)              ; Error
 ioi bit.a 4, (ix+127)          ; Error
 ioi bit.a 4, (ix-128)          ; Error
 ioi bit.a 4, (iy)              ; Error
 ioi bit.a 4, (iy+127)          ; Error
 ioi bit.a 4, (iy-128)          ; Error
 ioi bit.a 5, (hl)              ; Error
 ioi bit.a 5, (ix)              ; Error
 ioi bit.a 5, (ix+127)          ; Error
 ioi bit.a 5, (ix-128)          ; Error
 ioi bit.a 5, (iy)              ; Error
 ioi bit.a 5, (iy+127)          ; Error
 ioi bit.a 5, (iy-128)          ; Error
 ioi bit.a 6, (hl)              ; Error
 ioi bit.a 6, (ix)              ; Error
 ioi bit.a 6, (ix+127)          ; Error
 ioi bit.a 6, (ix-128)          ; Error
 ioi bit.a 6, (iy)              ; Error
 ioi bit.a 6, (iy+127)          ; Error
 ioi bit.a 6, (iy-128)          ; Error
 ioi bit.a 7, (hl)              ; Error
 ioi bit.a 7, (ix)              ; Error
 ioi bit.a 7, (ix+127)          ; Error
 ioi bit.a 7, (ix-128)          ; Error
 ioi bit.a 7, (iy)              ; Error
 ioi bit.a 7, (iy+127)          ; Error
 ioi bit.a 7, (iy-128)          ; Error
 ioi bit.a 8, (hl)              ; Error
 ioi bit.a 8, (hl)              ; Error
 ioi bit.a 8, (ix)              ; Error
 ioi bit.a 8, (ix)              ; Error
 ioi bit.a 8, (ix+127)          ; Error
 ioi bit.a 8, (ix+127)          ; Error
 ioi bit.a 8, (ix-128)          ; Error
 ioi bit.a 8, (ix-128)          ; Error
 ioi bit.a 8, (iy)              ; Error
 ioi bit.a 8, (iy)              ; Error
 ioi bit.a 8, (iy+127)          ; Error
 ioi bit.a 8, (iy+127)          ; Error
 ioi bit.a 8, (iy-128)          ; Error
 ioi bit.a 8, (iy-128)          ; Error
 ioi cmp (hl)                   ; Error
 ioi cmp (ix)                   ; Error
 ioi cmp (ix+127)               ; Error
 ioi cmp (ix-128)               ; Error
 ioi cmp (iy)                   ; Error
 ioi cmp (iy+127)               ; Error
 ioi cmp (iy-128)               ; Error
 ioi cmp a, (hl)                ; Error
 ioi cmp a, (ix)                ; Error
 ioi cmp a, (ix+127)            ; Error
 ioi cmp a, (ix-128)            ; Error
 ioi cmp a, (iy)                ; Error
 ioi cmp a, (iy+127)            ; Error
 ioi cmp a, (iy-128)            ; Error
 ioi cp (hl)                    ; Error
 ioi cp (ix)                    ; Error
 ioi cp (ix+127)                ; Error
 ioi cp (ix-128)                ; Error
 ioi cp (iy)                    ; Error
 ioi cp (iy+127)                ; Error
 ioi cp (iy-128)                ; Error
 ioi cp a, (hl)                 ; Error
 ioi cp a, (ix)                 ; Error
 ioi cp a, (ix+127)             ; Error
 ioi cp a, (ix-128)             ; Error
 ioi cp a, (iy)                 ; Error
 ioi cp a, (iy+127)             ; Error
 ioi cp a, (iy-128)             ; Error
 ioi dec (hl)                   ; Error
 ioi dec (ix)                   ; Error
 ioi dec (ix+127)               ; Error
 ioi dec (ix-128)               ; Error
 ioi dec (iy)                   ; Error
 ioi dec (iy+127)               ; Error
 ioi dec (iy-128)               ; Error
 ioi inc (hl)                   ; Error
 ioi inc (ix)                   ; Error
 ioi inc (ix+127)               ; Error
 ioi inc (ix-128)               ; Error
 ioi inc (iy)                   ; Error
 ioi inc (iy+127)               ; Error
 ioi inc (iy-128)               ; Error
 ioi ld (-32768), a             ; Error
 ioi ld (-32768), bc            ; Error
 ioi ld (-32768), de            ; Error
 ioi ld (-32768), hl            ; Error
 ioi ld (-32768), ix            ; Error
 ioi ld (-32768), iy            ; Error
 ioi ld (-32768), sp            ; Error
 ioi ld (32767), a              ; Error
 ioi ld (32767), bc             ; Error
 ioi ld (32767), de             ; Error
 ioi ld (32767), hl             ; Error
 ioi ld (32767), ix             ; Error
 ioi ld (32767), iy             ; Error
 ioi ld (32767), sp             ; Error
 ioi ld (65535), a              ; Error
 ioi ld (65535), bc             ; Error
 ioi ld (65535), de             ; Error
 ioi ld (65535), hl             ; Error
 ioi ld (65535), ix             ; Error
 ioi ld (65535), iy             ; Error
 ioi ld (65535), sp             ; Error
 ioi ld (bc), a                 ; Error
 ioi ld (bc+), a                ; Error
 ioi ld (bc-), a                ; Error
 ioi ld (de), a                 ; Error
 ioi ld (de+), a                ; Error
 ioi ld (de-), a                ; Error
 ioi ld (hl), -128              ; Error
 ioi ld (hl), 127               ; Error
 ioi ld (hl), 255               ; Error
 ioi ld (hl), a                 ; Error
 ioi ld (hl), b                 ; Error
 ioi ld (hl), c                 ; Error
 ioi ld (hl), d                 ; Error
 ioi ld (hl), e                 ; Error
 ioi ld (hl), h                 ; Error
 ioi ld (hl), hl                ; Error
 ioi ld (hl), l                 ; Error
 ioi ld (hl+), a                ; Error
 ioi ld (hl+127), hl            ; Error
 ioi ld (hl-), a                ; Error
 ioi ld (hl-128), hl            ; Error
 ioi ld (hld), a                ; Error
 ioi ld (hli), a                ; Error
 ioi ld (ix), -128              ; Error
 ioi ld (ix), 127               ; Error
 ioi ld (ix), 255               ; Error
 ioi ld (ix), a                 ; Error
 ioi ld (ix), b                 ; Error
 ioi ld (ix), c                 ; Error
 ioi ld (ix), d                 ; Error
 ioi ld (ix), e                 ; Error
 ioi ld (ix), h                 ; Error
 ioi ld (ix), hl                ; Error
 ioi ld (ix), l                 ; Error
 ioi ld (ix+127), -128          ; Error
 ioi ld (ix+127), 127           ; Error
 ioi ld (ix+127), 255           ; Error
 ioi ld (ix+127), a             ; Error
 ioi ld (ix+127), b             ; Error
 ioi ld (ix+127), c             ; Error
 ioi ld (ix+127), d             ; Error
 ioi ld (ix+127), e             ; Error
 ioi ld (ix+127), h             ; Error
 ioi ld (ix+127), hl            ; Error
 ioi ld (ix+127), l             ; Error
 ioi ld (ix-128), -128          ; Error
 ioi ld (ix-128), 127           ; Error
 ioi ld (ix-128), 255           ; Error
 ioi ld (ix-128), a             ; Error
 ioi ld (ix-128), b             ; Error
 ioi ld (ix-128), c             ; Error
 ioi ld (ix-128), d             ; Error
 ioi ld (ix-128), e             ; Error
 ioi ld (ix-128), h             ; Error
 ioi ld (ix-128), hl            ; Error
 ioi ld (ix-128), l             ; Error
 ioi ld (iy), -128              ; Error
 ioi ld (iy), 127               ; Error
 ioi ld (iy), 255               ; Error
 ioi ld (iy), a                 ; Error
 ioi ld (iy), b                 ; Error
 ioi ld (iy), c                 ; Error
 ioi ld (iy), d                 ; Error
 ioi ld (iy), e                 ; Error
 ioi ld (iy), h                 ; Error
 ioi ld (iy), hl                ; Error
 ioi ld (iy), l                 ; Error
 ioi ld (iy+127), -128          ; Error
 ioi ld (iy+127), 127           ; Error
 ioi ld (iy+127), 255           ; Error
 ioi ld (iy+127), a             ; Error
 ioi ld (iy+127), b             ; Error
 ioi ld (iy+127), c             ; Error
 ioi ld (iy+127), d             ; Error
 ioi ld (iy+127), e             ; Error
 ioi ld (iy+127), h             ; Error
 ioi ld (iy+127), hl            ; Error
 ioi ld (iy+127), l             ; Error
 ioi ld (iy-128), -128          ; Error
 ioi ld (iy-128), 127           ; Error
 ioi ld (iy-128), 255           ; Error
 ioi ld (iy-128), a             ; Error
 ioi ld (iy-128), b             ; Error
 ioi ld (iy-128), c             ; Error
 ioi ld (iy-128), d             ; Error
 ioi ld (iy-128), e             ; Error
 ioi ld (iy-128), h             ; Error
 ioi ld (iy-128), hl            ; Error
 ioi ld (iy-128), l             ; Error
 ioi ld a', (-32768)            ; Error
 ioi ld a', (32767)             ; Error
 ioi ld a', (65535)             ; Error
 ioi ld a', (bc)                ; Error
 ioi ld a', (bc+)               ; Error
 ioi ld a', (bc-)               ; Error
 ioi ld a', (de)                ; Error
 ioi ld a', (de+)               ; Error
 ioi ld a', (de-)               ; Error
 ioi ld a', (hl)                ; Error
 ioi ld a', (hl+)               ; Error
 ioi ld a', (hl-)               ; Error
 ioi ld a', (hld)               ; Error
 ioi ld a', (hli)               ; Error
 ioi ld a', (ix)                ; Error
 ioi ld a', (ix+127)            ; Error
 ioi ld a', (ix-128)            ; Error
 ioi ld a', (iy)                ; Error
 ioi ld a', (iy+127)            ; Error
 ioi ld a', (iy-128)            ; Error
 ioi ld a, (-32768)             ; Error
 ioi ld a, (32767)              ; Error
 ioi ld a, (65535)              ; Error
 ioi ld a, (bc)                 ; Error
 ioi ld a, (bc+)                ; Error
 ioi ld a, (bc-)                ; Error
 ioi ld a, (de)                 ; Error
 ioi ld a, (de+)                ; Error
 ioi ld a, (de-)                ; Error
 ioi ld a, (hl)                 ; Error
 ioi ld a, (hl+)                ; Error
 ioi ld a, (hl-)                ; Error
 ioi ld a, (hld)                ; Error
 ioi ld a, (hli)                ; Error
 ioi ld a, (ix)                 ; Error
 ioi ld a, (ix+127)             ; Error
 ioi ld a, (ix-128)             ; Error
 ioi ld a, (iy)                 ; Error
 ioi ld a, (iy+127)             ; Error
 ioi ld a, (iy-128)             ; Error
 ioi ld b', (hl)                ; Error
 ioi ld b', (ix)                ; Error
 ioi ld b', (ix+127)            ; Error
 ioi ld b', (ix-128)            ; Error
 ioi ld b', (iy)                ; Error
 ioi ld b', (iy+127)            ; Error
 ioi ld b', (iy-128)            ; Error
 ioi ld b, (hl)                 ; Error
 ioi ld b, (ix)                 ; Error
 ioi ld b, (ix+127)             ; Error
 ioi ld b, (ix-128)             ; Error
 ioi ld b, (iy)                 ; Error
 ioi ld b, (iy+127)             ; Error
 ioi ld b, (iy-128)             ; Error
 ioi ld bc', (-32768)           ; Error
 ioi ld bc', (32767)            ; Error
 ioi ld bc', (65535)            ; Error
 ioi ld bc, (-32768)            ; Error
 ioi ld bc, (32767)             ; Error
 ioi ld bc, (65535)             ; Error
 ioi ld c', (hl)                ; Error
 ioi ld c', (ix)                ; Error
 ioi ld c', (ix+127)            ; Error
 ioi ld c', (ix-128)            ; Error
 ioi ld c', (iy)                ; Error
 ioi ld c', (iy+127)            ; Error
 ioi ld c', (iy-128)            ; Error
 ioi ld c, (hl)                 ; Error
 ioi ld c, (ix)                 ; Error
 ioi ld c, (ix+127)             ; Error
 ioi ld c, (ix-128)             ; Error
 ioi ld c, (iy)                 ; Error
 ioi ld c, (iy+127)             ; Error
 ioi ld c, (iy-128)             ; Error
 ioi ld d', (hl)                ; Error
 ioi ld d', (ix)                ; Error
 ioi ld d', (ix+127)            ; Error
 ioi ld d', (ix-128)            ; Error
 ioi ld d', (iy)                ; Error
 ioi ld d', (iy+127)            ; Error
 ioi ld d', (iy-128)            ; Error
 ioi ld d, (hl)                 ; Error
 ioi ld d, (ix)                 ; Error
 ioi ld d, (ix+127)             ; Error
 ioi ld d, (ix-128)             ; Error
 ioi ld d, (iy)                 ; Error
 ioi ld d, (iy+127)             ; Error
 ioi ld d, (iy-128)             ; Error
 ioi ld de', (-32768)           ; Error
 ioi ld de', (32767)            ; Error
 ioi ld de', (65535)            ; Error
 ioi ld de, (-32768)            ; Error
 ioi ld de, (32767)             ; Error
 ioi ld de, (65535)             ; Error
 ioi ld e', (hl)                ; Error
 ioi ld e', (ix)                ; Error
 ioi ld e', (ix+127)            ; Error
 ioi ld e', (ix-128)            ; Error
 ioi ld e', (iy)                ; Error
 ioi ld e', (iy+127)            ; Error
 ioi ld e', (iy-128)            ; Error
 ioi ld e, (hl)                 ; Error
 ioi ld e, (ix)                 ; Error
 ioi ld e, (ix+127)             ; Error
 ioi ld e, (ix-128)             ; Error
 ioi ld e, (iy)                 ; Error
 ioi ld e, (iy+127)             ; Error
 ioi ld e, (iy-128)             ; Error
 ioi ld h', (hl)                ; Error
 ioi ld h', (ix)                ; Error
 ioi ld h', (ix+127)            ; Error
 ioi ld h', (ix-128)            ; Error
 ioi ld h', (iy)                ; Error
 ioi ld h', (iy+127)            ; Error
 ioi ld h', (iy-128)            ; Error
 ioi ld h, (hl)                 ; Error
 ioi ld h, (ix)                 ; Error
 ioi ld h, (ix+127)             ; Error
 ioi ld h, (ix-128)             ; Error
 ioi ld h, (iy)                 ; Error
 ioi ld h, (iy+127)             ; Error
 ioi ld h, (iy-128)             ; Error
 ioi ld hl', (-32768)           ; Error
 ioi ld hl', (32767)            ; Error
 ioi ld hl', (65535)            ; Error
 ioi ld hl', (hl)               ; Error
 ioi ld hl', (hl+127)           ; Error
 ioi ld hl', (hl-128)           ; Error
 ioi ld hl', (ix)               ; Error
 ioi ld hl', (ix+127)           ; Error
 ioi ld hl', (ix-128)           ; Error
 ioi ld hl', (iy)               ; Error
 ioi ld hl', (iy+127)           ; Error
 ioi ld hl', (iy-128)           ; Error
 ioi ld hl, (-32768)            ; Error
 ioi ld hl, (32767)             ; Error
 ioi ld hl, (65535)             ; Error
 ioi ld hl, (hl)                ; Error
 ioi ld hl, (hl+127)            ; Error
 ioi ld hl, (hl-128)            ; Error
 ioi ld hl, (ix)                ; Error
 ioi ld hl, (ix+127)            ; Error
 ioi ld hl, (ix-128)            ; Error
 ioi ld hl, (iy)                ; Error
 ioi ld hl, (iy+127)            ; Error
 ioi ld hl, (iy-128)            ; Error
 ioi ld ix, (-32768)            ; Error
 ioi ld ix, (32767)             ; Error
 ioi ld ix, (65535)             ; Error
 ioi ld iy, (-32768)            ; Error
 ioi ld iy, (32767)             ; Error
 ioi ld iy, (65535)             ; Error
 ioi ld l', (hl)                ; Error
 ioi ld l', (ix)                ; Error
 ioi ld l', (ix+127)            ; Error
 ioi ld l', (ix-128)            ; Error
 ioi ld l', (iy)                ; Error
 ioi ld l', (iy+127)            ; Error
 ioi ld l', (iy-128)            ; Error
 ioi ld l, (hl)                 ; Error
 ioi ld l, (ix)                 ; Error
 ioi ld l, (ix+127)             ; Error
 ioi ld l, (ix-128)             ; Error
 ioi ld l, (iy)                 ; Error
 ioi ld l, (iy+127)             ; Error
 ioi ld l, (iy-128)             ; Error
 ioi ld sp, (-32768)            ; Error
 ioi ld sp, (32767)             ; Error
 ioi ld sp, (65535)             ; Error
 ioi ldd                        ; Error
 ioi ldd (bc), a                ; Error
 ioi ldd (de), a                ; Error
 ioi ldd (hl), a                ; Error
 ioi ldd a, (bc)                ; Error
 ioi ldd a, (de)                ; Error
 ioi ldd a, (hl)                ; Error
 ioi lddr                       ; Error
 ioi lddsr                      ; Error
 ioi ldi                        ; Error
 ioi ldi (bc), a                ; Error
 ioi ldi (de), a                ; Error
 ioi ldi (hl), a                ; Error
 ioi ldi a, (bc)                ; Error
 ioi ldi a, (de)                ; Error
 ioi ldi a, (hl)                ; Error
 ioi ldir                       ; Error
 ioi ldisr                      ; Error
 ioi lsddr                      ; Error
 ioi lsdr                       ; Error
 ioi lsidr                      ; Error
 ioi lsir                       ; Error
 ioi or (hl)                    ; Error
 ioi or (ix)                    ; Error
 ioi or (ix+127)                ; Error
 ioi or (ix-128)                ; Error
 ioi or (iy)                    ; Error
 ioi or (iy+127)                ; Error
 ioi or (iy-128)                ; Error
 ioi or a', (hl)                ; Error
 ioi or a', (ix)                ; Error
 ioi or a', (ix+127)            ; Error
 ioi or a', (ix-128)            ; Error
 ioi or a', (iy)                ; Error
 ioi or a', (iy+127)            ; Error
 ioi or a', (iy-128)            ; Error
 ioi or a, (hl)                 ; Error
 ioi or a, (ix)                 ; Error
 ioi or a, (ix+127)             ; Error
 ioi or a, (ix-128)             ; Error
 ioi or a, (iy)                 ; Error
 ioi or a, (iy+127)             ; Error
 ioi or a, (iy-128)             ; Error
 ioi res -1, (hl)               ; Error
 ioi res -1, (hl)               ; Error
 ioi res -1, (ix)               ; Error
 ioi res -1, (ix)               ; Error
 ioi res -1, (ix+127)           ; Error
 ioi res -1, (ix+127)           ; Error
 ioi res -1, (ix-128)           ; Error
 ioi res -1, (ix-128)           ; Error
 ioi res -1, (iy)               ; Error
 ioi res -1, (iy)               ; Error
 ioi res -1, (iy+127)           ; Error
 ioi res -1, (iy+127)           ; Error
 ioi res -1, (iy-128)           ; Error
 ioi res -1, (iy-128)           ; Error
 ioi res 0, (hl)                ; Error
 ioi res 0, (ix)                ; Error
 ioi res 0, (ix+127)            ; Error
 ioi res 0, (ix-128)            ; Error
 ioi res 0, (iy)                ; Error
 ioi res 0, (iy+127)            ; Error
 ioi res 0, (iy-128)            ; Error
 ioi res 1, (hl)                ; Error
 ioi res 1, (ix)                ; Error
 ioi res 1, (ix+127)            ; Error
 ioi res 1, (ix-128)            ; Error
 ioi res 1, (iy)                ; Error
 ioi res 1, (iy+127)            ; Error
 ioi res 1, (iy-128)            ; Error
 ioi res 2, (hl)                ; Error
 ioi res 2, (ix)                ; Error
 ioi res 2, (ix+127)            ; Error
 ioi res 2, (ix-128)            ; Error
 ioi res 2, (iy)                ; Error
 ioi res 2, (iy+127)            ; Error
 ioi res 2, (iy-128)            ; Error
 ioi res 3, (hl)                ; Error
 ioi res 3, (ix)                ; Error
 ioi res 3, (ix+127)            ; Error
 ioi res 3, (ix-128)            ; Error
 ioi res 3, (iy)                ; Error
 ioi res 3, (iy+127)            ; Error
 ioi res 3, (iy-128)            ; Error
 ioi res 4, (hl)                ; Error
 ioi res 4, (ix)                ; Error
 ioi res 4, (ix+127)            ; Error
 ioi res 4, (ix-128)            ; Error
 ioi res 4, (iy)                ; Error
 ioi res 4, (iy+127)            ; Error
 ioi res 4, (iy-128)            ; Error
 ioi res 5, (hl)                ; Error
 ioi res 5, (ix)                ; Error
 ioi res 5, (ix+127)            ; Error
 ioi res 5, (ix-128)            ; Error
 ioi res 5, (iy)                ; Error
 ioi res 5, (iy+127)            ; Error
 ioi res 5, (iy-128)            ; Error
 ioi res 6, (hl)                ; Error
 ioi res 6, (ix)                ; Error
 ioi res 6, (ix+127)            ; Error
 ioi res 6, (ix-128)            ; Error
 ioi res 6, (iy)                ; Error
 ioi res 6, (iy+127)            ; Error
 ioi res 6, (iy-128)            ; Error
 ioi res 7, (hl)                ; Error
 ioi res 7, (ix)                ; Error
 ioi res 7, (ix+127)            ; Error
 ioi res 7, (ix-128)            ; Error
 ioi res 7, (iy)                ; Error
 ioi res 7, (iy+127)            ; Error
 ioi res 7, (iy-128)            ; Error
 ioi res 8, (hl)                ; Error
 ioi res 8, (hl)                ; Error
 ioi res 8, (ix)                ; Error
 ioi res 8, (ix)                ; Error
 ioi res 8, (ix+127)            ; Error
 ioi res 8, (ix+127)            ; Error
 ioi res 8, (ix-128)            ; Error
 ioi res 8, (ix-128)            ; Error
 ioi res 8, (iy)                ; Error
 ioi res 8, (iy)                ; Error
 ioi res 8, (iy+127)            ; Error
 ioi res 8, (iy+127)            ; Error
 ioi res 8, (iy-128)            ; Error
 ioi res 8, (iy-128)            ; Error
 ioi res.a -1, (hl)             ; Error
 ioi res.a -1, (hl)             ; Error
 ioi res.a -1, (ix)             ; Error
 ioi res.a -1, (ix)             ; Error
 ioi res.a -1, (ix+127)         ; Error
 ioi res.a -1, (ix+127)         ; Error
 ioi res.a -1, (ix-128)         ; Error
 ioi res.a -1, (ix-128)         ; Error
 ioi res.a -1, (iy)             ; Error
 ioi res.a -1, (iy)             ; Error
 ioi res.a -1, (iy+127)         ; Error
 ioi res.a -1, (iy+127)         ; Error
 ioi res.a -1, (iy-128)         ; Error
 ioi res.a -1, (iy-128)         ; Error
 ioi res.a 0, (hl)              ; Error
 ioi res.a 0, (ix)              ; Error
 ioi res.a 0, (ix+127)          ; Error
 ioi res.a 0, (ix-128)          ; Error
 ioi res.a 0, (iy)              ; Error
 ioi res.a 0, (iy+127)          ; Error
 ioi res.a 0, (iy-128)          ; Error
 ioi res.a 1, (hl)              ; Error
 ioi res.a 1, (ix)              ; Error
 ioi res.a 1, (ix+127)          ; Error
 ioi res.a 1, (ix-128)          ; Error
 ioi res.a 1, (iy)              ; Error
 ioi res.a 1, (iy+127)          ; Error
 ioi res.a 1, (iy-128)          ; Error
 ioi res.a 2, (hl)              ; Error
 ioi res.a 2, (ix)              ; Error
 ioi res.a 2, (ix+127)          ; Error
 ioi res.a 2, (ix-128)          ; Error
 ioi res.a 2, (iy)              ; Error
 ioi res.a 2, (iy+127)          ; Error
 ioi res.a 2, (iy-128)          ; Error
 ioi res.a 3, (hl)              ; Error
 ioi res.a 3, (ix)              ; Error
 ioi res.a 3, (ix+127)          ; Error
 ioi res.a 3, (ix-128)          ; Error
 ioi res.a 3, (iy)              ; Error
 ioi res.a 3, (iy+127)          ; Error
 ioi res.a 3, (iy-128)          ; Error
 ioi res.a 4, (hl)              ; Error
 ioi res.a 4, (ix)              ; Error
 ioi res.a 4, (ix+127)          ; Error
 ioi res.a 4, (ix-128)          ; Error
 ioi res.a 4, (iy)              ; Error
 ioi res.a 4, (iy+127)          ; Error
 ioi res.a 4, (iy-128)          ; Error
 ioi res.a 5, (hl)              ; Error
 ioi res.a 5, (ix)              ; Error
 ioi res.a 5, (ix+127)          ; Error
 ioi res.a 5, (ix-128)          ; Error
 ioi res.a 5, (iy)              ; Error
 ioi res.a 5, (iy+127)          ; Error
 ioi res.a 5, (iy-128)          ; Error
 ioi res.a 6, (hl)              ; Error
 ioi res.a 6, (ix)              ; Error
 ioi res.a 6, (ix+127)          ; Error
 ioi res.a 6, (ix-128)          ; Error
 ioi res.a 6, (iy)              ; Error
 ioi res.a 6, (iy+127)          ; Error
 ioi res.a 6, (iy-128)          ; Error
 ioi res.a 7, (hl)              ; Error
 ioi res.a 7, (ix)              ; Error
 ioi res.a 7, (ix+127)          ; Error
 ioi res.a 7, (ix-128)          ; Error
 ioi res.a 7, (iy)              ; Error
 ioi res.a 7, (iy+127)          ; Error
 ioi res.a 7, (iy-128)          ; Error
 ioi res.a 8, (hl)              ; Error
 ioi res.a 8, (hl)              ; Error
 ioi res.a 8, (ix)              ; Error
 ioi res.a 8, (ix)              ; Error
 ioi res.a 8, (ix+127)          ; Error
 ioi res.a 8, (ix+127)          ; Error
 ioi res.a 8, (ix-128)          ; Error
 ioi res.a 8, (ix-128)          ; Error
 ioi res.a 8, (iy)              ; Error
 ioi res.a 8, (iy)              ; Error
 ioi res.a 8, (iy+127)          ; Error
 ioi res.a 8, (iy+127)          ; Error
 ioi res.a 8, (iy-128)          ; Error
 ioi res.a 8, (iy-128)          ; Error
 ioi rl (hl)                    ; Error
 ioi rl (ix)                    ; Error
 ioi rl (ix+127)                ; Error
 ioi rl (ix-128)                ; Error
 ioi rl (iy)                    ; Error
 ioi rl (iy+127)                ; Error
 ioi rl (iy-128)                ; Error
 ioi rlc (hl)                   ; Error
 ioi rlc (ix)                   ; Error
 ioi rlc (ix+127)               ; Error
 ioi rlc (ix-128)               ; Error
 ioi rlc (iy)                   ; Error
 ioi rlc (iy+127)               ; Error
 ioi rlc (iy-128)               ; Error
 ioi rr (hl)                    ; Error
 ioi rr (ix)                    ; Error
 ioi rr (ix+127)                ; Error
 ioi rr (ix-128)                ; Error
 ioi rr (iy)                    ; Error
 ioi rr (iy+127)                ; Error
 ioi rr (iy-128)                ; Error
 ioi rrc (hl)                   ; Error
 ioi rrc (ix)                   ; Error
 ioi rrc (ix+127)               ; Error
 ioi rrc (ix-128)               ; Error
 ioi rrc (iy)                   ; Error
 ioi rrc (iy+127)               ; Error
 ioi rrc (iy-128)               ; Error
 ioi sbc (hl)                   ; Error
 ioi sbc (ix)                   ; Error
 ioi sbc (ix+127)               ; Error
 ioi sbc (ix-128)               ; Error
 ioi sbc (iy)                   ; Error
 ioi sbc (iy+127)               ; Error
 ioi sbc (iy-128)               ; Error
 ioi sbc a', (hl)               ; Error
 ioi sbc a', (ix)               ; Error
 ioi sbc a', (ix+127)           ; Error
 ioi sbc a', (ix-128)           ; Error
 ioi sbc a', (iy)               ; Error
 ioi sbc a', (iy+127)           ; Error
 ioi sbc a', (iy-128)           ; Error
 ioi sbc a, (hl)                ; Error
 ioi sbc a, (ix)                ; Error
 ioi sbc a, (ix+127)            ; Error
 ioi sbc a, (ix-128)            ; Error
 ioi sbc a, (iy)                ; Error
 ioi sbc a, (iy+127)            ; Error
 ioi sbc a, (iy-128)            ; Error
 ioi set -1, (hl)               ; Error
 ioi set -1, (hl)               ; Error
 ioi set -1, (ix)               ; Error
 ioi set -1, (ix)               ; Error
 ioi set -1, (ix+127)           ; Error
 ioi set -1, (ix+127)           ; Error
 ioi set -1, (ix-128)           ; Error
 ioi set -1, (ix-128)           ; Error
 ioi set -1, (iy)               ; Error
 ioi set -1, (iy)               ; Error
 ioi set -1, (iy+127)           ; Error
 ioi set -1, (iy+127)           ; Error
 ioi set -1, (iy-128)           ; Error
 ioi set -1, (iy-128)           ; Error
 ioi set 0, (hl)                ; Error
 ioi set 0, (ix)                ; Error
 ioi set 0, (ix+127)            ; Error
 ioi set 0, (ix-128)            ; Error
 ioi set 0, (iy)                ; Error
 ioi set 0, (iy+127)            ; Error
 ioi set 0, (iy-128)            ; Error
 ioi set 1, (hl)                ; Error
 ioi set 1, (ix)                ; Error
 ioi set 1, (ix+127)            ; Error
 ioi set 1, (ix-128)            ; Error
 ioi set 1, (iy)                ; Error
 ioi set 1, (iy+127)            ; Error
 ioi set 1, (iy-128)            ; Error
 ioi set 2, (hl)                ; Error
 ioi set 2, (ix)                ; Error
 ioi set 2, (ix+127)            ; Error
 ioi set 2, (ix-128)            ; Error
 ioi set 2, (iy)                ; Error
 ioi set 2, (iy+127)            ; Error
 ioi set 2, (iy-128)            ; Error
 ioi set 3, (hl)                ; Error
 ioi set 3, (ix)                ; Error
 ioi set 3, (ix+127)            ; Error
 ioi set 3, (ix-128)            ; Error
 ioi set 3, (iy)                ; Error
 ioi set 3, (iy+127)            ; Error
 ioi set 3, (iy-128)            ; Error
 ioi set 4, (hl)                ; Error
 ioi set 4, (ix)                ; Error
 ioi set 4, (ix+127)            ; Error
 ioi set 4, (ix-128)            ; Error
 ioi set 4, (iy)                ; Error
 ioi set 4, (iy+127)            ; Error
 ioi set 4, (iy-128)            ; Error
 ioi set 5, (hl)                ; Error
 ioi set 5, (ix)                ; Error
 ioi set 5, (ix+127)            ; Error
 ioi set 5, (ix-128)            ; Error
 ioi set 5, (iy)                ; Error
 ioi set 5, (iy+127)            ; Error
 ioi set 5, (iy-128)            ; Error
 ioi set 6, (hl)                ; Error
 ioi set 6, (ix)                ; Error
 ioi set 6, (ix+127)            ; Error
 ioi set 6, (ix-128)            ; Error
 ioi set 6, (iy)                ; Error
 ioi set 6, (iy+127)            ; Error
 ioi set 6, (iy-128)            ; Error
 ioi set 7, (hl)                ; Error
 ioi set 7, (ix)                ; Error
 ioi set 7, (ix+127)            ; Error
 ioi set 7, (ix-128)            ; Error
 ioi set 7, (iy)                ; Error
 ioi set 7, (iy+127)            ; Error
 ioi set 7, (iy-128)            ; Error
 ioi set 8, (hl)                ; Error
 ioi set 8, (hl)                ; Error
 ioi set 8, (ix)                ; Error
 ioi set 8, (ix)                ; Error
 ioi set 8, (ix+127)            ; Error
 ioi set 8, (ix+127)            ; Error
 ioi set 8, (ix-128)            ; Error
 ioi set 8, (ix-128)            ; Error
 ioi set 8, (iy)                ; Error
 ioi set 8, (iy)                ; Error
 ioi set 8, (iy+127)            ; Error
 ioi set 8, (iy+127)            ; Error
 ioi set 8, (iy-128)            ; Error
 ioi set 8, (iy-128)            ; Error
 ioi set.a -1, (hl)             ; Error
 ioi set.a -1, (hl)             ; Error
 ioi set.a -1, (ix)             ; Error
 ioi set.a -1, (ix)             ; Error
 ioi set.a -1, (ix+127)         ; Error
 ioi set.a -1, (ix+127)         ; Error
 ioi set.a -1, (ix-128)         ; Error
 ioi set.a -1, (ix-128)         ; Error
 ioi set.a -1, (iy)             ; Error
 ioi set.a -1, (iy)             ; Error
 ioi set.a -1, (iy+127)         ; Error
 ioi set.a -1, (iy+127)         ; Error
 ioi set.a -1, (iy-128)         ; Error
 ioi set.a -1, (iy-128)         ; Error
 ioi set.a 0, (hl)              ; Error
 ioi set.a 0, (ix)              ; Error
 ioi set.a 0, (ix+127)          ; Error
 ioi set.a 0, (ix-128)          ; Error
 ioi set.a 0, (iy)              ; Error
 ioi set.a 0, (iy+127)          ; Error
 ioi set.a 0, (iy-128)          ; Error
 ioi set.a 1, (hl)              ; Error
 ioi set.a 1, (ix)              ; Error
 ioi set.a 1, (ix+127)          ; Error
 ioi set.a 1, (ix-128)          ; Error
 ioi set.a 1, (iy)              ; Error
 ioi set.a 1, (iy+127)          ; Error
 ioi set.a 1, (iy-128)          ; Error
 ioi set.a 2, (hl)              ; Error
 ioi set.a 2, (ix)              ; Error
 ioi set.a 2, (ix+127)          ; Error
 ioi set.a 2, (ix-128)          ; Error
 ioi set.a 2, (iy)              ; Error
 ioi set.a 2, (iy+127)          ; Error
 ioi set.a 2, (iy-128)          ; Error
 ioi set.a 3, (hl)              ; Error
 ioi set.a 3, (ix)              ; Error
 ioi set.a 3, (ix+127)          ; Error
 ioi set.a 3, (ix-128)          ; Error
 ioi set.a 3, (iy)              ; Error
 ioi set.a 3, (iy+127)          ; Error
 ioi set.a 3, (iy-128)          ; Error
 ioi set.a 4, (hl)              ; Error
 ioi set.a 4, (ix)              ; Error
 ioi set.a 4, (ix+127)          ; Error
 ioi set.a 4, (ix-128)          ; Error
 ioi set.a 4, (iy)              ; Error
 ioi set.a 4, (iy+127)          ; Error
 ioi set.a 4, (iy-128)          ; Error
 ioi set.a 5, (hl)              ; Error
 ioi set.a 5, (ix)              ; Error
 ioi set.a 5, (ix+127)          ; Error
 ioi set.a 5, (ix-128)          ; Error
 ioi set.a 5, (iy)              ; Error
 ioi set.a 5, (iy+127)          ; Error
 ioi set.a 5, (iy-128)          ; Error
 ioi set.a 6, (hl)              ; Error
 ioi set.a 6, (ix)              ; Error
 ioi set.a 6, (ix+127)          ; Error
 ioi set.a 6, (ix-128)          ; Error
 ioi set.a 6, (iy)              ; Error
 ioi set.a 6, (iy+127)          ; Error
 ioi set.a 6, (iy-128)          ; Error
 ioi set.a 7, (hl)              ; Error
 ioi set.a 7, (ix)              ; Error
 ioi set.a 7, (ix+127)          ; Error
 ioi set.a 7, (ix-128)          ; Error
 ioi set.a 7, (iy)              ; Error
 ioi set.a 7, (iy+127)          ; Error
 ioi set.a 7, (iy-128)          ; Error
 ioi set.a 8, (hl)              ; Error
 ioi set.a 8, (hl)              ; Error
 ioi set.a 8, (ix)              ; Error
 ioi set.a 8, (ix)              ; Error
 ioi set.a 8, (ix+127)          ; Error
 ioi set.a 8, (ix+127)          ; Error
 ioi set.a 8, (ix-128)          ; Error
 ioi set.a 8, (ix-128)          ; Error
 ioi set.a 8, (iy)              ; Error
 ioi set.a 8, (iy)              ; Error
 ioi set.a 8, (iy+127)          ; Error
 ioi set.a 8, (iy+127)          ; Error
 ioi set.a 8, (iy-128)          ; Error
 ioi set.a 8, (iy-128)          ; Error
 ioi sla (hl)                   ; Error
 ioi sla (ix)                   ; Error
 ioi sla (ix+127)               ; Error
 ioi sla (ix-128)               ; Error
 ioi sla (iy)                   ; Error
 ioi sla (iy+127)               ; Error
 ioi sla (iy-128)               ; Error
 ioi sra (hl)                   ; Error
 ioi sra (ix)                   ; Error
 ioi sra (ix+127)               ; Error
 ioi sra (ix-128)               ; Error
 ioi sra (iy)                   ; Error
 ioi sra (iy+127)               ; Error
 ioi sra (iy-128)               ; Error
 ioi srl (hl)                   ; Error
 ioi srl (ix)                   ; Error
 ioi srl (ix+127)               ; Error
 ioi srl (ix-128)               ; Error
 ioi srl (iy)                   ; Error
 ioi srl (iy+127)               ; Error
 ioi srl (iy-128)               ; Error
 ioi sub (hl)                   ; Error
 ioi sub (ix)                   ; Error
 ioi sub (ix+127)               ; Error
 ioi sub (ix-128)               ; Error
 ioi sub (iy)                   ; Error
 ioi sub (iy+127)               ; Error
 ioi sub (iy-128)               ; Error
 ioi sub a', (hl)               ; Error
 ioi sub a', (ix)               ; Error
 ioi sub a', (ix+127)           ; Error
 ioi sub a', (ix-128)           ; Error
 ioi sub a', (iy)               ; Error
 ioi sub a', (iy+127)           ; Error
 ioi sub a', (iy-128)           ; Error
 ioi sub a, (hl)                ; Error
 ioi sub a, (ix)                ; Error
 ioi sub a, (ix+127)            ; Error
 ioi sub a, (ix-128)            ; Error
 ioi sub a, (iy)                ; Error
 ioi sub a, (iy+127)            ; Error
 ioi sub a, (iy-128)            ; Error
 ioi xor (hl)                   ; Error
 ioi xor (ix)                   ; Error
 ioi xor (ix+127)               ; Error
 ioi xor (ix-128)               ; Error
 ioi xor (iy)                   ; Error
 ioi xor (iy+127)               ; Error
 ioi xor (iy-128)               ; Error
 ioi xor a', (hl)               ; Error
 ioi xor a', (ix)               ; Error
 ioi xor a', (ix+127)           ; Error
 ioi xor a', (ix-128)           ; Error
 ioi xor a', (iy)               ; Error
 ioi xor a', (iy+127)           ; Error
 ioi xor a', (iy-128)           ; Error
 ioi xor a, (hl)                ; Error
 ioi xor a, (ix)                ; Error
 ioi xor a, (ix+127)            ; Error
 ioi xor a, (ix-128)            ; Error
 ioi xor a, (iy)                ; Error
 ioi xor a, (iy+127)            ; Error
 ioi xor a, (iy-128)            ; Error
 ipres                          ; Error
 ipset -1                       ; Error
 ipset -1                       ; Error
 ipset 0                        ; Error
 ipset 1                        ; Error
 ipset 2                        ; Error
 ipset 3                        ; Error
 ipset 4                        ; Error
 ipset 4                        ; Error
 jk -32768                      ; Error
 jk 32767                       ; Error
 jk 65535                       ; Error
 jlo -32768                     ; Error
 jlo 32767                      ; Error
 jlo 65535                      ; Error
 jlz -32768                     ; Error
 jlz 32767                      ; Error
 jlz 65535                      ; Error
 jnk -32768                     ; Error
 jnk 32767                      ; Error
 jnk 65535                      ; Error
 jnx5 -32768                    ; Error
 jnx5 32767                     ; Error
 jnx5 65535                     ; Error
 jp lo, -32768                  ; Error
 jp lo, 32767                   ; Error
 jp lo, 65535                   ; Error
 jp lz, -32768                  ; Error
 jp lz, 32767                   ; Error
 jp lz, 65535                   ; Error
 jx5 -32768                     ; Error
 jx5 32767                      ; Error
 jx5 65535                      ; Error
 ld (c), a                      ; Error
 ld (de), hl                    ; Error
 ld (hl), hl                    ; Error
 ld (hl+127), hl                ; Error
 ld (hl-128), hl                ; Error
 ld (ix), hl                    ; Error
 ld (ix+127), hl                ; Error
 ld (ix-128), hl                ; Error
 ld (iy), hl                    ; Error
 ld (iy+127), hl                ; Error
 ld (iy-128), hl                ; Error
 ld (sp), hl                    ; Error
 ld (sp), ix                    ; Error
 ld (sp), iy                    ; Error
 ld (sp+0), hl                  ; Error
 ld (sp+0), ix                  ; Error
 ld (sp+0), iy                  ; Error
 ld (sp+255), hl                ; Error
 ld (sp+255), ix                ; Error
 ld (sp+255), iy                ; Error
 ld a', (-32768)                ; Error
 ld a', (32767)                 ; Error
 ld a', (65535)                 ; Error
 ld a', (bc)                    ; Error
 ld a', (bc+)                   ; Error
 ld a', (bc-)                   ; Error
 ld a', (de)                    ; Error
 ld a', (de+)                   ; Error
 ld a', (de-)                   ; Error
 ld a', (hl)                    ; Error
 ld a', (hl+)                   ; Error
 ld a', (hl-)                   ; Error
 ld a', (hld)                   ; Error
 ld a', (hli)                   ; Error
 ld a', (ix)                    ; Error
 ld a', (ix+127)                ; Error
 ld a', (ix-128)                ; Error
 ld a', (iy)                    ; Error
 ld a', (iy+127)                ; Error
 ld a', (iy-128)                ; Error
 ld a', -128                    ; Error
 ld a', 127                     ; Error
 ld a', 255                     ; Error
 ld a', a                       ; Error
 ld a', b                       ; Error
 ld a', c                       ; Error
 ld a', d                       ; Error
 ld a', e                       ; Error
 ld a', eir                     ; Error
 ld a', h                       ; Error
 ld a', iir                     ; Error
 ld a', l                       ; Error
 ld a', xpc                     ; Error
 ld a, (c)                      ; Error
 ld a, eir                      ; Error
 ld a, iir                      ; Error
 ld a, xpc                      ; Error
 ld b', (hl)                    ; Error
 ld b', (ix)                    ; Error
 ld b', (ix+127)                ; Error
 ld b', (ix-128)                ; Error
 ld b', (iy)                    ; Error
 ld b', (iy+127)                ; Error
 ld b', (iy-128)                ; Error
 ld b', -128                    ; Error
 ld b', 127                     ; Error
 ld b', 255                     ; Error
 ld b', a                       ; Error
 ld b', b                       ; Error
 ld b', c                       ; Error
 ld b', d                       ; Error
 ld b', e                       ; Error
 ld b', h                       ; Error
 ld b', l                       ; Error
 ld bc', (-32768)               ; Error
 ld bc', (32767)                ; Error
 ld bc', (65535)                ; Error
 ld bc', -32768                 ; Error
 ld bc', 32767                  ; Error
 ld bc', 65535                  ; Error
 ld bc', bc                     ; Error
 ld bc', de                     ; Error
 ld c', (hl)                    ; Error
 ld c', (ix)                    ; Error
 ld c', (ix+127)                ; Error
 ld c', (ix-128)                ; Error
 ld c', (iy)                    ; Error
 ld c', (iy+127)                ; Error
 ld c', (iy-128)                ; Error
 ld c', -128                    ; Error
 ld c', 127                     ; Error
 ld c', 255                     ; Error
 ld c', a                       ; Error
 ld c', b                       ; Error
 ld c', c                       ; Error
 ld c', d                       ; Error
 ld c', e                       ; Error
 ld c', h                       ; Error
 ld c', l                       ; Error
 ld d', (hl)                    ; Error
 ld d', (ix)                    ; Error
 ld d', (ix+127)                ; Error
 ld d', (ix-128)                ; Error
 ld d', (iy)                    ; Error
 ld d', (iy+127)                ; Error
 ld d', (iy-128)                ; Error
 ld d', -128                    ; Error
 ld d', 127                     ; Error
 ld d', 255                     ; Error
 ld d', a                       ; Error
 ld d', b                       ; Error
 ld d', c                       ; Error
 ld d', d                       ; Error
 ld d', e                       ; Error
 ld d', h                       ; Error
 ld d', l                       ; Error
 ld de', (-32768)               ; Error
 ld de', (32767)                ; Error
 ld de', (65535)                ; Error
 ld de', -32768                 ; Error
 ld de', 32767                  ; Error
 ld de', 65535                  ; Error
 ld de', bc                     ; Error
 ld de', de                     ; Error
 ld de, hl+0                    ; Error
<<<<<<< HEAD
 ld de, hl+255                  ; Error
=======
 ld de, hl+255                  ; Error
 ld de, sp                      ; Error
 ld de, sp+0                    ; Error
 ld de, sp+255                  ; Error
 ld e', (hl)                    ; Error
 ld e', (ix)                    ; Error
 ld e', (ix+127)                ; Error
 ld e', (ix-128)                ; Error
 ld e', (iy)                    ; Error
 ld e', (iy+127)                ; Error
 ld e', (iy-128)                ; Error
 ld e', -128                    ; Error
 ld e', 127                     ; Error
 ld e', 255                     ; Error
 ld e', a                       ; Error
 ld e', b                       ; Error
 ld e', c                       ; Error
 ld e', d                       ; Error
 ld e', e                       ; Error
 ld e', h                       ; Error
 ld e', l                       ; Error
 ld eir, a                      ; Error
 ld h', (hl)                    ; Error
 ld h', (ix)                    ; Error
 ld h', (ix+127)                ; Error
 ld h', (ix-128)                ; Error
 ld h', (iy)                    ; Error
 ld h', (iy+127)                ; Error
 ld h', (iy-128)                ; Error
 ld h', -128                    ; Error
 ld h', 127                     ; Error
 ld h', 255                     ; Error
 ld h', a                       ; Error
 ld h', b                       ; Error
 ld h', c                       ; Error
 ld h', d                       ; Error
 ld h', e                       ; Error
 ld h', h                       ; Error
 ld h', l                       ; Error
 ld hl', (-32768)               ; Error
 ld hl', (32767)                ; Error
 ld hl', (65535)                ; Error
 ld hl', (hl)                   ; Error
 ld hl', (hl+127)               ; Error
 ld hl', (hl-128)               ; Error
 ld hl', (ix)                   ; Error
 ld hl', (ix+127)               ; Error
 ld hl', (ix-128)               ; Error
 ld hl', (iy)                   ; Error
 ld hl', (iy+127)               ; Error
 ld hl', (iy-128)               ; Error
 ld hl', (sp)                   ; Error
 ld hl', (sp+0)                 ; Error
 ld hl', (sp+255)               ; Error
 ld hl', -32768                 ; Error
 ld hl', 32767                  ; Error
 ld hl', 65535                  ; Error
 ld hl', bc                     ; Error
 ld hl', de                     ; Error
 ld hl', ix                     ; Error
 ld hl', iy                     ; Error
 ld hl, (de)                    ; Error
 ld hl, (hl)                    ; Error
 ld hl, (hl+127)                ; Error
 ld hl, (hl-128)                ; Error
 ld hl, (ix)                    ; Error
 ld hl, (ix+127)                ; Error
 ld hl, (ix-128)                ; Error
 ld hl, (iy)                    ; Error
 ld hl, (iy+127)                ; Error
 ld hl, (iy-128)                ; Error
 ld hl, (sp)                    ; Error
 ld hl, (sp+0)                  ; Error
 ld hl, (sp+255)                ; Error
 ld hl, ix                      ; Error
 ld hl, iy                      ; Error
 ld hl, sp                      ; Error
 ld hl, sp+-128                 ; Error
 ld hl, sp+127                  ; Error
 ld iir, a                      ; Error
 ld ix, (sp)                    ; Error
 ld ix, (sp+0)                  ; Error
 ld ix, (sp+255)                ; Error
 ld ix, hl                      ; Error
 ld iy, (sp)                    ; Error
 ld iy, (sp+0)                  ; Error
 ld iy, (sp+255)                ; Error
 ld iy, hl                      ; Error
 ld l', (hl)                    ; Error
 ld l', (ix)                    ; Error
 ld l', (ix+127)                ; Error
 ld l', (ix-128)                ; Error
 ld l', (iy)                    ; Error
 ld l', (iy+127)                ; Error
 ld l', (iy-128)                ; Error
 ld l', -128                    ; Error
 ld l', 127                     ; Error
 ld l', 255                     ; Error
 ld l', a                       ; Error
 ld l', b                       ; Error
 ld l', c                       ; Error
 ld l', d                       ; Error
 ld l', e                       ; Error
 ld l', h                       ; Error
 ld l', l                       ; Error
 ld xpc, a                      ; Error
 lddsr                          ; Error
 ldh (-128), a                  ; Error
 ldh (127), a                   ; Error
 ldh (255), a                   ; Error
 ldh (c), a                     ; Error
 ldh a, (-128)                  ; Error
 ldh a, (127)                   ; Error
 ldh a, (255)                   ; Error
 ldh a, (c)                     ; Error
 ldhi -128                      ; Error
 ldhi 127                       ; Error
 ldhi 255                       ; Error
 ldhl sp, -128                  ; Error
 ldhl sp, 127                   ; Error
 ldisr                          ; Error
 ldp (-32768), hl               ; Error
 ldp (-32768), ix               ; Error
 ldp (-32768), iy               ; Error
 ldp (32767), hl                ; Error
 ldp (32767), ix                ; Error
 ldp (32767), iy                ; Error
 ldp (65535), hl                ; Error
 ldp (65535), ix                ; Error
 ldp (65535), iy                ; Error
 ldp (hl), hl                   ; Error
 ldp (ix), hl                   ; Error
 ldp (iy), hl                   ; Error
 ldp hl, (-32768)               ; Error
 ldp hl, (32767)                ; Error
 ldp hl, (65535)                ; Error
 ldp hl, (hl)                   ; Error
 ldp hl, (ix)                   ; Error
 ldp hl, (iy)                   ; Error
 ldp ix, (-32768)               ; Error
 ldp ix, (32767)                ; Error
 ldp ix, (65535)                ; Error
 ldp iy, (-32768)               ; Error
 ldp iy, (32767)                ; Error
 ldp iy, (65535)                ; Error
 ldsi -128                      ; Error
 ldsi 127                       ; Error
 ldsi 255                       ; Error
 lhlde                          ; Error
 lhlx                           ; Error
 lsddr                          ; Error
 lsdr                           ; Error
 lsidr                          ; Error
 lsir                           ; Error
 mlt bc                         ; Error
 mlt hl                         ; Error
 mlt sp                         ; Error
 mmu -1, -128                   ; Error
 mmu -1, -128                   ; Error
 mmu -1, 127                    ; Error
 mmu -1, 127                    ; Error
 mmu -1, 255                    ; Error
 mmu -1, 255                    ; Error
 mmu -1, a                      ; Error
 mmu -1, a                      ; Error
 mmu 8, -128                    ; Error
 mmu 8, -128                    ; Error
 mmu 8, 127                     ; Error
 mmu 8, 127                     ; Error
 mmu 8, 255                     ; Error
 mmu 8, 255                     ; Error
 mmu 8, a                       ; Error
 mmu 8, a                       ; Error
 mul                            ; Error
 neg a'                         ; Error
 or a', (hl)                    ; Error
 or a', (ix)                    ; Error
 or a', (ix+127)                ; Error
 or a', (ix-128)                ; Error
 or a', (iy)                    ; Error
 or a', (iy+127)                ; Error
 or a', (iy-128)                ; Error
 or a', -128                    ; Error
 or a', 127                     ; Error
 or a', 255                     ; Error
 or a', a                       ; Error
 or a', b                       ; Error
 or a', c                       ; Error
 or a', d                       ; Error
 or a', e                       ; Error
 or a', h                       ; Error
 or a', l                       ; Error
 or hl', de                     ; Error
 or hl, de                      ; Error
 or ix, de                      ; Error
 or iy, de                      ; Error
 otdm                           ; Error
 otdmr                          ; Error
 otim                           ; Error
 otimr                          ; Error
 out (c), -1                    ; Error
 out (c), -1                    ; Error
 out (c), 1                     ; Error
 out (c), 1                     ; Error
 out0 (-128), a                 ; Error
 out0 (-128), b                 ; Error
 out0 (-128), c                 ; Error
 out0 (-128), d                 ; Error
 out0 (-128), e                 ; Error
 out0 (-128), h                 ; Error
 out0 (-128), l                 ; Error
 out0 (127), a                  ; Error
 out0 (127), b                  ; Error
 out0 (127), c                  ; Error
 out0 (127), d                  ; Error
 out0 (127), e                  ; Error
 out0 (127), h                  ; Error
 out0 (127), l                  ; Error
 out0 (255), a                  ; Error
 out0 (255), b                  ; Error
 out0 (255), c                  ; Error
 out0 (255), d                  ; Error
 out0 (255), e                  ; Error
 out0 (255), h                  ; Error
 out0 (255), l                  ; Error
 ovrst8                         ; Error
 pop af'                        ; Error
 pop b'                         ; Error
 pop bc'                        ; Error
 pop d'                         ; Error
 pop de'                        ; Error
 pop h'                         ; Error
 pop hl'                        ; Error
 pop ip                         ; Error
 pop su                         ; Error
 push ip                        ; Error
 push su                        ; Error
 r_lo                           ; Error
 r_lz                           ; Error
 rdel                           ; Error
 rdmode                         ; Error
 res -1, (hl)                   ; Error
 res -1, (hl)                   ; Error
 res -1, (ix)                   ; Error
 res -1, (ix)                   ; Error
 res -1, (ix+127)               ; Error
 res -1, (ix+127)               ; Error
 res -1, (ix-128)               ; Error
 res -1, (ix-128)               ; Error
 res -1, (iy)                   ; Error
 res -1, (iy)                   ; Error
 res -1, (iy+127)               ; Error
 res -1, (iy+127)               ; Error
 res -1, (iy-128)               ; Error
 res -1, (iy-128)               ; Error
 res -1, a                      ; Error
 res -1, a                      ; Error
 res -1, a'                     ; Error
 res -1, a'                     ; Error
 res -1, b                      ; Error
 res -1, b                      ; Error
 res -1, b'                     ; Error
 res -1, b'                     ; Error
 res -1, c                      ; Error
 res -1, c                      ; Error
 res -1, c'                     ; Error
 res -1, c'                     ; Error
 res -1, d                      ; Error
 res -1, d                      ; Error
 res -1, d'                     ; Error
 res -1, d'                     ; Error
 res -1, e                      ; Error
 res -1, e                      ; Error
 res -1, e'                     ; Error
 res -1, e'                     ; Error
 res -1, h                      ; Error
 res -1, h                      ; Error
 res -1, h'                     ; Error
 res -1, h'                     ; Error
 res -1, l                      ; Error
 res -1, l                      ; Error
 res -1, l'                     ; Error
 res -1, l'                     ; Error
 res 0, a'                      ; Error
 res 0, b'                      ; Error
 res 0, c'                      ; Error
 res 0, d'                      ; Error
 res 0, e'                      ; Error
 res 0, h'                      ; Error
 res 0, l'                      ; Error
 res 1, a'                      ; Error
 res 1, b'                      ; Error
 res 1, c'                      ; Error
 res 1, d'                      ; Error
 res 1, e'                      ; Error
 res 1, h'                      ; Error
 res 1, l'                      ; Error
 res 2, a'                      ; Error
 res 2, b'                      ; Error
 res 2, c'                      ; Error
 res 2, d'                      ; Error
 res 2, e'                      ; Error
 res 2, h'                      ; Error
 res 2, l'                      ; Error
 res 3, a'                      ; Error
 res 3, b'                      ; Error
 res 3, c'                      ; Error
 res 3, d'                      ; Error
 res 3, e'                      ; Error
 res 3, h'                      ; Error
 res 3, l'                      ; Error
 res 4, a'                      ; Error
 res 4, b'                      ; Error
 res 4, c'                      ; Error
 res 4, d'                      ; Error
 res 4, e'                      ; Error
 res 4, h'                      ; Error
 res 4, l'                      ; Error
 res 5, a'                      ; Error
 res 5, b'                      ; Error
 res 5, c'                      ; Error
 res 5, d'                      ; Error
 res 5, e'                      ; Error
 res 5, h'                      ; Error
 res 5, l'                      ; Error
 res 6, a'                      ; Error
 res 6, b'                      ; Error
 res 6, c'                      ; Error
 res 6, d'                      ; Error
 res 6, e'                      ; Error
 res 6, h'                      ; Error
 res 6, l'                      ; Error
 res 7, a'                      ; Error
 res 7, b'                      ; Error
 res 7, c'                      ; Error
 res 7, d'                      ; Error
 res 7, e'                      ; Error
 res 7, h'                      ; Error
 res 7, l'                      ; Error
 res 8, (hl)                    ; Error
 res 8, (hl)                    ; Error
 res 8, (ix)                    ; Error
 res 8, (ix)                    ; Error
 res 8, (ix+127)                ; Error
 res 8, (ix+127)                ; Error
 res 8, (ix-128)                ; Error
 res 8, (ix-128)                ; Error
 res 8, (iy)                    ; Error
 res 8, (iy)                    ; Error
 res 8, (iy+127)                ; Error
 res 8, (iy+127)                ; Error
 res 8, (iy-128)                ; Error
 res 8, (iy-128)                ; Error
 res 8, a                       ; Error
 res 8, a                       ; Error
 res 8, a'                      ; Error
 res 8, a'                      ; Error
 res 8, b                       ; Error
 res 8, b                       ; Error
 res 8, b'                      ; Error
 res 8, b'                      ; Error
 res 8, c                       ; Error
 res 8, c                       ; Error
 res 8, c'                      ; Error
 res 8, c'                      ; Error
 res 8, d                       ; Error
 res 8, d                       ; Error
 res 8, d'                      ; Error
 res 8, d'                      ; Error
 res 8, e                       ; Error
 res 8, e                       ; Error
 res 8, e'                      ; Error
 res 8, e'                      ; Error
 res 8, h                       ; Error
 res 8, h                       ; Error
 res 8, h'                      ; Error
 res 8, h'                      ; Error
 res 8, l                       ; Error
 res 8, l                       ; Error
 res 8, l'                      ; Error
 res 8, l'                      ; Error
 ret lo                         ; Error
 ret lz                         ; Error
 rim                            ; Error
 rl a'                          ; Error
 rl b'                          ; Error
 rl c'                          ; Error
 rl d'                          ; Error
 rl de                          ; Error
 rl de'                         ; Error
 rl e'                          ; Error
 rl h'                          ; Error
 rl l'                          ; Error
 rla'                           ; Error
 rlc a'                         ; Error
 rlc b'                         ; Error
 rlc c'                         ; Error
 rlc d'                         ; Error
 rlc e'                         ; Error
 rlc h'                         ; Error
 rlc l'                         ; Error
 rlca'                          ; Error
 rlde                           ; Error
 rlo                            ; Error
 rlz                            ; Error
 rr a'                          ; Error
 rr b'                          ; Error
 rr c'                          ; Error
 rr d'                          ; Error
 rr de                          ; Error
 rr de'                         ; Error
 rr e'                          ; Error
 rr h'                          ; Error
 rr hl                          ; Error
 rr hl'                         ; Error
 rr ix                          ; Error
 rr iy                          ; Error
 rr l'                          ; Error
 rra'                           ; Error
 rrc a'                         ; Error
 rrc b'                         ; Error
 rrc c'                         ; Error
 rrc d'                         ; Error
 rrc e'                         ; Error
 rrc h'                         ; Error
 rrc l'                         ; Error
 rrca'                          ; Error
 rrhl                           ; Error
 rst -1                         ; Error
 rst -1                         ; Error
 rst 10                         ; Error
 rst 10                         ; Error
 rst 11                         ; Error
 rst 11                         ; Error
 rst 12                         ; Error
 rst 12                         ; Error
 rst 13                         ; Error
 rst 13                         ; Error
 rst 14                         ; Error
 rst 14                         ; Error
 rst 15                         ; Error
 rst 15                         ; Error
 rst 17                         ; Error
 rst 17                         ; Error
 rst 18                         ; Error
 rst 18                         ; Error
 rst 19                         ; Error
 rst 19                         ; Error
 rst 20                         ; Error
 rst 20                         ; Error
 rst 21                         ; Error
 rst 21                         ; Error
 rst 22                         ; Error
 rst 22                         ; Error
 rst 23                         ; Error
 rst 23                         ; Error
 rst 25                         ; Error
 rst 25                         ; Error
 rst 26                         ; Error
 rst 26                         ; Error
 rst 27                         ; Error
 rst 27                         ; Error
 rst 28                         ; Error
 rst 28                         ; Error
 rst 29                         ; Error
 rst 29                         ; Error
 rst 30                         ; Error
 rst 30                         ; Error
 rst 31                         ; Error
 rst 31                         ; Error
 rst 33                         ; Error
 rst 33                         ; Error
 rst 34                         ; Error
 rst 34                         ; Error
 rst 35                         ; Error
 rst 35                         ; Error
 rst 36                         ; Error
 rst 36                         ; Error
 rst 37                         ; Error
 rst 37                         ; Error
 rst 38                         ; Error
 rst 38                         ; Error
 rst 39                         ; Error
 rst 39                         ; Error
 rst 41                         ; Error
 rst 41                         ; Error
 rst 42                         ; Error
 rst 42                         ; Error
 rst 43                         ; Error
 rst 43                         ; Error
 rst 44                         ; Error
 rst 44                         ; Error
 rst 45                         ; Error
 rst 45                         ; Error
 rst 46                         ; Error
 rst 46                         ; Error
 rst 47                         ; Error
 rst 47                         ; Error
 rst 49                         ; Error
 rst 49                         ; Error
 rst 50                         ; Error
 rst 50                         ; Error
 rst 51                         ; Error
 rst 51                         ; Error
 rst 52                         ; Error
 rst 52                         ; Error
 rst 53                         ; Error
 rst 53                         ; Error
 rst 54                         ; Error
 rst 54                         ; Error
 rst 55                         ; Error
 rst 55                         ; Error
 rst 57                         ; Error
 rst 57                         ; Error
 rst 58                         ; Error
 rst 58                         ; Error
 rst 59                         ; Error
 rst 59                         ; Error
 rst 60                         ; Error
 rst 60                         ; Error
 rst 61                         ; Error
 rst 61                         ; Error
 rst 62                         ; Error
 rst 62                         ; Error
 rst 63                         ; Error
 rst 63                         ; Error
 rst 64                         ; Error
 rst 64                         ; Error
 rst 9                          ; Error
 rst 9                          ; Error
 rstv                           ; Error
 sbc a', (hl)                   ; Error
 sbc a', (ix)                   ; Error
 sbc a', (ix+127)               ; Error
 sbc a', (ix-128)               ; Error
 sbc a', (iy)                   ; Error
 sbc a', (iy+127)               ; Error
 sbc a', (iy-128)               ; Error
 sbc a', -128                   ; Error
 sbc a', 127                    ; Error
 sbc a', 255                    ; Error
 sbc a', a                      ; Error
 sbc a', b                      ; Error
 sbc a', c                      ; Error
 sbc a', d                      ; Error
 sbc a', e                      ; Error
 sbc a', h                      ; Error
 sbc a', l                      ; Error
 sbc hl', bc                    ; Error
 sbc hl', de                    ; Error
 sbc hl', hl                    ; Error
 sbc hl', sp                    ; Error
 scf f'                         ; Error
 scf'                           ; Error
 set -1, (hl)                   ; Error
 set -1, (hl)                   ; Error
 set -1, (ix)                   ; Error
 set -1, (ix)                   ; Error
 set -1, (ix+127)               ; Error
 set -1, (ix+127)               ; Error
 set -1, (ix-128)               ; Error
 set -1, (ix-128)               ; Error
 set -1, (iy)                   ; Error
 set -1, (iy)                   ; Error
 set -1, (iy+127)               ; Error
 set -1, (iy+127)               ; Error
 set -1, (iy-128)               ; Error
 set -1, (iy-128)               ; Error
 set -1, a                      ; Error
 set -1, a                      ; Error
 set -1, a'                     ; Error
 set -1, a'                     ; Error
 set -1, b                      ; Error
 set -1, b                      ; Error
 set -1, b'                     ; Error
 set -1, b'                     ; Error
 set -1, c                      ; Error
 set -1, c                      ; Error
 set -1, c'                     ; Error
 set -1, c'                     ; Error
 set -1, d                      ; Error
 set -1, d                      ; Error
 set -1, d'                     ; Error
 set -1, d'                     ; Error
 set -1, e                      ; Error
 set -1, e                      ; Error
 set -1, e'                     ; Error
 set -1, e'                     ; Error
 set -1, h                      ; Error
 set -1, h                      ; Error
 set -1, h'                     ; Error
 set -1, h'                     ; Error
 set -1, l                      ; Error
 set -1, l                      ; Error
 set -1, l'                     ; Error
 set -1, l'                     ; Error
 set 0, a'                      ; Error
 set 0, b'                      ; Error
 set 0, c'                      ; Error
 set 0, d'                      ; Error
 set 0, e'                      ; Error
 set 0, h'                      ; Error
 set 0, l'                      ; Error
 set 1, a'                      ; Error
 set 1, b'                      ; Error
 set 1, c'                      ; Error
 set 1, d'                      ; Error
 set 1, e'                      ; Error
 set 1, h'                      ; Error
 set 1, l'                      ; Error
 set 2, a'                      ; Error
 set 2, b'                      ; Error
 set 2, c'                      ; Error
 set 2, d'                      ; Error
 set 2, e'                      ; Error
 set 2, h'                      ; Error
 set 2, l'                      ; Error
 set 3, a'                      ; Error
 set 3, b'                      ; Error
 set 3, c'                      ; Error
 set 3, d'                      ; Error
 set 3, e'                      ; Error
 set 3, h'                      ; Error
 set 3, l'                      ; Error
 set 4, a'                      ; Error
 set 4, b'                      ; Error
 set 4, c'                      ; Error
 set 4, d'                      ; Error
 set 4, e'                      ; Error
 set 4, h'                      ; Error
 set 4, l'                      ; Error
 set 5, a'                      ; Error
 set 5, b'                      ; Error
 set 5, c'                      ; Error
 set 5, d'                      ; Error
 set 5, e'                      ; Error
 set 5, h'                      ; Error
 set 5, l'                      ; Error
 set 6, a'                      ; Error
 set 6, b'                      ; Error
 set 6, c'                      ; Error
 set 6, d'                      ; Error
 set 6, e'                      ; Error
 set 6, h'                      ; Error
 set 6, l'                      ; Error
 set 7, a'                      ; Error
 set 7, b'                      ; Error
 set 7, c'                      ; Error
 set 7, d'                      ; Error
 set 7, e'                      ; Error
 set 7, h'                      ; Error
 set 7, l'                      ; Error
 set 8, (hl)                    ; Error
 set 8, (hl)                    ; Error
 set 8, (ix)                    ; Error
 set 8, (ix)                    ; Error
 set 8, (ix+127)                ; Error
 set 8, (ix+127)                ; Error
 set 8, (ix-128)                ; Error
 set 8, (ix-128)                ; Error
 set 8, (iy)                    ; Error
 set 8, (iy)                    ; Error
 set 8, (iy+127)                ; Error
 set 8, (iy+127)                ; Error
 set 8, (iy-128)                ; Error
 set 8, (iy-128)                ; Error
 set 8, a                       ; Error
 set 8, a                       ; Error
 set 8, a'                      ; Error
 set 8, a'                      ; Error
 set 8, b                       ; Error
 set 8, b                       ; Error
 set 8, b'                      ; Error
 set 8, b'                      ; Error
 set 8, c                       ; Error
 set 8, c                       ; Error
 set 8, c'                      ; Error
 set 8, c'                      ; Error
 set 8, d                       ; Error
 set 8, d                       ; Error
 set 8, d'                      ; Error
 set 8, d'                      ; Error
 set 8, e                       ; Error
 set 8, e                       ; Error
 set 8, e'                      ; Error
 set 8, e'                      ; Error
 set 8, h                       ; Error
 set 8, h                       ; Error
 set 8, h'                      ; Error
 set 8, h'                      ; Error
 set 8, l                       ; Error
 set 8, l                       ; Error
 set 8, l'                      ; Error
 set 8, l'                      ; Error
 setusr                         ; Error
 shlde                          ; Error
 shlx                           ; Error
 sim                            ; Error
 sla a'                         ; Error
 sla b'                         ; Error
 sla c'                         ; Error
 sla d'                         ; Error
 sla e'                         ; Error
 sla h'                         ; Error
 sla l'                         ; Error
 slp                            ; Error
 sra a'                         ; Error
 sra b'                         ; Error
 sra c'                         ; Error
 sra d'                         ; Error
 sra e'                         ; Error
 sra h'                         ; Error
 sra hl                         ; Error
 sra l'                         ; Error
 srl a'                         ; Error
 srl b'                         ; Error
 srl c'                         ; Error
 srl d'                         ; Error
 srl e'                         ; Error
 srl h'                         ; Error
 srl l'                         ; Error
 stop                           ; Error
 sub a', (hl)                   ; Error
 sub a', (ix)                   ; Error
 sub a', (ix+127)               ; Error
 sub a', (ix-128)               ; Error
 sub a', (iy)                   ; Error
 sub a', (iy+127)               ; Error
 sub a', (iy-128)               ; Error
 sub a', -128                   ; Error
 sub a', 127                    ; Error
 sub a', 255                    ; Error
 sub a', a                      ; Error
 sub a', b                      ; Error
 sub a', c                      ; Error
 sub a', d                      ; Error
 sub a', e                      ; Error
 sub a', h                      ; Error
 sub a', l                      ; Error
 sub hl, bc                     ; Error
 sures                          ; Error
 swap (hl)                      ; Error
 swap a                         ; Error
 swap b                         ; Error
 swap c                         ; Error
 swap d                         ; Error
 swap e                         ; Error
 swap h                         ; Error
 swap l                         ; Error
 syscall                        ; Error
 test (hl)                      ; Error
 test (ix)                      ; Error
 test (ix+127)                  ; Error
 test (ix-128)                  ; Error
 test (iy)                      ; Error
 test (iy+127)                  ; Error
 test (iy-128)                  ; Error
 test a                         ; Error
 test a, (hl)                   ; Error
 test a, (ix)                   ; Error
 test a, (ix+127)               ; Error
 test a, (ix-128)               ; Error
 test a, (iy)                   ; Error
 test a, (iy+127)               ; Error
 test a, (iy-128)               ; Error
 test a, a                      ; Error
 test a, b                      ; Error
 test a, c                      ; Error
 test a, d                      ; Error
 test a, e                      ; Error
 test a, h                      ; Error
 test a, l                      ; Error
 test b                         ; Error
 test c                         ; Error
 test d                         ; Error
 test e                         ; Error
 test h                         ; Error
 test l                         ; Error
 tst (hl)                       ; Error
 tst (ix)                       ; Error
 tst (ix+127)                   ; Error
 tst (ix-128)                   ; Error
 tst (iy)                       ; Error
 tst (iy+127)                   ; Error
 tst (iy-128)                   ; Error
 tst a                          ; Error
 tst a, (hl)                    ; Error
 tst a, (ix)                    ; Error
 tst a, (ix+127)                ; Error
 tst a, (ix-128)                ; Error
 tst a, (iy)                    ; Error
 tst a, (iy+127)                ; Error
 tst a, (iy-128)                ; Error
 tst a, a                       ; Error
 tst a, b                       ; Error
 tst a, c                       ; Error
 tst a, d                       ; Error
 tst a, e                       ; Error
 tst a, h                       ; Error
 tst a, l                       ; Error
 tst b                          ; Error
 tst c                          ; Error
 tst d                          ; Error
 tst e                          ; Error
 tst h                          ; Error
 tst l                          ; Error
 tstio -128                     ; Error
 tstio 127                      ; Error
 tstio 255                      ; Error
 uma                            ; Error
 ums                            ; Error
 xor a', (hl)                   ; Error
 xor a', (ix)                   ; Error
 xor a', (ix+127)               ; Error
 xor a', (ix-128)               ; Error
 xor a', (iy)                   ; Error
 xor a', (iy+127)               ; Error
 xor a', (iy-128)               ; Error
 xor a', -128                   ; Error
 xor a', 127                    ; Error
 xor a', 255                    ; Error
 xor a', a                      ; Error
 xor a', b                      ; Error
 xor a', c                      ; Error
 xor a', d                      ; Error
 xor a', e                      ; Error
 xor a', h                      ; Error
 xor a', l                      ; Error
>>>>>>> 103f05bd
<|MERGE_RESOLUTION|>--- conflicted
+++ resolved
@@ -4822,13 +4822,7 @@
  ld de', bc                     ; Error
  ld de', de                     ; Error
  ld de, hl+0                    ; Error
-<<<<<<< HEAD
  ld de, hl+255                  ; Error
-=======
- ld de, hl+255                  ; Error
- ld de, sp                      ; Error
- ld de, sp+0                    ; Error
- ld de, sp+255                  ; Error
  ld e', (hl)                    ; Error
  ld e', (ix)                    ; Error
  ld e', (ix+127)                ; Error
@@ -4899,20 +4893,13 @@
  ld hl, (sp)                    ; Error
  ld hl, (sp+0)                  ; Error
  ld hl, (sp+255)                ; Error
- ld hl, ix                      ; Error
- ld hl, iy                      ; Error
- ld hl, sp                      ; Error
- ld hl, sp+-128                 ; Error
- ld hl, sp+127                  ; Error
  ld iir, a                      ; Error
  ld ix, (sp)                    ; Error
  ld ix, (sp+0)                  ; Error
  ld ix, (sp+255)                ; Error
- ld ix, hl                      ; Error
  ld iy, (sp)                    ; Error
  ld iy, (sp+0)                  ; Error
  ld iy, (sp+255)                ; Error
- ld iy, hl                      ; Error
  ld l', (hl)                    ; Error
  ld l', (ix)                    ; Error
  ld l', (ix+127)                ; Error
@@ -5062,9 +5049,6 @@
  pop su                         ; Error
  push ip                        ; Error
  push su                        ; Error
- r_lo                           ; Error
- r_lz                           ; Error
- rdel                           ; Error
  rdmode                         ; Error
  res -1, (hl)                   ; Error
  res -1, (hl)                   ; Error
@@ -5206,6 +5190,62 @@
  res 8, l                       ; Error
  res 8, l'                      ; Error
  res 8, l'                      ; Error
+ res.a -1, (hl)                 ; Error
+ res.a -1, (hl)                 ; Error
+ res.a -1, (ix)                 ; Error
+ res.a -1, (ix)                 ; Error
+ res.a -1, (ix+127)             ; Error
+ res.a -1, (ix+127)             ; Error
+ res.a -1, (ix-128)             ; Error
+ res.a -1, (ix-128)             ; Error
+ res.a -1, (iy)                 ; Error
+ res.a -1, (iy)                 ; Error
+ res.a -1, (iy+127)             ; Error
+ res.a -1, (iy+127)             ; Error
+ res.a -1, (iy-128)             ; Error
+ res.a -1, (iy-128)             ; Error
+ res.a -1, a                    ; Error
+ res.a -1, a                    ; Error
+ res.a -1, b                    ; Error
+ res.a -1, b                    ; Error
+ res.a -1, c                    ; Error
+ res.a -1, c                    ; Error
+ res.a -1, d                    ; Error
+ res.a -1, d                    ; Error
+ res.a -1, e                    ; Error
+ res.a -1, e                    ; Error
+ res.a -1, h                    ; Error
+ res.a -1, h                    ; Error
+ res.a -1, l                    ; Error
+ res.a -1, l                    ; Error
+ res.a 8, (hl)                  ; Error
+ res.a 8, (hl)                  ; Error
+ res.a 8, (ix)                  ; Error
+ res.a 8, (ix)                  ; Error
+ res.a 8, (ix+127)              ; Error
+ res.a 8, (ix+127)              ; Error
+ res.a 8, (ix-128)              ; Error
+ res.a 8, (ix-128)              ; Error
+ res.a 8, (iy)                  ; Error
+ res.a 8, (iy)                  ; Error
+ res.a 8, (iy+127)              ; Error
+ res.a 8, (iy+127)              ; Error
+ res.a 8, (iy-128)              ; Error
+ res.a 8, (iy-128)              ; Error
+ res.a 8, a                     ; Error
+ res.a 8, a                     ; Error
+ res.a 8, b                     ; Error
+ res.a 8, b                     ; Error
+ res.a 8, c                     ; Error
+ res.a 8, c                     ; Error
+ res.a 8, d                     ; Error
+ res.a 8, d                     ; Error
+ res.a 8, e                     ; Error
+ res.a 8, e                     ; Error
+ res.a 8, h                     ; Error
+ res.a 8, h                     ; Error
+ res.a 8, l                     ; Error
+ res.a 8, l                     ; Error
  ret lo                         ; Error
  ret lz                         ; Error
  rim                            ; Error
@@ -5213,7 +5253,6 @@
  rl b'                          ; Error
  rl c'                          ; Error
  rl d'                          ; Error
- rl de                          ; Error
  rl de'                         ; Error
  rl e'                          ; Error
  rl h'                          ; Error
@@ -5227,18 +5266,15 @@
  rlc h'                         ; Error
  rlc l'                         ; Error
  rlca'                          ; Error
- rlde                           ; Error
  rlo                            ; Error
  rlz                            ; Error
  rr a'                          ; Error
  rr b'                          ; Error
  rr c'                          ; Error
  rr d'                          ; Error
- rr de                          ; Error
  rr de'                         ; Error
  rr e'                          ; Error
  rr h'                          ; Error
- rr hl                          ; Error
  rr hl'                         ; Error
  rr ix                          ; Error
  rr iy                          ; Error
@@ -5252,7 +5288,6 @@
  rrc h'                         ; Error
  rrc l'                         ; Error
  rrca'                          ; Error
- rrhl                           ; Error
  rst -1                         ; Error
  rst -1                         ; Error
  rst 10                         ; Error
@@ -5377,7 +5412,6 @@
  sbc hl', de                    ; Error
  sbc hl', hl                    ; Error
  sbc hl', sp                    ; Error
- scf f'                         ; Error
  scf'                           ; Error
  set -1, (hl)                   ; Error
  set -1, (hl)                   ; Error
@@ -5519,6 +5553,62 @@
  set 8, l                       ; Error
  set 8, l'                      ; Error
  set 8, l'                      ; Error
+ set.a -1, (hl)                 ; Error
+ set.a -1, (hl)                 ; Error
+ set.a -1, (ix)                 ; Error
+ set.a -1, (ix)                 ; Error
+ set.a -1, (ix+127)             ; Error
+ set.a -1, (ix+127)             ; Error
+ set.a -1, (ix-128)             ; Error
+ set.a -1, (ix-128)             ; Error
+ set.a -1, (iy)                 ; Error
+ set.a -1, (iy)                 ; Error
+ set.a -1, (iy+127)             ; Error
+ set.a -1, (iy+127)             ; Error
+ set.a -1, (iy-128)             ; Error
+ set.a -1, (iy-128)             ; Error
+ set.a -1, a                    ; Error
+ set.a -1, a                    ; Error
+ set.a -1, b                    ; Error
+ set.a -1, b                    ; Error
+ set.a -1, c                    ; Error
+ set.a -1, c                    ; Error
+ set.a -1, d                    ; Error
+ set.a -1, d                    ; Error
+ set.a -1, e                    ; Error
+ set.a -1, e                    ; Error
+ set.a -1, h                    ; Error
+ set.a -1, h                    ; Error
+ set.a -1, l                    ; Error
+ set.a -1, l                    ; Error
+ set.a 8, (hl)                  ; Error
+ set.a 8, (hl)                  ; Error
+ set.a 8, (ix)                  ; Error
+ set.a 8, (ix)                  ; Error
+ set.a 8, (ix+127)              ; Error
+ set.a 8, (ix+127)              ; Error
+ set.a 8, (ix-128)              ; Error
+ set.a 8, (ix-128)              ; Error
+ set.a 8, (iy)                  ; Error
+ set.a 8, (iy)                  ; Error
+ set.a 8, (iy+127)              ; Error
+ set.a 8, (iy+127)              ; Error
+ set.a 8, (iy-128)              ; Error
+ set.a 8, (iy-128)              ; Error
+ set.a 8, a                     ; Error
+ set.a 8, a                     ; Error
+ set.a 8, b                     ; Error
+ set.a 8, b                     ; Error
+ set.a 8, c                     ; Error
+ set.a 8, c                     ; Error
+ set.a 8, d                     ; Error
+ set.a 8, d                     ; Error
+ set.a 8, e                     ; Error
+ set.a 8, e                     ; Error
+ set.a 8, h                     ; Error
+ set.a 8, h                     ; Error
+ set.a 8, l                     ; Error
+ set.a 8, l                     ; Error
  setusr                         ; Error
  shlde                          ; Error
  shlx                           ; Error
@@ -5537,7 +5627,6 @@
  sra d'                         ; Error
  sra e'                         ; Error
  sra h'                         ; Error
- sra hl                         ; Error
  sra l'                         ; Error
  srl a'                         ; Error
  srl b'                         ; Error
@@ -5564,7 +5653,6 @@
  sub a', e                      ; Error
  sub a', h                      ; Error
  sub a', l                      ; Error
- sub hl, bc                     ; Error
  sures                          ; Error
  swap (hl)                      ; Error
  swap a                         ; Error
@@ -5652,5 +5740,4 @@
  xor a', d                      ; Error
  xor a', e                      ; Error
  xor a', h                      ; Error
- xor a', l                      ; Error
->>>>>>> 103f05bd
+ xor a', l                      ; Error