 aci -128                       ; CE 80
 aci 127                        ; CE 7F
 aci 255                        ; CE FF
 adc (hl)                       ; 8E
 adc (ix)                       ; FD 8E 00
 adc (ix+127)                   ; FD 8E 7F
 adc (ix-128)                   ; FD 8E 80
 adc (iy)                       ; DD 8E 00
 adc (iy+127)                   ; DD 8E 7F
 adc (iy-128)                   ; DD 8E 80
 adc -128                       ; CE 80
 adc 127                        ; CE 7F
 adc 255                        ; CE FF
 adc a                          ; 8F
 adc a, (hl)                    ; 8E
 adc a, (ix)                    ; FD 8E 00
 adc a, (ix+127)                ; FD 8E 7F
 adc a, (ix-128)                ; FD 8E 80
 adc a, (iy)                    ; DD 8E 00
 adc a, (iy+127)                ; DD 8E 7F
 adc a, (iy-128)                ; DD 8E 80
 adc a, -128                    ; CE 80
 adc a, 127                     ; CE 7F
 adc a, 255                     ; CE FF
 adc a, a                       ; 8F
 adc a, b                       ; 88
 adc a, c                       ; 89
 adc a, d                       ; 8A
 adc a, e                       ; 8B
 adc a, h                       ; 8C
 adc a, ixh                     ; FD 8C
 adc a, ixl                     ; FD 8D
 adc a, iyh                     ; DD 8C
 adc a, iyl                     ; DD 8D
 adc a, l                       ; 8D
 adc b                          ; 88
 adc c                          ; 89
 adc d                          ; 8A
 adc e                          ; 8B
 adc h                          ; 8C
 adc hl, bc                     ; ED 4A
 adc hl, de                     ; ED 5A
 adc hl, hl                     ; ED 6A
 adc hl, sp                     ; ED 7A
 adc ixh                        ; FD 8C
 adc ixl                        ; FD 8D
 adc iyh                        ; DD 8C
 adc iyl                        ; DD 8D
 adc l                          ; 8D
 adc m                          ; 8E
 add (hl)                       ; 86
 add (ix)                       ; FD 86 00
 add (ix+127)                   ; FD 86 7F
 add (ix-128)                   ; FD 86 80
 add (iy)                       ; DD 86 00
 add (iy+127)                   ; DD 86 7F
 add (iy-128)                   ; DD 86 80
 add -128                       ; C6 80
 add 127                        ; C6 7F
 add 255                        ; C6 FF
 add a                          ; 87
 add a, (hl)                    ; 86
 add a, (ix)                    ; FD 86 00
 add a, (ix+127)                ; FD 86 7F
 add a, (ix-128)                ; FD 86 80
 add a, (iy)                    ; DD 86 00
 add a, (iy+127)                ; DD 86 7F
 add a, (iy-128)                ; DD 86 80
 add a, -128                    ; C6 80
 add a, 127                     ; C6 7F
 add a, 255                     ; C6 FF
 add a, a                       ; 87
 add a, b                       ; 80
 add a, c                       ; 81
 add a, d                       ; 82
 add a, e                       ; 83
 add a, h                       ; 84
 add a, ixh                     ; FD 84
 add a, ixl                     ; FD 85
 add a, iyh                     ; DD 84
 add a, iyl                     ; DD 85
 add a, l                       ; 85
 add b                          ; 80
 add bc, -32768                 ; E5 21 00 80 09 44 4D E1
 add bc, 32767                  ; E5 21 FF 7F 09 44 4D E1
 add bc, 65535                  ; E5 21 FF FF 09 44 4D E1
 add bc, a                      ; CD @__z80asm__add_bc_a
 add c                          ; 81
 add d                          ; 82
 add de, -32768                 ; E5 21 00 80 19 54 5D E1
 add de, 32767                  ; E5 21 FF 7F 19 54 5D E1
 add de, 65535                  ; E5 21 FF FF 19 54 5D E1
 add de, a                      ; CD @__z80asm__add_de_a
 add e                          ; 83
 add h                          ; 84
 add hl, -32768                 ; D5 11 00 80 19 D1
 add hl, 32767                  ; D5 11 FF 7F 19 D1
 add hl, 65535                  ; D5 11 FF FF 19 D1
 add hl, a                      ; CD @__z80asm__add_hl_a
 add hl, bc                     ; 09
 add hl, de                     ; 19
 add hl, hl                     ; 29
 add hl, sp                     ; 39
 add ix, bc                     ; FD 09
 add ix, de                     ; FD 19
 add ix, ix                     ; FD 29
 add ix, sp                     ; FD 39
 add ixh                        ; FD 84
 add ixl                        ; FD 85
 add iy, bc                     ; DD 09
 add iy, de                     ; DD 19
 add iy, iy                     ; DD 29
 add iy, sp                     ; DD 39
 add iyh                        ; DD 84
 add iyl                        ; DD 85
 add l                          ; 85
 add m                          ; 86
 add.a sp, -128                 ; E5 3E 80 6F 17 9F 67 39 F9 E1
 add.a sp, 127                  ; E5 3E 7F 6F 17 9F 67 39 F9 E1
 adi -128                       ; C6 80
 adi 127                        ; C6 7F
 adi 255                        ; C6 FF
 ana a                          ; A7
 ana b                          ; A0
 ana c                          ; A1
 ana d                          ; A2
 ana e                          ; A3
 ana h                          ; A4
 ana l                          ; A5
 ana m                          ; A6
 and (hl)                       ; A6
 and (ix)                       ; FD A6 00
 and (ix+127)                   ; FD A6 7F
 and (ix-128)                   ; FD A6 80
 and (iy)                       ; DD A6 00
 and (iy+127)                   ; DD A6 7F
 and (iy-128)                   ; DD A6 80
 and -128                       ; E6 80
 and 127                        ; E6 7F
 and 255                        ; E6 FF
 and a                          ; A7
 and a, (hl)                    ; A6
 and a, (ix)                    ; FD A6 00
 and a, (ix+127)                ; FD A6 7F
 and a, (ix-128)                ; FD A6 80
 and a, (iy)                    ; DD A6 00
 and a, (iy+127)                ; DD A6 7F
 and a, (iy-128)                ; DD A6 80
 and a, -128                    ; E6 80
 and a, 127                     ; E6 7F
 and a, 255                     ; E6 FF
 and a, a                       ; A7
 and a, b                       ; A0
 and a, c                       ; A1
 and a, d                       ; A2
 and a, e                       ; A3
 and a, h                       ; A4
 and a, ixh                     ; FD A4
 and a, ixl                     ; FD A5
 and a, iyh                     ; DD A4
 and a, iyl                     ; DD A5
 and a, l                       ; A5
 and b                          ; A0
 and c                          ; A1
 and d                          ; A2
 and e                          ; A3
 and h                          ; A4
 and ixh                        ; FD A4
 and ixl                        ; FD A5
 and iyh                        ; DD A4
 and iyl                        ; DD A5
 and l                          ; A5
 and.a hl, bc                   ; 7C A0 67 7D A1 6F
 and.a hl, de                   ; 7C A2 67 7D A3 6F
 ani -128                       ; E6 80
 ani 127                        ; E6 7F
 ani 255                        ; E6 FF
 arhl                           ; CB 2C CB 1D
 bit 0, (hl)                    ; CB 46
 bit 0, (ix)                    ; FD CB 00 46
 bit 0, (ix+127)                ; FD CB 7F 46
 bit 0, (ix-128)                ; FD CB 80 46
 bit 0, (iy)                    ; DD CB 00 46
 bit 0, (iy+127)                ; DD CB 7F 46
 bit 0, (iy-128)                ; DD CB 80 46
 bit 0, a                       ; CB 47
 bit 0, b                       ; CB 40
 bit 0, c                       ; CB 41
 bit 0, d                       ; CB 42
 bit 0, e                       ; CB 43
 bit 0, h                       ; CB 44
 bit 0, l                       ; CB 45
 bit 1, (hl)                    ; CB 4E
 bit 1, (ix)                    ; FD CB 00 4E
 bit 1, (ix+127)                ; FD CB 7F 4E
 bit 1, (ix-128)                ; FD CB 80 4E
 bit 1, (iy)                    ; DD CB 00 4E
 bit 1, (iy+127)                ; DD CB 7F 4E
 bit 1, (iy-128)                ; DD CB 80 4E
 bit 1, a                       ; CB 4F
 bit 1, b                       ; CB 48
 bit 1, c                       ; CB 49
 bit 1, d                       ; CB 4A
 bit 1, e                       ; CB 4B
 bit 1, h                       ; CB 4C
 bit 1, l                       ; CB 4D
 bit 2, (hl)                    ; CB 56
 bit 2, (ix)                    ; FD CB 00 56
 bit 2, (ix+127)                ; FD CB 7F 56
 bit 2, (ix-128)                ; FD CB 80 56
 bit 2, (iy)                    ; DD CB 00 56
 bit 2, (iy+127)                ; DD CB 7F 56
 bit 2, (iy-128)                ; DD CB 80 56
 bit 2, a                       ; CB 57
 bit 2, b                       ; CB 50
 bit 2, c                       ; CB 51
 bit 2, d                       ; CB 52
 bit 2, e                       ; CB 53
 bit 2, h                       ; CB 54
 bit 2, l                       ; CB 55
 bit 3, (hl)                    ; CB 5E
 bit 3, (ix)                    ; FD CB 00 5E
 bit 3, (ix+127)                ; FD CB 7F 5E
 bit 3, (ix-128)                ; FD CB 80 5E
 bit 3, (iy)                    ; DD CB 00 5E
 bit 3, (iy+127)                ; DD CB 7F 5E
 bit 3, (iy-128)                ; DD CB 80 5E
 bit 3, a                       ; CB 5F
 bit 3, b                       ; CB 58
 bit 3, c                       ; CB 59
 bit 3, d                       ; CB 5A
 bit 3, e                       ; CB 5B
 bit 3, h                       ; CB 5C
 bit 3, l                       ; CB 5D
 bit 4, (hl)                    ; CB 66
 bit 4, (ix)                    ; FD CB 00 66
 bit 4, (ix+127)                ; FD CB 7F 66
 bit 4, (ix-128)                ; FD CB 80 66
 bit 4, (iy)                    ; DD CB 00 66
 bit 4, (iy+127)                ; DD CB 7F 66
 bit 4, (iy-128)                ; DD CB 80 66
 bit 4, a                       ; CB 67
 bit 4, b                       ; CB 60
 bit 4, c                       ; CB 61
 bit 4, d                       ; CB 62
 bit 4, e                       ; CB 63
 bit 4, h                       ; CB 64
 bit 4, l                       ; CB 65
 bit 5, (hl)                    ; CB 6E
 bit 5, (ix)                    ; FD CB 00 6E
 bit 5, (ix+127)                ; FD CB 7F 6E
 bit 5, (ix-128)                ; FD CB 80 6E
 bit 5, (iy)                    ; DD CB 00 6E
 bit 5, (iy+127)                ; DD CB 7F 6E
 bit 5, (iy-128)                ; DD CB 80 6E
 bit 5, a                       ; CB 6F
 bit 5, b                       ; CB 68
 bit 5, c                       ; CB 69
 bit 5, d                       ; CB 6A
 bit 5, e                       ; CB 6B
 bit 5, h                       ; CB 6C
 bit 5, l                       ; CB 6D
 bit 6, (hl)                    ; CB 76
 bit 6, (ix)                    ; FD CB 00 76
 bit 6, (ix+127)                ; FD CB 7F 76
 bit 6, (ix-128)                ; FD CB 80 76
 bit 6, (iy)                    ; DD CB 00 76
 bit 6, (iy+127)                ; DD CB 7F 76
 bit 6, (iy-128)                ; DD CB 80 76
 bit 6, a                       ; CB 77
 bit 6, b                       ; CB 70
 bit 6, c                       ; CB 71
 bit 6, d                       ; CB 72
 bit 6, e                       ; CB 73
 bit 6, h                       ; CB 74
 bit 6, l                       ; CB 75
 bit 7, (hl)                    ; CB 7E
 bit 7, (ix)                    ; FD CB 00 7E
 bit 7, (ix+127)                ; FD CB 7F 7E
 bit 7, (ix-128)                ; FD CB 80 7E
 bit 7, (iy)                    ; DD CB 00 7E
 bit 7, (iy+127)                ; DD CB 7F 7E
 bit 7, (iy-128)                ; DD CB 80 7E
 bit 7, a                       ; CB 7F
 bit 7, b                       ; CB 78
 bit 7, c                       ; CB 79
 bit 7, d                       ; CB 7A
 bit 7, e                       ; CB 7B
 bit 7, h                       ; CB 7C
 bit 7, l                       ; CB 7D
 bit.a 0, (hl)                  ; CB 46
 bit.a 0, (ix)                  ; FD CB 00 46
 bit.a 0, (ix+127)              ; FD CB 7F 46
 bit.a 0, (ix-128)              ; FD CB 80 46
 bit.a 0, (iy)                  ; DD CB 00 46
 bit.a 0, (iy+127)              ; DD CB 7F 46
 bit.a 0, (iy-128)              ; DD CB 80 46
 bit.a 0, a                     ; CB 47
 bit.a 0, b                     ; CB 40
 bit.a 0, c                     ; CB 41
 bit.a 0, d                     ; CB 42
 bit.a 0, e                     ; CB 43
 bit.a 0, h                     ; CB 44
 bit.a 0, l                     ; CB 45
 bit.a 1, (hl)                  ; CB 4E
 bit.a 1, (ix)                  ; FD CB 00 4E
 bit.a 1, (ix+127)              ; FD CB 7F 4E
 bit.a 1, (ix-128)              ; FD CB 80 4E
 bit.a 1, (iy)                  ; DD CB 00 4E
 bit.a 1, (iy+127)              ; DD CB 7F 4E
 bit.a 1, (iy-128)              ; DD CB 80 4E
 bit.a 1, a                     ; CB 4F
 bit.a 1, b                     ; CB 48
 bit.a 1, c                     ; CB 49
 bit.a 1, d                     ; CB 4A
 bit.a 1, e                     ; CB 4B
 bit.a 1, h                     ; CB 4C
 bit.a 1, l                     ; CB 4D
 bit.a 2, (hl)                  ; CB 56
 bit.a 2, (ix)                  ; FD CB 00 56
 bit.a 2, (ix+127)              ; FD CB 7F 56
 bit.a 2, (ix-128)              ; FD CB 80 56
 bit.a 2, (iy)                  ; DD CB 00 56
 bit.a 2, (iy+127)              ; DD CB 7F 56
 bit.a 2, (iy-128)              ; DD CB 80 56
 bit.a 2, a                     ; CB 57
 bit.a 2, b                     ; CB 50
 bit.a 2, c                     ; CB 51
 bit.a 2, d                     ; CB 52
 bit.a 2, e                     ; CB 53
 bit.a 2, h                     ; CB 54
 bit.a 2, l                     ; CB 55
 bit.a 3, (hl)                  ; CB 5E
 bit.a 3, (ix)                  ; FD CB 00 5E
 bit.a 3, (ix+127)              ; FD CB 7F 5E
 bit.a 3, (ix-128)              ; FD CB 80 5E
 bit.a 3, (iy)                  ; DD CB 00 5E
 bit.a 3, (iy+127)              ; DD CB 7F 5E
 bit.a 3, (iy-128)              ; DD CB 80 5E
 bit.a 3, a                     ; CB 5F
 bit.a 3, b                     ; CB 58
 bit.a 3, c                     ; CB 59
 bit.a 3, d                     ; CB 5A
 bit.a 3, e                     ; CB 5B
 bit.a 3, h                     ; CB 5C
 bit.a 3, l                     ; CB 5D
 bit.a 4, (hl)                  ; CB 66
 bit.a 4, (ix)                  ; FD CB 00 66
 bit.a 4, (ix+127)              ; FD CB 7F 66
 bit.a 4, (ix-128)              ; FD CB 80 66
 bit.a 4, (iy)                  ; DD CB 00 66
 bit.a 4, (iy+127)              ; DD CB 7F 66
 bit.a 4, (iy-128)              ; DD CB 80 66
 bit.a 4, a                     ; CB 67
 bit.a 4, b                     ; CB 60
 bit.a 4, c                     ; CB 61
 bit.a 4, d                     ; CB 62
 bit.a 4, e                     ; CB 63
 bit.a 4, h                     ; CB 64
 bit.a 4, l                     ; CB 65
 bit.a 5, (hl)                  ; CB 6E
 bit.a 5, (ix)                  ; FD CB 00 6E
 bit.a 5, (ix+127)              ; FD CB 7F 6E
 bit.a 5, (ix-128)              ; FD CB 80 6E
 bit.a 5, (iy)                  ; DD CB 00 6E
 bit.a 5, (iy+127)              ; DD CB 7F 6E
 bit.a 5, (iy-128)              ; DD CB 80 6E
 bit.a 5, a                     ; CB 6F
 bit.a 5, b                     ; CB 68
 bit.a 5, c                     ; CB 69
 bit.a 5, d                     ; CB 6A
 bit.a 5, e                     ; CB 6B
 bit.a 5, h                     ; CB 6C
 bit.a 5, l                     ; CB 6D
 bit.a 6, (hl)                  ; CB 76
 bit.a 6, (ix)                  ; FD CB 00 76
 bit.a 6, (ix+127)              ; FD CB 7F 76
 bit.a 6, (ix-128)              ; FD CB 80 76
 bit.a 6, (iy)                  ; DD CB 00 76
 bit.a 6, (iy+127)              ; DD CB 7F 76
 bit.a 6, (iy-128)              ; DD CB 80 76
 bit.a 6, a                     ; CB 77
 bit.a 6, b                     ; CB 70
 bit.a 6, c                     ; CB 71
 bit.a 6, d                     ; CB 72
 bit.a 6, e                     ; CB 73
 bit.a 6, h                     ; CB 74
 bit.a 6, l                     ; CB 75
 bit.a 7, (hl)                  ; CB 7E
 bit.a 7, (ix)                  ; FD CB 00 7E
 bit.a 7, (ix+127)              ; FD CB 7F 7E
 bit.a 7, (ix-128)              ; FD CB 80 7E
 bit.a 7, (iy)                  ; DD CB 00 7E
 bit.a 7, (iy+127)              ; DD CB 7F 7E
 bit.a 7, (iy-128)              ; DD CB 80 7E
 bit.a 7, a                     ; CB 7F
 bit.a 7, b                     ; CB 78
 bit.a 7, c                     ; CB 79
 bit.a 7, d                     ; CB 7A
 bit.a 7, e                     ; CB 7B
 bit.a 7, h                     ; CB 7C
 bit.a 7, l                     ; CB 7D
 call -32768                    ; CD 00 80
 call 32767                     ; CD FF 7F
 call 65535                     ; CD FF FF
 call c, -32768                 ; DC 00 80
 call c, 32767                  ; DC FF 7F
 call c, 65535                  ; DC FF FF
 call m, -32768                 ; FC 00 80
 call m, 32767                  ; FC FF 7F
 call m, 65535                  ; FC FF FF
 call nc, -32768                ; D4 00 80
 call nc, 32767                 ; D4 FF 7F
 call nc, 65535                 ; D4 FF FF
 call nv, -32768                ; E4 00 80
 call nv, 32767                 ; E4 FF 7F
 call nv, 65535                 ; E4 FF FF
 call nz, -32768                ; C4 00 80
 call nz, 32767                 ; C4 FF 7F
 call nz, 65535                 ; C4 FF FF
 call p, -32768                 ; F4 00 80
 call p, 32767                  ; F4 FF 7F
 call p, 65535                  ; F4 FF FF
 call pe, -32768                ; EC 00 80
 call pe, 32767                 ; EC FF 7F
 call pe, 65535                 ; EC FF FF
 call po, -32768                ; E4 00 80
 call po, 32767                 ; E4 FF 7F
 call po, 65535                 ; E4 FF FF
 call v, -32768                 ; EC 00 80
 call v, 32767                  ; EC FF 7F
 call v, 65535                  ; EC FF FF
 call z, -32768                 ; CC 00 80
 call z, 32767                  ; CC FF 7F
 call z, 65535                  ; CC FF FF
 cc -32768                      ; DC 00 80
 cc 32767                       ; DC FF 7F
 cc 65535                       ; DC FF FF
 ccf                            ; 3F
 cm -32768                      ; FC 00 80
 cm 32767                       ; FC FF 7F
 cm 65535                       ; FC FF FF
 cma                            ; 2F
 cmc                            ; 3F
 cmp (hl)                       ; BE
 cmp (ix)                       ; FD BE 00
 cmp (ix+127)                   ; FD BE 7F
 cmp (ix-128)                   ; FD BE 80
 cmp (iy)                       ; DD BE 00
 cmp (iy+127)                   ; DD BE 7F
 cmp (iy-128)                   ; DD BE 80
 cmp -128                       ; FE 80
 cmp 127                        ; FE 7F
 cmp 255                        ; FE FF
 cmp a                          ; BF
 cmp a, (hl)                    ; BE
 cmp a, (ix)                    ; FD BE 00
 cmp a, (ix+127)                ; FD BE 7F
 cmp a, (ix-128)                ; FD BE 80
 cmp a, (iy)                    ; DD BE 00
 cmp a, (iy+127)                ; DD BE 7F
 cmp a, (iy-128)                ; DD BE 80
 cmp a, -128                    ; FE 80
 cmp a, 127                     ; FE 7F
 cmp a, 255                     ; FE FF
 cmp a, a                       ; BF
 cmp a, b                       ; B8
 cmp a, c                       ; B9
 cmp a, d                       ; BA
 cmp a, e                       ; BB
 cmp a, h                       ; BC
 cmp a, ixh                     ; FD BC
 cmp a, ixl                     ; FD BD
 cmp a, iyh                     ; DD BC
 cmp a, iyl                     ; DD BD
 cmp a, l                       ; BD
 cmp b                          ; B8
 cmp c                          ; B9
 cmp d                          ; BA
 cmp e                          ; BB
 cmp h                          ; BC
 cmp ixh                        ; FD BC
 cmp ixl                        ; FD BD
 cmp iyh                        ; DD BC
 cmp iyl                        ; DD BD
 cmp l                          ; BD
 cmp m                          ; BE
 cnc -32768                     ; D4 00 80
 cnc 32767                      ; D4 FF 7F
 cnc 65535                      ; D4 FF FF
 cnv -32768                     ; E4 00 80
 cnv 32767                      ; E4 FF 7F
 cnv 65535                      ; E4 FF FF
 cnz -32768                     ; C4 00 80
 cnz 32767                      ; C4 FF 7F
 cnz 65535                      ; C4 FF FF
 cp (hl)                        ; BE
 cp (ix)                        ; FD BE 00
 cp (ix+127)                    ; FD BE 7F
 cp (ix-128)                    ; FD BE 80
 cp (iy)                        ; DD BE 00
 cp (iy+127)                    ; DD BE 7F
 cp (iy-128)                    ; DD BE 80
 cp -128                        ; FE 80
 cp 127                         ; FE 7F
 cp 255                         ; FE FF
 cp a                           ; BF
 cp a, (hl)                     ; BE
 cp a, (ix)                     ; FD BE 00
 cp a, (ix+127)                 ; FD BE 7F
 cp a, (ix-128)                 ; FD BE 80
 cp a, (iy)                     ; DD BE 00
 cp a, (iy+127)                 ; DD BE 7F
 cp a, (iy-128)                 ; DD BE 80
 cp a, -128                     ; FE 80
 cp a, 127                      ; FE 7F
 cp a, 255                      ; FE FF
 cp a, a                        ; BF
 cp a, b                        ; B8
 cp a, c                        ; B9
 cp a, d                        ; BA
 cp a, e                        ; BB
 cp a, h                        ; BC
 cp a, ixh                      ; FD BC
 cp a, ixl                      ; FD BD
 cp a, iyh                      ; DD BC
 cp a, iyl                      ; DD BD
 cp a, l                        ; BD
 cp b                           ; B8
 cp c                           ; B9
 cp d                           ; BA
 cp e                           ; BB
 cp h                           ; BC
 cp ixh                         ; FD BC
 cp ixl                         ; FD BD
 cp iyh                         ; DD BC
 cp iyl                         ; DD BD
 cp l                           ; BD
 cpd                            ; ED A9
 cpdr                           ; ED B9
 cpe -32768                     ; EC 00 80
 cpe 32767                      ; EC FF 7F
 cpe 65535                      ; EC FF FF
 cpi                            ; ED A1
 cpi -128                       ; FE 80
 cpi 127                        ; FE 7F
 cpi 255                        ; FE FF
 cpir                           ; ED B1
 cpl                            ; 2F
 cpl a                          ; 2F
 cpo -32768                     ; E4 00 80
 cpo 32767                      ; E4 FF 7F
 cpo 65535                      ; E4 FF FF
 cv -32768                      ; EC 00 80
 cv 32767                       ; EC FF 7F
 cv 65535                       ; EC FF FF
 cz -32768                      ; CC 00 80
 cz 32767                       ; CC FF 7F
 cz 65535                       ; CC FF FF
 daa                            ; 27
 dad b                          ; 09
 dad bc                         ; 09
 dad d                          ; 19
 dad de                         ; 19
 dad h                          ; 29
 dad hl                         ; 29
 dad sp                         ; 39
 dcr a                          ; 3D
 dcr b                          ; 05
 dcr c                          ; 0D
 dcr d                          ; 15
 dcr e                          ; 1D
 dcr h                          ; 25
 dcr l                          ; 2D
 dcr m                          ; 35
 dcx b                          ; 0B
 dcx bc                         ; 0B
 dcx d                          ; 1B
 dcx de                         ; 1B
 dcx h                          ; 2B
 dcx hl                         ; 2B
 dcx sp                         ; 3B
 dec (hl)                       ; 35
 dec (ix)                       ; FD 35 00
 dec (ix+127)                   ; FD 35 7F
 dec (ix-128)                   ; FD 35 80
 dec (iy)                       ; DD 35 00
 dec (iy+127)                   ; DD 35 7F
 dec (iy-128)                   ; DD 35 80
 dec a                          ; 3D
 dec b                          ; 05
 dec bc                         ; 0B
 dec c                          ; 0D
 dec d                          ; 15
 dec de                         ; 1B
 dec e                          ; 1D
 dec h                          ; 25
 dec hl                         ; 2B
 dec ix                         ; FD 2B
 dec ixh                        ; FD 25
 dec ixl                        ; FD 2D
 dec iy                         ; DD 2B
 dec iyh                        ; DD 25
 dec iyl                        ; DD 2D
 dec l                          ; 2D
 dec sp                         ; 3B
 di                             ; F3
 djnz ASMPC                     ; 10 FE
 djnz b, ASMPC                  ; 10 FE
 dsub                           ; CD @__z80asm__sub_hl_bc
 ei                             ; FB
 ex (sp), hl                    ; E3
 ex (sp), ix                    ; FD E3
 ex (sp), iy                    ; DD E3
 ex af, af                      ; 08
 ex af, af'                     ; 08
 ex de, hl                      ; EB
 exx                            ; D9
 halt                           ; 76
 hlt                            ; 76
 im 0                           ; ED 46
 im 1                           ; ED 56
 im 2                           ; ED 5E
 in (c)                         ; ED 70
 in -128                        ; DB 80
 in 127                         ; DB 7F
 in 255                         ; DB FF
 in a, (-128)                   ; DB 80
 in a, (127)                    ; DB 7F
 in a, (255)                    ; DB FF
 in a, (c)                      ; ED 78
 in b, (c)                      ; ED 40
 in c, (c)                      ; ED 48
 in d, (c)                      ; ED 50
 in e, (c)                      ; ED 58
 in f, (c)                      ; ED 70
 in h, (c)                      ; ED 60
 in l, (c)                      ; ED 68
 inc (hl)                       ; 34
 inc (ix)                       ; FD 34 00
 inc (ix+127)                   ; FD 34 7F
 inc (ix-128)                   ; FD 34 80
 inc (iy)                       ; DD 34 00
 inc (iy+127)                   ; DD 34 7F
 inc (iy-128)                   ; DD 34 80
 inc a                          ; 3C
 inc b                          ; 04
 inc bc                         ; 03
 inc c                          ; 0C
 inc d                          ; 14
 inc de                         ; 13
 inc e                          ; 1C
 inc h                          ; 24
 inc hl                         ; 23
 inc ix                         ; FD 23
 inc ixh                        ; FD 24
 inc ixl                        ; FD 2C
 inc iy                         ; DD 23
 inc iyh                        ; DD 24
 inc iyl                        ; DD 2C
 inc l                          ; 2C
 inc sp                         ; 33
 ind                            ; ED AA
 indr                           ; ED BA
 ini                            ; ED A2
 inir                           ; ED B2
 inr a                          ; 3C
 inr b                          ; 04
 inr c                          ; 0C
 inr d                          ; 14
 inr e                          ; 1C
 inr h                          ; 24
 inr l                          ; 2C
 inr m                          ; 34
 inx b                          ; 03
 inx bc                         ; 03
 inx d                          ; 13
 inx de                         ; 13
 inx h                          ; 23
 inx hl                         ; 23
 inx sp                         ; 33
 jc -32768                      ; DA 00 80
 jc 32767                       ; DA FF 7F
 jc 65535                       ; DA FF FF
 jm -32768                      ; FA 00 80
 jm 32767                       ; FA FF 7F
 jm 65535                       ; FA FF FF
 jmp -32768                     ; C3 00 80
 jmp 32767                      ; C3 FF 7F
 jmp 65535                      ; C3 FF FF
 jnc -32768                     ; D2 00 80
 jnc 32767                      ; D2 FF 7F
 jnc 65535                      ; D2 FF FF
 jnv -32768                     ; E2 00 80
 jnv 32767                      ; E2 FF 7F
 jnv 65535                      ; E2 FF FF
 jnz -32768                     ; C2 00 80
 jnz 32767                      ; C2 FF 7F
 jnz 65535                      ; C2 FF FF
 jp (bc)                        ; C5 C9
 jp (de)                        ; D5 C9
 jp (hl)                        ; E9
 jp (ix)                        ; FD E9
 jp (iy)                        ; DD E9
 jp -32768                      ; C3 00 80
 jp 32767                       ; C3 FF 7F
 jp 65535                       ; C3 FF FF
 jp c, -32768                   ; DA 00 80
 jp c, 32767                    ; DA FF 7F
 jp c, 65535                    ; DA FF FF
 jp m, -32768                   ; FA 00 80
 jp m, 32767                    ; FA FF 7F
 jp m, 65535                    ; FA FF FF
 jp nc, -32768                  ; D2 00 80
 jp nc, 32767                   ; D2 FF 7F
 jp nc, 65535                   ; D2 FF FF
 jp nv, -32768                  ; E2 00 80
 jp nv, 32767                   ; E2 FF 7F
 jp nv, 65535                   ; E2 FF FF
 jp nz, -32768                  ; C2 00 80
 jp nz, 32767                   ; C2 FF 7F
 jp nz, 65535                   ; C2 FF FF
 jp p, -32768                   ; F2 00 80
 jp p, 32767                    ; F2 FF 7F
 jp p, 65535                    ; F2 FF FF
 jp pe, -32768                  ; EA 00 80
 jp pe, 32767                   ; EA FF 7F
 jp pe, 65535                   ; EA FF FF
 jp po, -32768                  ; E2 00 80
 jp po, 32767                   ; E2 FF 7F
 jp po, 65535                   ; E2 FF FF
 jp v, -32768                   ; EA 00 80
 jp v, 32767                    ; EA FF 7F
 jp v, 65535                    ; EA FF FF
 jp z, -32768                   ; CA 00 80
 jp z, 32767                    ; CA FF 7F
 jp z, 65535                    ; CA FF FF
 jpe -32768                     ; EA 00 80
 jpe 32767                      ; EA FF 7F
 jpe 65535                      ; EA FF FF
 jpo -32768                     ; E2 00 80
 jpo 32767                      ; E2 FF 7F
 jpo 65535                      ; E2 FF FF
 jr ASMPC                       ; 18 FE
 jr c, ASMPC                    ; 38 FE
 jr nc, ASMPC                   ; 30 FE
 jr nz, ASMPC                   ; 20 FE
 jr z, ASMPC                    ; 28 FE
 jv -32768                      ; EA 00 80
 jv 32767                       ; EA FF 7F
 jv 65535                       ; EA FF FF
 jz -32768                      ; CA 00 80
 jz 32767                       ; CA FF 7F
 jz 65535                       ; CA FF FF
 ld (-32768), a                 ; 32 00 80
 ld (-32768), bc                ; ED 43 00 80
 ld (-32768), de                ; ED 53 00 80
 ld (-32768), hl                ; 22 00 80
 ld (-32768), ix                ; FD 22 00 80
 ld (-32768), iy                ; DD 22 00 80
 ld (-32768), sp                ; ED 73 00 80
 ld (32767), a                  ; 32 FF 7F
 ld (32767), bc                 ; ED 43 FF 7F
 ld (32767), de                 ; ED 53 FF 7F
 ld (32767), hl                 ; 22 FF 7F
 ld (32767), ix                 ; FD 22 FF 7F
 ld (32767), iy                 ; DD 22 FF 7F
 ld (32767), sp                 ; ED 73 FF 7F
 ld (65535), a                  ; 32 FF FF
 ld (65535), bc                 ; ED 43 FF FF
 ld (65535), de                 ; ED 53 FF FF
 ld (65535), hl                 ; 22 FF FF
 ld (65535), ix                 ; FD 22 FF FF
 ld (65535), iy                 ; DD 22 FF FF
 ld (65535), sp                 ; ED 73 FF FF
 ld (bc), a                     ; 02
 ld (bc+), a                    ; 02 03
 ld (bc-), a                    ; 02 0B
 ld (de), a                     ; 12
 ld (de+), a                    ; 12 13
 ld (de-), a                    ; 12 1B
 ld (hl), -128                  ; 36 80
 ld (hl), 127                   ; 36 7F
 ld (hl), 255                   ; 36 FF
 ld (hl), a                     ; 77
 ld (hl), b                     ; 70
 ld (hl), c                     ; 71
 ld (hl), d                     ; 72
 ld (hl), e                     ; 73
 ld (hl), h                     ; 74
 ld (hl), l                     ; 75
 ld (hl+), a                    ; 77 23
 ld (hl-), a                    ; 77 2B
 ld (hld), a                    ; 77 2B
 ld (hli), a                    ; 77 23
 ld (ix), -128                  ; FD 36 00 80
 ld (ix), 127                   ; FD 36 00 7F
 ld (ix), 255                   ; FD 36 00 FF
 ld (ix), a                     ; FD 77 00
 ld (ix), b                     ; FD 70 00
 ld (ix), c                     ; FD 71 00
 ld (ix), d                     ; FD 72 00
 ld (ix), e                     ; FD 73 00
 ld (ix), h                     ; FD 74 00
 ld (ix), l                     ; FD 75 00
 ld (ix+127), -128              ; FD 36 7F 80
 ld (ix+127), 127               ; FD 36 7F 7F
 ld (ix+127), 255               ; FD 36 7F FF
 ld (ix+127), a                 ; FD 77 7F
 ld (ix+127), b                 ; FD 70 7F
 ld (ix+127), c                 ; FD 71 7F
 ld (ix+127), d                 ; FD 72 7F
 ld (ix+127), e                 ; FD 73 7F
 ld (ix+127), h                 ; FD 74 7F
 ld (ix+127), l                 ; FD 75 7F
 ld (ix-128), -128              ; FD 36 80 80
 ld (ix-128), 127               ; FD 36 80 7F
 ld (ix-128), 255               ; FD 36 80 FF
 ld (ix-128), a                 ; FD 77 80
 ld (ix-128), b                 ; FD 70 80
 ld (ix-128), c                 ; FD 71 80
 ld (ix-128), d                 ; FD 72 80
 ld (ix-128), e                 ; FD 73 80
 ld (ix-128), h                 ; FD 74 80
 ld (ix-128), l                 ; FD 75 80
 ld (iy), -128                  ; DD 36 00 80
 ld (iy), 127                   ; DD 36 00 7F
 ld (iy), 255                   ; DD 36 00 FF
 ld (iy), a                     ; DD 77 00
 ld (iy), b                     ; DD 70 00
 ld (iy), c                     ; DD 71 00
 ld (iy), d                     ; DD 72 00
 ld (iy), e                     ; DD 73 00
 ld (iy), h                     ; DD 74 00
 ld (iy), l                     ; DD 75 00
 ld (iy+127), -128              ; DD 36 7F 80
 ld (iy+127), 127               ; DD 36 7F 7F
 ld (iy+127), 255               ; DD 36 7F FF
 ld (iy+127), a                 ; DD 77 7F
 ld (iy+127), b                 ; DD 70 7F
 ld (iy+127), c                 ; DD 71 7F
 ld (iy+127), d                 ; DD 72 7F
 ld (iy+127), e                 ; DD 73 7F
 ld (iy+127), h                 ; DD 74 7F
 ld (iy+127), l                 ; DD 75 7F
 ld (iy-128), -128              ; DD 36 80 80
 ld (iy-128), 127               ; DD 36 80 7F
 ld (iy-128), 255               ; DD 36 80 FF
 ld (iy-128), a                 ; DD 77 80
 ld (iy-128), b                 ; DD 70 80
 ld (iy-128), c                 ; DD 71 80
 ld (iy-128), d                 ; DD 72 80
 ld (iy-128), e                 ; DD 73 80
 ld (iy-128), h                 ; DD 74 80
 ld (iy-128), l                 ; DD 75 80
 ld a, (-32768)                 ; 3A 00 80
 ld a, (32767)                  ; 3A FF 7F
 ld a, (65535)                  ; 3A FF FF
 ld a, (bc)                     ; 0A
 ld a, (bc+)                    ; 0A 03
 ld a, (bc-)                    ; 0A 0B
 ld a, (de)                     ; 1A
 ld a, (de+)                    ; 1A 13
 ld a, (de-)                    ; 1A 1B
 ld a, (hl)                     ; 7E
 ld a, (hl+)                    ; 7E 23
 ld a, (hl-)                    ; 7E 2B
 ld a, (hld)                    ; 7E 2B
 ld a, (hli)                    ; 7E 23
 ld a, (ix)                     ; FD 7E 00
 ld a, (ix+127)                 ; FD 7E 7F
 ld a, (ix-128)                 ; FD 7E 80
 ld a, (iy)                     ; DD 7E 00
 ld a, (iy+127)                 ; DD 7E 7F
 ld a, (iy-128)                 ; DD 7E 80
 ld a, -128                     ; 3E 80
 ld a, 127                      ; 3E 7F
 ld a, 255                      ; 3E FF
 ld a, a                        ; 7F
 ld a, b                        ; 78
 ld a, c                        ; 79
 ld a, d                        ; 7A
 ld a, e                        ; 7B
 ld a, h                        ; 7C
 ld a, i                        ; ED 57
 ld a, ixh                      ; FD 7C
 ld a, ixl                      ; FD 7D
 ld a, iyh                      ; DD 7C
 ld a, iyl                      ; DD 7D
 ld a, l                        ; 7D
 ld a, r                        ; ED 5F
 ld b, (hl)                     ; 46
 ld b, (ix)                     ; FD 46 00
 ld b, (ix+127)                 ; FD 46 7F
 ld b, (ix-128)                 ; FD 46 80
 ld b, (iy)                     ; DD 46 00
 ld b, (iy+127)                 ; DD 46 7F
 ld b, (iy-128)                 ; DD 46 80
 ld b, -128                     ; 06 80
 ld b, 127                      ; 06 7F
 ld b, 255                      ; 06 FF
 ld b, a                        ; 47
 ld b, b                        ; 40
 ld b, c                        ; 41
 ld b, d                        ; 42
 ld b, e                        ; 43
 ld b, h                        ; 44
 ld b, ixh                      ; FD 44
 ld b, ixl                      ; FD 45
 ld b, iyh                      ; DD 44
 ld b, iyl                      ; DD 45
 ld b, l                        ; 45
 ld bc, (-32768)                ; ED 4B 00 80
 ld bc, (32767)                 ; ED 4B FF 7F
 ld bc, (65535)                 ; ED 4B FF FF
 ld bc, -32768                  ; 01 00 80
 ld bc, 32767                   ; 01 FF 7F
 ld bc, 65535                   ; 01 FF FF
 ld bc, de                      ; 42 4B
 ld bc, hl                      ; 44 4D
 ld bc, ix                      ; FD 44 FD 4D
 ld bc, iy                      ; DD 44 DD 4D
 ld c, (hl)                     ; 4E
 ld c, (ix)                     ; FD 4E 00
 ld c, (ix+127)                 ; FD 4E 7F
 ld c, (ix-128)                 ; FD 4E 80
 ld c, (iy)                     ; DD 4E 00
 ld c, (iy+127)                 ; DD 4E 7F
 ld c, (iy-128)                 ; DD 4E 80
 ld c, -128                     ; 0E 80
 ld c, 127                      ; 0E 7F
 ld c, 255                      ; 0E FF
 ld c, a                        ; 4F
 ld c, b                        ; 48
 ld c, c                        ; 49
 ld c, d                        ; 4A
 ld c, e                        ; 4B
 ld c, h                        ; 4C
 ld c, ixh                      ; FD 4C
 ld c, ixl                      ; FD 4D
 ld c, iyh                      ; DD 4C
 ld c, iyl                      ; DD 4D
 ld c, l                        ; 4D
 ld d, (hl)                     ; 56
 ld d, (ix)                     ; FD 56 00
 ld d, (ix+127)                 ; FD 56 7F
 ld d, (ix-128)                 ; FD 56 80
 ld d, (iy)                     ; DD 56 00
 ld d, (iy+127)                 ; DD 56 7F
 ld d, (iy-128)                 ; DD 56 80
 ld d, -128                     ; 16 80
 ld d, 127                      ; 16 7F
 ld d, 255                      ; 16 FF
 ld d, a                        ; 57
 ld d, b                        ; 50
 ld d, c                        ; 51
 ld d, d                        ; 52
 ld d, e                        ; 53
 ld d, h                        ; 54
 ld d, ixh                      ; FD 54
 ld d, ixl                      ; FD 55
 ld d, iyh                      ; DD 54
 ld d, iyl                      ; DD 55
 ld d, l                        ; 55
 ld de, (-32768)                ; ED 5B 00 80
 ld de, (32767)                 ; ED 5B FF 7F
 ld de, (65535)                 ; ED 5B FF FF
 ld de, -32768                  ; 11 00 80
 ld de, 32767                   ; 11 FF 7F
 ld de, 65535                   ; 11 FF FF
 ld de, bc                      ; 50 59
 ld de, hl                      ; 54 5D
<<<<<<< HEAD
 ld de, ix                      ; FD 54 FD 5D
 ld de, iy                      ; DD 54 DD 5D
 ld de, sp                      ; EB 21 00 00 39 EB
=======
 ld e, (hl)                     ; 5E
 ld e, (ix)                     ; FD 5E 00
 ld e, (ix+127)                 ; FD 5E 7F
 ld e, (ix-128)                 ; FD 5E 80
 ld e, (iy)                     ; DD 5E 00
 ld e, (iy+127)                 ; DD 5E 7F
 ld e, (iy-128)                 ; DD 5E 80
 ld e, -128                     ; 1E 80
 ld e, 127                      ; 1E 7F
 ld e, 255                      ; 1E FF
 ld e, a                        ; 5F
 ld e, b                        ; 58
 ld e, c                        ; 59
 ld e, d                        ; 5A
 ld e, e                        ; 5B
 ld e, h                        ; 5C
 ld e, ixh                      ; FD 5C
 ld e, ixl                      ; FD 5D
 ld e, iyh                      ; DD 5C
 ld e, iyl                      ; DD 5D
 ld e, l                        ; 5D
 ld h, (hl)                     ; 66
 ld h, (ix)                     ; FD 66 00
 ld h, (ix+127)                 ; FD 66 7F
 ld h, (ix-128)                 ; FD 66 80
 ld h, (iy)                     ; DD 66 00
 ld h, (iy+127)                 ; DD 66 7F
 ld h, (iy-128)                 ; DD 66 80
 ld h, -128                     ; 26 80
 ld h, 127                      ; 26 7F
 ld h, 255                      ; 26 FF
 ld h, a                        ; 67
 ld h, b                        ; 60
 ld h, c                        ; 61
 ld h, d                        ; 62
 ld h, e                        ; 63
 ld h, h                        ; 64
 ld h, l                        ; 65
 ld hl, (-32768)                ; 2A 00 80
 ld hl, (32767)                 ; 2A FF 7F
 ld hl, (65535)                 ; 2A FF FF
 ld hl, -32768                  ; 21 00 80
 ld hl, 32767                   ; 21 FF 7F
 ld hl, 65535                   ; 21 FF FF
 ld hl, bc                      ; 60 69
 ld hl, de                      ; 62 6B
 ld i, a                        ; ED 47
 ld ix, (-32768)                ; FD 2A 00 80
 ld ix, (32767)                 ; FD 2A FF 7F
 ld ix, (65535)                 ; FD 2A FF FF
 ld ix, -32768                  ; FD 21 00 80
 ld ix, 32767                   ; FD 21 FF 7F
 ld ix, 65535                   ; FD 21 FF FF
 ld ixh, -128                   ; FD 26 80
 ld ixh, 127                    ; FD 26 7F
 ld ixh, 255                    ; FD 26 FF
 ld ixh, a                      ; FD 67
 ld ixh, b                      ; FD 60
 ld ixh, c                      ; FD 61
 ld ixh, d                      ; FD 62
 ld ixh, e                      ; FD 63
 ld ixh, ixh                    ; FD 64
 ld ixh, ixl                    ; FD 65
 ld ixl, -128                   ; FD 2E 80
 ld ixl, 127                    ; FD 2E 7F
 ld ixl, 255                    ; FD 2E FF
 ld ixl, a                      ; FD 6F
 ld ixl, b                      ; FD 68
 ld ixl, c                      ; FD 69
 ld ixl, d                      ; FD 6A
 ld ixl, e                      ; FD 6B
 ld ixl, ixh                    ; FD 6C
 ld ixl, ixl                    ; FD 6D
 ld iy, (-32768)                ; DD 2A 00 80
 ld iy, (32767)                 ; DD 2A FF 7F
 ld iy, (65535)                 ; DD 2A FF FF
 ld iy, -32768                  ; DD 21 00 80
 ld iy, 32767                   ; DD 21 FF 7F
 ld iy, 65535                   ; DD 21 FF FF
 ld iyh, -128                   ; DD 26 80
 ld iyh, 127                    ; DD 26 7F
 ld iyh, 255                    ; DD 26 FF
 ld iyh, a                      ; DD 67
 ld iyh, b                      ; DD 60
 ld iyh, c                      ; DD 61
 ld iyh, d                      ; DD 62
 ld iyh, e                      ; DD 63
 ld iyh, iyh                    ; DD 64
 ld iyh, iyl                    ; DD 65
 ld iyl, -128                   ; DD 2E 80
 ld iyl, 127                    ; DD 2E 7F
 ld iyl, 255                    ; DD 2E FF
 ld iyl, a                      ; DD 6F
 ld iyl, b                      ; DD 68
 ld iyl, c                      ; DD 69
 ld iyl, d                      ; DD 6A
 ld iyl, e                      ; DD 6B
 ld iyl, iyh                    ; DD 6C
 ld iyl, iyl                    ; DD 6D
 ld l, (hl)                     ; 6E
 ld l, (ix)                     ; FD 6E 00
 ld l, (ix+127)                 ; FD 6E 7F
 ld l, (ix-128)                 ; FD 6E 80
 ld l, (iy)                     ; DD 6E 00
 ld l, (iy+127)                 ; DD 6E 7F
 ld l, (iy-128)                 ; DD 6E 80
 ld l, -128                     ; 2E 80
 ld l, 127                      ; 2E 7F
 ld l, 255                      ; 2E FF
 ld l, a                        ; 6F
 ld l, b                        ; 68
 ld l, c                        ; 69
 ld l, d                        ; 6A
 ld l, e                        ; 6B
 ld l, h                        ; 6C
 ld l, l                        ; 6D
 ld r, a                        ; ED 4F
 ld sp, (-32768)                ; ED 7B 00 80
 ld sp, (32767)                 ; ED 7B FF 7F
 ld sp, (65535)                 ; ED 7B FF FF
 ld sp, -32768                  ; 31 00 80
 ld sp, 32767                   ; 31 FF 7F
 ld sp, 65535                   ; 31 FF FF
 ld sp, hl                      ; F9
 ld sp, ix                      ; FD F9
 ld sp, iy                      ; DD F9
 lda -32768                     ; 3A 00 80
 lda 32767                      ; 3A FF 7F
 lda 65535                      ; 3A FF FF
 ldax b                         ; 0A
 ldax bc                        ; 0A
 ldax d                         ; 1A
 ldax de                        ; 1A
 ldd                            ; ED A8
 ldd (bc), a                    ; 02 0B
 ldd (de), a                    ; 12 1B
 ldd (hl), a                    ; 77 2B
 ldd a, (bc)                    ; 0A 0B
 ldd a, (de)                    ; 1A 1B
 ldd a, (hl)                    ; 7E 2B
 lddr                           ; ED B8
 ldi                            ; ED A0
 ldi (bc), a                    ; 02 03
 ldi (de), a                    ; 12 13
 ldi (hl), a                    ; 77 23
 ldi a, (bc)                    ; 0A 03
 ldi a, (de)                    ; 1A 13
 ldi a, (hl)                    ; 7E 23
 ldir                           ; ED B0
 lhld -32768                    ; 2A 00 80
 lhld 32767                     ; 2A FF 7F
 lhld 65535                     ; 2A FF FF
 lxi b, -32768                  ; 01 00 80
 lxi b, 32767                   ; 01 FF 7F
 lxi b, 65535                   ; 01 FF FF
 lxi bc, -32768                 ; 01 00 80
 lxi bc, 32767                  ; 01 FF 7F
 lxi bc, 65535                  ; 01 FF FF
 lxi d, -32768                  ; 11 00 80
 lxi d, 32767                   ; 11 FF 7F
 lxi d, 65535                   ; 11 FF FF
 lxi de, -32768                 ; 11 00 80
 lxi de, 32767                  ; 11 FF 7F
 lxi de, 65535                  ; 11 FF FF
 lxi h, -32768                  ; 21 00 80
 lxi h, 32767                   ; 21 FF 7F
 lxi h, 65535                   ; 21 FF FF
 lxi hl, -32768                 ; 21 00 80
 lxi hl, 32767                  ; 21 FF 7F
 lxi hl, 65535                  ; 21 FF FF
 lxi ixh, -32768                ; FD 21 00 80
 lxi ixh, 32767                 ; FD 21 FF 7F
 lxi ixh, 65535                 ; FD 21 FF FF
 lxi iyh, -32768                ; DD 21 00 80
 lxi iyh, 32767                 ; DD 21 FF 7F
 lxi iyh, 65535                 ; DD 21 FF FF
 lxi sp, -32768                 ; 31 00 80
 lxi sp, 32767                  ; 31 FF 7F
 lxi sp, 65535                  ; 31 FF FF
 mov a, a                       ; 7F
 mov a, b                       ; 78
 mov a, c                       ; 79
 mov a, d                       ; 7A
 mov a, e                       ; 7B
 mov a, h                       ; 7C
 mov a, ixh                     ; FD 7C
 mov a, ixl                     ; FD 7D
 mov a, iyh                     ; DD 7C
 mov a, iyl                     ; DD 7D
 mov a, l                       ; 7D
 mov a, m                       ; 7E
 mov b, a                       ; 47
 mov b, b                       ; 40
 mov b, c                       ; 41
 mov b, d                       ; 42
 mov b, e                       ; 43
 mov b, h                       ; 44
 mov b, ixh                     ; FD 44
 mov b, ixl                     ; FD 45
 mov b, iyh                     ; DD 44
 mov b, iyl                     ; DD 45
 mov b, l                       ; 45
 mov b, m                       ; 46
 mov c, a                       ; 4F
 mov c, b                       ; 48
 mov c, c                       ; 49
 mov c, d                       ; 4A
 mov c, e                       ; 4B
 mov c, h                       ; 4C
 mov c, ixh                     ; FD 4C
 mov c, ixl                     ; FD 4D
 mov c, iyh                     ; DD 4C
 mov c, iyl                     ; DD 4D
 mov c, l                       ; 4D
 mov c, m                       ; 4E
 mov d, a                       ; 57
 mov d, b                       ; 50
 mov d, c                       ; 51
 mov d, d                       ; 52
 mov d, e                       ; 53
 mov d, h                       ; 54
 mov d, ixh                     ; FD 54
 mov d, ixl                     ; FD 55
 mov d, iyh                     ; DD 54
 mov d, iyl                     ; DD 55
 mov d, l                       ; 55
 mov d, m                       ; 56
 mov e, a                       ; 5F
 mov e, b                       ; 58
 mov e, c                       ; 59
 mov e, d                       ; 5A
 mov e, e                       ; 5B
 mov e, h                       ; 5C
 mov e, ixh                     ; FD 5C
 mov e, ixl                     ; FD 5D
 mov e, iyh                     ; DD 5C
 mov e, iyl                     ; DD 5D
 mov e, l                       ; 5D
 mov e, m                       ; 5E
 mov h, a                       ; 67
 mov h, b                       ; 60
 mov h, c                       ; 61
 mov h, d                       ; 62
 mov h, e                       ; 63
 mov h, h                       ; 64
 mov h, l                       ; 65
 mov h, m                       ; 66
 mov ixh, a                     ; FD 67
 mov ixh, b                     ; FD 60
 mov ixh, c                     ; FD 61
 mov ixh, d                     ; FD 62
 mov ixh, e                     ; FD 63
 mov ixh, ixh                   ; FD 64
 mov ixh, ixl                   ; FD 65
 mov ixh, m                     ; FD 66
 mov ixl, a                     ; FD 6F
 mov ixl, b                     ; FD 68
 mov ixl, c                     ; FD 69
 mov ixl, d                     ; FD 6A
 mov ixl, e                     ; FD 6B
 mov ixl, ixh                   ; FD 6C
 mov ixl, ixl                   ; FD 6D
 mov ixl, m                     ; FD 6E
 mov iyh, a                     ; DD 67
 mov iyh, b                     ; DD 60
 mov iyh, c                     ; DD 61
 mov iyh, d                     ; DD 62
 mov iyh, e                     ; DD 63
 mov iyh, iyh                   ; DD 64
 mov iyh, iyl                   ; DD 65
 mov iyh, m                     ; DD 66
 mov iyl, a                     ; DD 6F
 mov iyl, b                     ; DD 68
 mov iyl, c                     ; DD 69
 mov iyl, d                     ; DD 6A
 mov iyl, e                     ; DD 6B
 mov iyl, iyh                   ; DD 6C
 mov iyl, iyl                   ; DD 6D
 mov iyl, m                     ; DD 6E
 mov l, a                       ; 6F
 mov l, b                       ; 68
 mov l, c                       ; 69
 mov l, d                       ; 6A
 mov l, e                       ; 6B
 mov l, h                       ; 6C
 mov l, l                       ; 6D
 mov l, m                       ; 6E
 mov m, a                       ; 77
 mov m, b                       ; 70
 mov m, c                       ; 71
 mov m, d                       ; 72
 mov m, e                       ; 73
 mov m, h                       ; 74
 mov m, ixh                     ; FD 74
 mov m, ixl                     ; FD 75
 mov m, iyh                     ; DD 74
 mov m, iyl                     ; DD 75
 mov m, l                       ; 75
 mvi a, -128                    ; 3E 80
 mvi a, 127                     ; 3E 7F
 mvi a, 255                     ; 3E FF
 mvi b, -128                    ; 06 80
 mvi b, 127                     ; 06 7F
 mvi b, 255                     ; 06 FF
 mvi c, -128                    ; 0E 80
 mvi c, 127                     ; 0E 7F
 mvi c, 255                     ; 0E FF
 mvi d, -128                    ; 16 80
 mvi d, 127                     ; 16 7F
 mvi d, 255                     ; 16 FF
 mvi e, -128                    ; 1E 80
 mvi e, 127                     ; 1E 7F
 mvi e, 255                     ; 1E FF
 mvi h, -128                    ; 26 80
 mvi h, 127                     ; 26 7F
 mvi h, 255                     ; 26 FF
 mvi ixh, -128                  ; FD 26 80
 mvi ixh, 127                   ; FD 26 7F
 mvi ixh, 255                   ; FD 26 FF
 mvi ixl, -128                  ; FD 2E 80
 mvi ixl, 127                   ; FD 2E 7F
 mvi ixl, 255                   ; FD 2E FF
 mvi iyh, -128                  ; DD 26 80
 mvi iyh, 127                   ; DD 26 7F
 mvi iyh, 255                   ; DD 26 FF
 mvi iyl, -128                  ; DD 2E 80
 mvi iyl, 127                   ; DD 2E 7F
 mvi iyl, 255                   ; DD 2E FF
 mvi l, -128                    ; 2E 80
 mvi l, 127                     ; 2E 7F
 mvi l, 255                     ; 2E FF
 mvi m, -128                    ; 36 80
 mvi m, 127                     ; 36 7F
 mvi m, 255                     ; 36 FF
 neg                            ; ED 44
 neg a                          ; ED 44
 nop                            ; 00
 or (hl)                        ; B6
 or (ix)                        ; FD B6 00
 or (ix+127)                    ; FD B6 7F
 or (ix-128)                    ; FD B6 80
 or (iy)                        ; DD B6 00
 or (iy+127)                    ; DD B6 7F
 or (iy-128)                    ; DD B6 80
 or -128                        ; F6 80
 or 127                         ; F6 7F
 or 255                         ; F6 FF
 or a                           ; B7
 or a, (hl)                     ; B6
 or a, (ix)                     ; FD B6 00
 or a, (ix+127)                 ; FD B6 7F
 or a, (ix-128)                 ; FD B6 80
 or a, (iy)                     ; DD B6 00
 or a, (iy+127)                 ; DD B6 7F
 or a, (iy-128)                 ; DD B6 80
 or a, -128                     ; F6 80
 or a, 127                      ; F6 7F
 or a, 255                      ; F6 FF
 or a, a                        ; B7
 or a, b                        ; B0
 or a, c                        ; B1
 or a, d                        ; B2
 or a, e                        ; B3
 or a, h                        ; B4
 or a, ixh                      ; FD B4
 or a, ixl                      ; FD B5
 or a, iyh                      ; DD B4
 or a, iyl                      ; DD B5
 or a, l                        ; B5
 or b                           ; B0
 or c                           ; B1
 or d                           ; B2
 or e                           ; B3
 or h                           ; B4
 or ixh                         ; FD B4
 or ixl                         ; FD B5
 or iyh                         ; DD B4
 or iyl                         ; DD B5
 or l                           ; B5
 ora a                          ; B7
 ora b                          ; B0
 ora c                          ; B1
 ora d                          ; B2
 ora e                          ; B3
 ora h                          ; B4
 ora ixh                        ; FD B4
 ora ixl                        ; FD B5
 ora iyh                        ; DD B4
 ora iyl                        ; DD B5
 ora l                          ; B5
 ora m                          ; B6
 ori -128                       ; F6 80
 ori 127                        ; F6 7F
 ori 255                        ; F6 FF
 otdr                           ; ED BB
 otir                           ; ED B3
 out (-128), a                  ; D3 80
 out (127), a                   ; D3 7F
 out (255), a                   ; D3 FF
 out (c), 0                     ; ED 71
 out (c), a                     ; ED 79
 out (c), b                     ; ED 41
 out (c), c                     ; ED 49
 out (c), d                     ; ED 51
 out (c), e                     ; ED 59
 out (c), h                     ; ED 61
 out (c), l                     ; ED 69
 out -128                       ; D3 80
 out 127                        ; D3 7F
 out 255                        ; D3 FF
 outd                           ; ED AB
 outi                           ; ED A3
 pchl                           ; E9
 pop af                         ; F1
 pop b                          ; C1
 pop bc                         ; C1
 pop d                          ; D1
 pop de                         ; D1
 pop h                          ; E1
 pop hl                         ; E1
 pop ix                         ; FD E1
 pop ixh                        ; FD E1
 pop iy                         ; DD E1
 pop iyh                        ; DD E1
 pop psw                        ; F1
 push af                        ; F5
 push b                         ; C5
 push bc                        ; C5
 push d                         ; D5
 push de                        ; D5
 push h                         ; E5
 push hl                        ; E5
 push ix                        ; FD E5
 push ixh                       ; FD E5
 push iy                        ; DD E5
 push iyh                       ; DD E5
 push psw                       ; F5
 r_c                            ; D8
 r_m                            ; F8
 r_nc                           ; D0
 r_nv                           ; E0
 r_nz                           ; C0
 r_p                            ; F0
 r_pe                           ; E8
 r_po                           ; E0
 r_v                            ; E8
 r_z                            ; C8
 ral                            ; 17
 rar                            ; 1F
 rc                             ; D8
 res 0, (hl)                    ; CB 86
 res 0, (ix)                    ; FD CB 00 86
 res 0, (ix+127)                ; FD CB 7F 86
 res 0, (ix-128)                ; FD CB 80 86
 res 0, (iy)                    ; DD CB 00 86
 res 0, (iy+127)                ; DD CB 7F 86
 res 0, (iy-128)                ; DD CB 80 86
 res 0, a                       ; CB 87
 res 0, b                       ; CB 80
 res 0, c                       ; CB 81
 res 0, d                       ; CB 82
 res 0, e                       ; CB 83
 res 0, h                       ; CB 84
 res 0, l                       ; CB 85
 res 1, (hl)                    ; CB 8E
 res 1, (ix)                    ; FD CB 00 8E
 res 1, (ix+127)                ; FD CB 7F 8E
 res 1, (ix-128)                ; FD CB 80 8E
 res 1, (iy)                    ; DD CB 00 8E
 res 1, (iy+127)                ; DD CB 7F 8E
 res 1, (iy-128)                ; DD CB 80 8E
 res 1, a                       ; CB 8F
 res 1, b                       ; CB 88
 res 1, c                       ; CB 89
 res 1, d                       ; CB 8A
 res 1, e                       ; CB 8B
 res 1, h                       ; CB 8C
 res 1, l                       ; CB 8D
 res 2, (hl)                    ; CB 96
 res 2, (ix)                    ; FD CB 00 96
 res 2, (ix+127)                ; FD CB 7F 96
 res 2, (ix-128)                ; FD CB 80 96
 res 2, (iy)                    ; DD CB 00 96
 res 2, (iy+127)                ; DD CB 7F 96
 res 2, (iy-128)                ; DD CB 80 96
 res 2, a                       ; CB 97
 res 2, b                       ; CB 90
 res 2, c                       ; CB 91
 res 2, d                       ; CB 92
 res 2, e                       ; CB 93
 res 2, h                       ; CB 94
 res 2, l                       ; CB 95
 res 3, (hl)                    ; CB 9E
 res 3, (ix)                    ; FD CB 00 9E
 res 3, (ix+127)                ; FD CB 7F 9E
 res 3, (ix-128)                ; FD CB 80 9E
 res 3, (iy)                    ; DD CB 00 9E
 res 3, (iy+127)                ; DD CB 7F 9E
 res 3, (iy-128)                ; DD CB 80 9E
 res 3, a                       ; CB 9F
 res 3, b                       ; CB 98
 res 3, c                       ; CB 99
 res 3, d                       ; CB 9A
 res 3, e                       ; CB 9B
 res 3, h                       ; CB 9C
 res 3, l                       ; CB 9D
 res 4, (hl)                    ; CB A6
 res 4, (ix)                    ; FD CB 00 A6
 res 4, (ix+127)                ; FD CB 7F A6
 res 4, (ix-128)                ; FD CB 80 A6
 res 4, (iy)                    ; DD CB 00 A6
 res 4, (iy+127)                ; DD CB 7F A6
 res 4, (iy-128)                ; DD CB 80 A6
 res 4, a                       ; CB A7
 res 4, b                       ; CB A0
 res 4, c                       ; CB A1
 res 4, d                       ; CB A2
 res 4, e                       ; CB A3
 res 4, h                       ; CB A4
 res 4, l                       ; CB A5
 res 5, (hl)                    ; CB AE
 res 5, (ix)                    ; FD CB 00 AE
 res 5, (ix+127)                ; FD CB 7F AE
 res 5, (ix-128)                ; FD CB 80 AE
 res 5, (iy)                    ; DD CB 00 AE
 res 5, (iy+127)                ; DD CB 7F AE
 res 5, (iy-128)                ; DD CB 80 AE
 res 5, a                       ; CB AF
 res 5, b                       ; CB A8
 res 5, c                       ; CB A9
 res 5, d                       ; CB AA
 res 5, e                       ; CB AB
 res 5, h                       ; CB AC
 res 5, l                       ; CB AD
 res 6, (hl)                    ; CB B6
 res 6, (ix)                    ; FD CB 00 B6
 res 6, (ix+127)                ; FD CB 7F B6
 res 6, (ix-128)                ; FD CB 80 B6
 res 6, (iy)                    ; DD CB 00 B6
 res 6, (iy+127)                ; DD CB 7F B6
 res 6, (iy-128)                ; DD CB 80 B6
 res 6, a                       ; CB B7
 res 6, b                       ; CB B0
 res 6, c                       ; CB B1
 res 6, d                       ; CB B2
 res 6, e                       ; CB B3
 res 6, h                       ; CB B4
 res 6, l                       ; CB B5
 res 7, (hl)                    ; CB BE
 res 7, (ix)                    ; FD CB 00 BE
 res 7, (ix+127)                ; FD CB 7F BE
 res 7, (ix-128)                ; FD CB 80 BE
 res 7, (iy)                    ; DD CB 00 BE
 res 7, (iy+127)                ; DD CB 7F BE
 res 7, (iy-128)                ; DD CB 80 BE
 res 7, a                       ; CB BF
 res 7, b                       ; CB B8
 res 7, c                       ; CB B9
 res 7, d                       ; CB BA
 res 7, e                       ; CB BB
 res 7, h                       ; CB BC
 res 7, l                       ; CB BD
 ret                            ; C9
 ret c                          ; D8
 ret m                          ; F8
 ret nc                         ; D0
 ret nv                         ; E0
 ret nz                         ; C0
 ret p                          ; F0
 ret pe                         ; E8
 ret po                         ; E0
 ret v                          ; E8
 ret z                          ; C8
 reti                           ; ED 4D
 retn                           ; ED 45
 rl (hl)                        ; CB 16
 rl (ix)                        ; FD CB 00 16
 rl (ix), a                     ; FD CB 00 17
 rl (ix), b                     ; FD CB 00 10
 rl (ix), c                     ; FD CB 00 11
 rl (ix), d                     ; FD CB 00 12
 rl (ix), e                     ; FD CB 00 13
 rl (ix), h                     ; FD CB 00 14
 rl (ix), l                     ; FD CB 00 15
 rl (ix+127)                    ; FD CB 7F 16
 rl (ix+127), a                 ; FD CB 7F 17
 rl (ix+127), b                 ; FD CB 7F 10
 rl (ix+127), c                 ; FD CB 7F 11
 rl (ix+127), d                 ; FD CB 7F 12
 rl (ix+127), e                 ; FD CB 7F 13
 rl (ix+127), h                 ; FD CB 7F 14
 rl (ix+127), l                 ; FD CB 7F 15
 rl (ix-128)                    ; FD CB 80 16
 rl (ix-128), a                 ; FD CB 80 17
 rl (ix-128), b                 ; FD CB 80 10
 rl (ix-128), c                 ; FD CB 80 11
 rl (ix-128), d                 ; FD CB 80 12
 rl (ix-128), e                 ; FD CB 80 13
 rl (ix-128), h                 ; FD CB 80 14
 rl (ix-128), l                 ; FD CB 80 15
 rl (iy)                        ; DD CB 00 16
 rl (iy), a                     ; DD CB 00 17
 rl (iy), b                     ; DD CB 00 10
 rl (iy), c                     ; DD CB 00 11
 rl (iy), d                     ; DD CB 00 12
 rl (iy), e                     ; DD CB 00 13
 rl (iy), h                     ; DD CB 00 14
 rl (iy), l                     ; DD CB 00 15
 rl (iy+127)                    ; DD CB 7F 16
 rl (iy+127), a                 ; DD CB 7F 17
 rl (iy+127), b                 ; DD CB 7F 10
 rl (iy+127), c                 ; DD CB 7F 11
 rl (iy+127), d                 ; DD CB 7F 12
 rl (iy+127), e                 ; DD CB 7F 13
 rl (iy+127), h                 ; DD CB 7F 14
 rl (iy+127), l                 ; DD CB 7F 15
 rl (iy-128)                    ; DD CB 80 16
 rl (iy-128), a                 ; DD CB 80 17
 rl (iy-128), b                 ; DD CB 80 10
 rl (iy-128), c                 ; DD CB 80 11
 rl (iy-128), d                 ; DD CB 80 12
 rl (iy-128), e                 ; DD CB 80 13
 rl (iy-128), h                 ; DD CB 80 14
 rl (iy-128), l                 ; DD CB 80 15
 rl a                           ; CB 17
 rl b                           ; CB 10
 rl c                           ; CB 11
 rl d                           ; CB 12
 rl e                           ; CB 13
 rl h                           ; CB 14
 rl ixh                         ; FD CB 14
 rl ixl                         ; FD CB 15
 rl iyh                         ; DD CB 14
 rl iyl                         ; DD CB 15
 rl l                           ; CB 15
 rla                            ; 17
 rlc                            ; 07
 rlc (hl)                       ; CB 06
 rlc (ix)                       ; FD CB 00 06
 rlc (ix), a                    ; FD CB 00 07
 rlc (ix), b                    ; FD CB 00 00
 rlc (ix), c                    ; FD CB 00 01
 rlc (ix), d                    ; FD CB 00 02
 rlc (ix), e                    ; FD CB 00 03
 rlc (ix), h                    ; FD CB 00 04
 rlc (ix), l                    ; FD CB 00 05
 rlc (ix+127)                   ; FD CB 7F 06
 rlc (ix+127), a                ; FD CB 7F 07
 rlc (ix+127), b                ; FD CB 7F 00
 rlc (ix+127), c                ; FD CB 7F 01
 rlc (ix+127), d                ; FD CB 7F 02
 rlc (ix+127), e                ; FD CB 7F 03
 rlc (ix+127), h                ; FD CB 7F 04
 rlc (ix+127), l                ; FD CB 7F 05
 rlc (ix-128)                   ; FD CB 80 06
 rlc (ix-128), a                ; FD CB 80 07
 rlc (ix-128), b                ; FD CB 80 00
 rlc (ix-128), c                ; FD CB 80 01
 rlc (ix-128), d                ; FD CB 80 02
 rlc (ix-128), e                ; FD CB 80 03
 rlc (ix-128), h                ; FD CB 80 04
 rlc (ix-128), l                ; FD CB 80 05
 rlc (iy)                       ; DD CB 00 06
 rlc (iy), a                    ; DD CB 00 07
 rlc (iy), b                    ; DD CB 00 00
 rlc (iy), c                    ; DD CB 00 01
 rlc (iy), d                    ; DD CB 00 02
 rlc (iy), e                    ; DD CB 00 03
 rlc (iy), h                    ; DD CB 00 04
 rlc (iy), l                    ; DD CB 00 05
 rlc (iy+127)                   ; DD CB 7F 06
 rlc (iy+127), a                ; DD CB 7F 07
 rlc (iy+127), b                ; DD CB 7F 00
 rlc (iy+127), c                ; DD CB 7F 01
 rlc (iy+127), d                ; DD CB 7F 02
 rlc (iy+127), e                ; DD CB 7F 03
 rlc (iy+127), h                ; DD CB 7F 04
 rlc (iy+127), l                ; DD CB 7F 05
 rlc (iy-128)                   ; DD CB 80 06
 rlc (iy-128), a                ; DD CB 80 07
 rlc (iy-128), b                ; DD CB 80 00
 rlc (iy-128), c                ; DD CB 80 01
 rlc (iy-128), d                ; DD CB 80 02
 rlc (iy-128), e                ; DD CB 80 03
 rlc (iy-128), h                ; DD CB 80 04
 rlc (iy-128), l                ; DD CB 80 05
 rlc a                          ; CB 07
 rlc b                          ; CB 00
 rlc c                          ; CB 01
 rlc d                          ; CB 02
 rlc e                          ; CB 03
 rlc h                          ; CB 04
 rlc ixh                        ; FD CB 04
 rlc ixl                        ; FD CB 05
 rlc iyh                        ; DD CB 04
 rlc iyl                        ; DD CB 05
 rlc l                          ; CB 05
 rlca                           ; 07
 rld                            ; ED 6F
 rm                             ; F8
 rnc                            ; D0
 rnv                            ; E0
 rnz                            ; C0
 rp                             ; F0
 rpe                            ; E8
 rpo                            ; E0
 rr (hl)                        ; CB 1E
 rr (ix)                        ; FD CB 00 1E
 rr (ix), a                     ; FD CB 00 1F
 rr (ix), b                     ; FD CB 00 18
 rr (ix), c                     ; FD CB 00 19
 rr (ix), d                     ; FD CB 00 1A
 rr (ix), e                     ; FD CB 00 1B
 rr (ix), h                     ; FD CB 00 1C
 rr (ix), l                     ; FD CB 00 1D
 rr (ix+127)                    ; FD CB 7F 1E
 rr (ix+127), a                 ; FD CB 7F 1F
 rr (ix+127), b                 ; FD CB 7F 18
 rr (ix+127), c                 ; FD CB 7F 19
 rr (ix+127), d                 ; FD CB 7F 1A
 rr (ix+127), e                 ; FD CB 7F 1B
 rr (ix+127), h                 ; FD CB 7F 1C
 rr (ix+127), l                 ; FD CB 7F 1D
 rr (ix-128)                    ; FD CB 80 1E
 rr (ix-128), a                 ; FD CB 80 1F
 rr (ix-128), b                 ; FD CB 80 18
 rr (ix-128), c                 ; FD CB 80 19
 rr (ix-128), d                 ; FD CB 80 1A
 rr (ix-128), e                 ; FD CB 80 1B
 rr (ix-128), h                 ; FD CB 80 1C
 rr (ix-128), l                 ; FD CB 80 1D
 rr (iy)                        ; DD CB 00 1E
 rr (iy), a                     ; DD CB 00 1F
 rr (iy), b                     ; DD CB 00 18
 rr (iy), c                     ; DD CB 00 19
 rr (iy), d                     ; DD CB 00 1A
 rr (iy), e                     ; DD CB 00 1B
 rr (iy), h                     ; DD CB 00 1C
 rr (iy), l                     ; DD CB 00 1D
 rr (iy+127)                    ; DD CB 7F 1E
 rr (iy+127), a                 ; DD CB 7F 1F
 rr (iy+127), b                 ; DD CB 7F 18
 rr (iy+127), c                 ; DD CB 7F 19
 rr (iy+127), d                 ; DD CB 7F 1A
 rr (iy+127), e                 ; DD CB 7F 1B
 rr (iy+127), h                 ; DD CB 7F 1C
 rr (iy+127), l                 ; DD CB 7F 1D
 rr (iy-128)                    ; DD CB 80 1E
 rr (iy-128), a                 ; DD CB 80 1F
 rr (iy-128), b                 ; DD CB 80 18
 rr (iy-128), c                 ; DD CB 80 19
 rr (iy-128), d                 ; DD CB 80 1A
 rr (iy-128), e                 ; DD CB 80 1B
 rr (iy-128), h                 ; DD CB 80 1C
 rr (iy-128), l                 ; DD CB 80 1D
 rr a                           ; CB 1F
 rr b                           ; CB 18
 rr c                           ; CB 19
 rr d                           ; CB 1A
 rr e                           ; CB 1B
 rr h                           ; CB 1C
 rr ixh                         ; FD CB 1C
 rr ixl                         ; FD CB 1D
 rr iyh                         ; DD CB 1C
 rr iyl                         ; DD CB 1D
 rr l                           ; CB 1D
 rra                            ; 1F
 rrc                            ; 0F
 rrc (hl)                       ; CB 0E
 rrc (ix)                       ; FD CB 00 0E
 rrc (ix), a                    ; FD CB 00 0F
 rrc (ix), b                    ; FD CB 00 08
 rrc (ix), c                    ; FD CB 00 09
 rrc (ix), d                    ; FD CB 00 0A
 rrc (ix), e                    ; FD CB 00 0B
 rrc (ix), h                    ; FD CB 00 0C
 rrc (ix), l                    ; FD CB 00 0D
 rrc (ix+127)                   ; FD CB 7F 0E
 rrc (ix+127), a                ; FD CB 7F 0F
 rrc (ix+127), b                ; FD CB 7F 08
 rrc (ix+127), c                ; FD CB 7F 09
 rrc (ix+127), d                ; FD CB 7F 0A
 rrc (ix+127), e                ; FD CB 7F 0B
 rrc (ix+127), h                ; FD CB 7F 0C
 rrc (ix+127), l                ; FD CB 7F 0D
 rrc (ix-128)                   ; FD CB 80 0E
 rrc (ix-128), a                ; FD CB 80 0F
 rrc (ix-128), b                ; FD CB 80 08
 rrc (ix-128), c                ; FD CB 80 09
 rrc (ix-128), d                ; FD CB 80 0A
 rrc (ix-128), e                ; FD CB 80 0B
 rrc (ix-128), h                ; FD CB 80 0C
 rrc (ix-128), l                ; FD CB 80 0D
 rrc (iy)                       ; DD CB 00 0E
 rrc (iy), a                    ; DD CB 00 0F
 rrc (iy), b                    ; DD CB 00 08
 rrc (iy), c                    ; DD CB 00 09
 rrc (iy), d                    ; DD CB 00 0A
 rrc (iy), e                    ; DD CB 00 0B
 rrc (iy), h                    ; DD CB 00 0C
 rrc (iy), l                    ; DD CB 00 0D
 rrc (iy+127)                   ; DD CB 7F 0E
 rrc (iy+127), a                ; DD CB 7F 0F
 rrc (iy+127), b                ; DD CB 7F 08
 rrc (iy+127), c                ; DD CB 7F 09
 rrc (iy+127), d                ; DD CB 7F 0A
 rrc (iy+127), e                ; DD CB 7F 0B
 rrc (iy+127), h                ; DD CB 7F 0C
 rrc (iy+127), l                ; DD CB 7F 0D
 rrc (iy-128)                   ; DD CB 80 0E
 rrc (iy-128), a                ; DD CB 80 0F
 rrc (iy-128), b                ; DD CB 80 08
 rrc (iy-128), c                ; DD CB 80 09
 rrc (iy-128), d                ; DD CB 80 0A
 rrc (iy-128), e                ; DD CB 80 0B
 rrc (iy-128), h                ; DD CB 80 0C
 rrc (iy-128), l                ; DD CB 80 0D
 rrc a                          ; CB 0F
 rrc b                          ; CB 08
 rrc c                          ; CB 09
 rrc d                          ; CB 0A
 rrc e                          ; CB 0B
 rrc h                          ; CB 0C
 rrc ixh                        ; FD CB 0C
 rrc ixl                        ; FD CB 0D
 rrc iyh                        ; DD CB 0C
 rrc iyl                        ; DD CB 0D
 rrc l                          ; CB 0D
 rrca                           ; 0F
 rrd                            ; ED 67
 rst 0                          ; C7
 rst 1                          ; CF
 rst 16                         ; D7
 rst 2                          ; D7
 rst 24                         ; DF
 rst 3                          ; DF
 rst 32                         ; E7
 rst 4                          ; E7
 rst 40                         ; EF
 rst 48                         ; F7
 rst 5                          ; EF
 rst 56                         ; FF
 rst 6                          ; F7
 rst 7                          ; FF
 rst 8                          ; CF
 rv                             ; E8
 rz                             ; C8
 sbb a                          ; 9F
 sbb b                          ; 98
 sbb c                          ; 99
 sbb d                          ; 9A
 sbb e                          ; 9B
 sbb h                          ; 9C
 sbb ixh                        ; FD 9C
 sbb ixl                        ; FD 9D
 sbb iyh                        ; DD 9C
 sbb iyl                        ; DD 9D
 sbb l                          ; 9D
 sbb m                          ; 9E
 sbc (hl)                       ; 9E
 sbc (ix)                       ; FD 9E 00
 sbc (ix+127)                   ; FD 9E 7F
 sbc (ix-128)                   ; FD 9E 80
 sbc (iy)                       ; DD 9E 00
 sbc (iy+127)                   ; DD 9E 7F
 sbc (iy-128)                   ; DD 9E 80
 sbc -128                       ; DE 80
 sbc 127                        ; DE 7F
 sbc 255                        ; DE FF
 sbc a                          ; 9F
 sbc a, (hl)                    ; 9E
 sbc a, (ix)                    ; FD 9E 00
 sbc a, (ix+127)                ; FD 9E 7F
 sbc a, (ix-128)                ; FD 9E 80
 sbc a, (iy)                    ; DD 9E 00
 sbc a, (iy+127)                ; DD 9E 7F
 sbc a, (iy-128)                ; DD 9E 80
 sbc a, -128                    ; DE 80
 sbc a, 127                     ; DE 7F
 sbc a, 255                     ; DE FF
 sbc a, a                       ; 9F
 sbc a, b                       ; 98
 sbc a, c                       ; 99
 sbc a, d                       ; 9A
 sbc a, e                       ; 9B
 sbc a, h                       ; 9C
 sbc a, ixh                     ; FD 9C
 sbc a, ixl                     ; FD 9D
 sbc a, iyh                     ; DD 9C
 sbc a, iyl                     ; DD 9D
 sbc a, l                       ; 9D
 sbc b                          ; 98
 sbc c                          ; 99
 sbc d                          ; 9A
 sbc e                          ; 9B
 sbc h                          ; 9C
 sbc hl, bc                     ; ED 42
 sbc hl, de                     ; ED 52
 sbc hl, hl                     ; ED 62
 sbc hl, sp                     ; ED 72
 sbc ixh                        ; FD 9C
 sbc ixl                        ; FD 9D
 sbc iyh                        ; DD 9C
 sbc iyl                        ; DD 9D
 sbc l                          ; 9D
 sbi -128                       ; DE 80
 sbi 127                        ; DE 7F
 sbi 255                        ; DE FF
 scf                            ; 37
 scf f                          ; 37
 set 0, (hl)                    ; CB C6
 set 0, (ix)                    ; FD CB 00 C6
 set 0, (ix+127)                ; FD CB 7F C6
 set 0, (ix-128)                ; FD CB 80 C6
 set 0, (iy)                    ; DD CB 00 C6
 set 0, (iy+127)                ; DD CB 7F C6
 set 0, (iy-128)                ; DD CB 80 C6
 set 0, a                       ; CB C7
 set 0, b                       ; CB C0
 set 0, c                       ; CB C1
 set 0, d                       ; CB C2
 set 0, e                       ; CB C3
 set 0, h                       ; CB C4
 set 0, l                       ; CB C5
 set 1, (hl)                    ; CB CE
 set 1, (ix)                    ; FD CB 00 CE
 set 1, (ix+127)                ; FD CB 7F CE
 set 1, (ix-128)                ; FD CB 80 CE
 set 1, (iy)                    ; DD CB 00 CE
 set 1, (iy+127)                ; DD CB 7F CE
 set 1, (iy-128)                ; DD CB 80 CE
 set 1, a                       ; CB CF
 set 1, b                       ; CB C8
 set 1, c                       ; CB C9
 set 1, d                       ; CB CA
 set 1, e                       ; CB CB
 set 1, h                       ; CB CC
 set 1, l                       ; CB CD
 set 2, (hl)                    ; CB D6
 set 2, (ix)                    ; FD CB 00 D6
 set 2, (ix+127)                ; FD CB 7F D6
 set 2, (ix-128)                ; FD CB 80 D6
 set 2, (iy)                    ; DD CB 00 D6
 set 2, (iy+127)                ; DD CB 7F D6
 set 2, (iy-128)                ; DD CB 80 D6
 set 2, a                       ; CB D7
 set 2, b                       ; CB D0
 set 2, c                       ; CB D1
 set 2, d                       ; CB D2
 set 2, e                       ; CB D3
 set 2, h                       ; CB D4
 set 2, l                       ; CB D5
 set 3, (hl)                    ; CB DE
 set 3, (ix)                    ; FD CB 00 DE
 set 3, (ix+127)                ; FD CB 7F DE
 set 3, (ix-128)                ; FD CB 80 DE
 set 3, (iy)                    ; DD CB 00 DE
 set 3, (iy+127)                ; DD CB 7F DE
 set 3, (iy-128)                ; DD CB 80 DE
 set 3, a                       ; CB DF
 set 3, b                       ; CB D8
 set 3, c                       ; CB D9
 set 3, d                       ; CB DA
 set 3, e                       ; CB DB
 set 3, h                       ; CB DC
 set 3, l                       ; CB DD
 set 4, (hl)                    ; CB E6
 set 4, (ix)                    ; FD CB 00 E6
 set 4, (ix+127)                ; FD CB 7F E6
 set 4, (ix-128)                ; FD CB 80 E6
 set 4, (iy)                    ; DD CB 00 E6
 set 4, (iy+127)                ; DD CB 7F E6
 set 4, (iy-128)                ; DD CB 80 E6
 set 4, a                       ; CB E7
 set 4, b                       ; CB E0
 set 4, c                       ; CB E1
 set 4, d                       ; CB E2
 set 4, e                       ; CB E3
 set 4, h                       ; CB E4
 set 4, l                       ; CB E5
 set 5, (hl)                    ; CB EE
 set 5, (ix)                    ; FD CB 00 EE
 set 5, (ix+127)                ; FD CB 7F EE
 set 5, (ix-128)                ; FD CB 80 EE
 set 5, (iy)                    ; DD CB 00 EE
 set 5, (iy+127)                ; DD CB 7F EE
 set 5, (iy-128)                ; DD CB 80 EE
 set 5, a                       ; CB EF
 set 5, b                       ; CB E8
 set 5, c                       ; CB E9
 set 5, d                       ; CB EA
 set 5, e                       ; CB EB
 set 5, h                       ; CB EC
 set 5, l                       ; CB ED
 set 6, (hl)                    ; CB F6
 set 6, (ix)                    ; FD CB 00 F6
 set 6, (ix+127)                ; FD CB 7F F6
 set 6, (ix-128)                ; FD CB 80 F6
 set 6, (iy)                    ; DD CB 00 F6
 set 6, (iy+127)                ; DD CB 7F F6
 set 6, (iy-128)                ; DD CB 80 F6
 set 6, a                       ; CB F7
 set 6, b                       ; CB F0
 set 6, c                       ; CB F1
 set 6, d                       ; CB F2
 set 6, e                       ; CB F3
 set 6, h                       ; CB F4
 set 6, l                       ; CB F5
 set 7, (hl)                    ; CB FE
 set 7, (ix)                    ; FD CB 00 FE
 set 7, (ix+127)                ; FD CB 7F FE
 set 7, (ix-128)                ; FD CB 80 FE
 set 7, (iy)                    ; DD CB 00 FE
 set 7, (iy+127)                ; DD CB 7F FE
 set 7, (iy-128)                ; DD CB 80 FE
 set 7, a                       ; CB FF
 set 7, b                       ; CB F8
 set 7, c                       ; CB F9
 set 7, d                       ; CB FA
 set 7, e                       ; CB FB
 set 7, h                       ; CB FC
 set 7, l                       ; CB FD
 shld -32768                    ; 22 00 80
 shld 32767                     ; 22 FF 7F
 shld 65535                     ; 22 FF FF
 sla (hl)                       ; CB 26
 sla (ix)                       ; FD CB 00 26
 sla (ix), a                    ; FD CB 00 27
 sla (ix), b                    ; FD CB 00 20
 sla (ix), c                    ; FD CB 00 21
 sla (ix), d                    ; FD CB 00 22
 sla (ix), e                    ; FD CB 00 23
 sla (ix), h                    ; FD CB 00 24
 sla (ix), l                    ; FD CB 00 25
 sla (ix+127)                   ; FD CB 7F 26
 sla (ix+127), a                ; FD CB 7F 27
 sla (ix+127), b                ; FD CB 7F 20
 sla (ix+127), c                ; FD CB 7F 21
 sla (ix+127), d                ; FD CB 7F 22
 sla (ix+127), e                ; FD CB 7F 23
 sla (ix+127), h                ; FD CB 7F 24
 sla (ix+127), l                ; FD CB 7F 25
 sla (ix-128)                   ; FD CB 80 26
 sla (ix-128), a                ; FD CB 80 27
 sla (ix-128), b                ; FD CB 80 20
 sla (ix-128), c                ; FD CB 80 21
 sla (ix-128), d                ; FD CB 80 22
 sla (ix-128), e                ; FD CB 80 23
 sla (ix-128), h                ; FD CB 80 24
 sla (ix-128), l                ; FD CB 80 25
 sla (iy)                       ; DD CB 00 26
 sla (iy), a                    ; DD CB 00 27
 sla (iy), b                    ; DD CB 00 20
 sla (iy), c                    ; DD CB 00 21
 sla (iy), d                    ; DD CB 00 22
 sla (iy), e                    ; DD CB 00 23
 sla (iy), h                    ; DD CB 00 24
 sla (iy), l                    ; DD CB 00 25
 sla (iy+127)                   ; DD CB 7F 26
 sla (iy+127), a                ; DD CB 7F 27
 sla (iy+127), b                ; DD CB 7F 20
 sla (iy+127), c                ; DD CB 7F 21
 sla (iy+127), d                ; DD CB 7F 22
 sla (iy+127), e                ; DD CB 7F 23
 sla (iy+127), h                ; DD CB 7F 24
 sla (iy+127), l                ; DD CB 7F 25
 sla (iy-128)                   ; DD CB 80 26
 sla (iy-128), a                ; DD CB 80 27
 sla (iy-128), b                ; DD CB 80 20
 sla (iy-128), c                ; DD CB 80 21
 sla (iy-128), d                ; DD CB 80 22
 sla (iy-128), e                ; DD CB 80 23
 sla (iy-128), h                ; DD CB 80 24
 sla (iy-128), l                ; DD CB 80 25
 sla a                          ; CB 27
 sla b                          ; CB 20
 sla c                          ; CB 21
 sla d                          ; CB 22
 sla e                          ; CB 23
 sla h                          ; CB 24
 sla ixh                        ; FD CB 24
 sla ixl                        ; FD CB 25
 sla iyh                        ; DD CB 24
 sla iyl                        ; DD CB 25
 sla l                          ; CB 25
 sli (hl)                       ; CB 36
 sli (ix)                       ; FD CB 00 36
 sli (ix), a                    ; FD CB 00 37
 sli (ix), b                    ; FD CB 00 30
 sli (ix), c                    ; FD CB 00 31
 sli (ix), d                    ; FD CB 00 32
 sli (ix), e                    ; FD CB 00 33
 sli (ix), h                    ; FD CB 00 34
 sli (ix), l                    ; FD CB 00 35
 sli (ix+127)                   ; FD CB 7F 36
 sli (ix+127), a                ; FD CB 7F 37
 sli (ix+127), b                ; FD CB 7F 30
 sli (ix+127), c                ; FD CB 7F 31
 sli (ix+127), d                ; FD CB 7F 32
 sli (ix+127), e                ; FD CB 7F 33
 sli (ix+127), h                ; FD CB 7F 34
 sli (ix+127), l                ; FD CB 7F 35
 sli (ix-128)                   ; FD CB 80 36
 sli (ix-128), a                ; FD CB 80 37
 sli (ix-128), b                ; FD CB 80 30
 sli (ix-128), c                ; FD CB 80 31
 sli (ix-128), d                ; FD CB 80 32
 sli (ix-128), e                ; FD CB 80 33
 sli (ix-128), h                ; FD CB 80 34
 sli (ix-128), l                ; FD CB 80 35
 sli (iy)                       ; DD CB 00 36
 sli (iy), a                    ; DD CB 00 37
 sli (iy), b                    ; DD CB 00 30
 sli (iy), c                    ; DD CB 00 31
 sli (iy), d                    ; DD CB 00 32
 sli (iy), e                    ; DD CB 00 33
 sli (iy), h                    ; DD CB 00 34
 sli (iy), l                    ; DD CB 00 35
 sli (iy+127)                   ; DD CB 7F 36
 sli (iy+127), a                ; DD CB 7F 37
 sli (iy+127), b                ; DD CB 7F 30
 sli (iy+127), c                ; DD CB 7F 31
 sli (iy+127), d                ; DD CB 7F 32
 sli (iy+127), e                ; DD CB 7F 33
 sli (iy+127), h                ; DD CB 7F 34
 sli (iy+127), l                ; DD CB 7F 35
 sli (iy-128)                   ; DD CB 80 36
 sli (iy-128), a                ; DD CB 80 37
 sli (iy-128), b                ; DD CB 80 30
 sli (iy-128), c                ; DD CB 80 31
 sli (iy-128), d                ; DD CB 80 32
 sli (iy-128), e                ; DD CB 80 33
 sli (iy-128), h                ; DD CB 80 34
 sli (iy-128), l                ; DD CB 80 35
 sli a                          ; CB 37
 sli b                          ; CB 30
 sli c                          ; CB 31
 sli d                          ; CB 32
 sli e                          ; CB 33
 sli h                          ; CB 34
 sli ixh                        ; FD CB 34
 sli ixl                        ; FD CB 35
 sli iyh                        ; DD CB 34
 sli iyl                        ; DD CB 35
 sli l                          ; CB 35
 sll (hl)                       ; CB 36
 sll (ix)                       ; FD CB 00 36
 sll (ix), a                    ; FD CB 00 37
 sll (ix), b                    ; FD CB 00 30
 sll (ix), c                    ; FD CB 00 31
 sll (ix), d                    ; FD CB 00 32
 sll (ix), e                    ; FD CB 00 33
 sll (ix), h                    ; FD CB 00 34
 sll (ix), l                    ; FD CB 00 35
 sll (ix+127)                   ; FD CB 7F 36
 sll (ix+127), a                ; FD CB 7F 37
 sll (ix+127), b                ; FD CB 7F 30
 sll (ix+127), c                ; FD CB 7F 31
 sll (ix+127), d                ; FD CB 7F 32
 sll (ix+127), e                ; FD CB 7F 33
 sll (ix+127), h                ; FD CB 7F 34
 sll (ix+127), l                ; FD CB 7F 35
 sll (ix-128)                   ; FD CB 80 36
 sll (ix-128), a                ; FD CB 80 37
 sll (ix-128), b                ; FD CB 80 30
 sll (ix-128), c                ; FD CB 80 31
 sll (ix-128), d                ; FD CB 80 32
 sll (ix-128), e                ; FD CB 80 33
 sll (ix-128), h                ; FD CB 80 34
 sll (ix-128), l                ; FD CB 80 35
 sll (iy)                       ; DD CB 00 36
 sll (iy), a                    ; DD CB 00 37
 sll (iy), b                    ; DD CB 00 30
 sll (iy), c                    ; DD CB 00 31
 sll (iy), d                    ; DD CB 00 32
 sll (iy), e                    ; DD CB 00 33
 sll (iy), h                    ; DD CB 00 34
 sll (iy), l                    ; DD CB 00 35
 sll (iy+127)                   ; DD CB 7F 36
 sll (iy+127), a                ; DD CB 7F 37
 sll (iy+127), b                ; DD CB 7F 30
 sll (iy+127), c                ; DD CB 7F 31
 sll (iy+127), d                ; DD CB 7F 32
 sll (iy+127), e                ; DD CB 7F 33
 sll (iy+127), h                ; DD CB 7F 34
 sll (iy+127), l                ; DD CB 7F 35
 sll (iy-128)                   ; DD CB 80 36
 sll (iy-128), a                ; DD CB 80 37
 sll (iy-128), b                ; DD CB 80 30
 sll (iy-128), c                ; DD CB 80 31
 sll (iy-128), d                ; DD CB 80 32
 sll (iy-128), e                ; DD CB 80 33
 sll (iy-128), h                ; DD CB 80 34
 sll (iy-128), l                ; DD CB 80 35
 sll a                          ; CB 37
 sll b                          ; CB 30
 sll c                          ; CB 31
 sll d                          ; CB 32
 sll e                          ; CB 33
 sll h                          ; CB 34
 sll ixh                        ; FD CB 34
 sll ixl                        ; FD CB 35
 sll iyh                        ; DD CB 34
 sll iyl                        ; DD CB 35
 sll l                          ; CB 35
 sphl                           ; F9
 sra (hl)                       ; CB 2E
 sra (ix)                       ; FD CB 00 2E
 sra (ix), a                    ; FD CB 00 2F
 sra (ix), b                    ; FD CB 00 28
 sra (ix), c                    ; FD CB 00 29
 sra (ix), d                    ; FD CB 00 2A
 sra (ix), e                    ; FD CB 00 2B
 sra (ix), h                    ; FD CB 00 2C
 sra (ix), l                    ; FD CB 00 2D
 sra (ix+127)                   ; FD CB 7F 2E
 sra (ix+127), a                ; FD CB 7F 2F
 sra (ix+127), b                ; FD CB 7F 28
 sra (ix+127), c                ; FD CB 7F 29
 sra (ix+127), d                ; FD CB 7F 2A
 sra (ix+127), e                ; FD CB 7F 2B
 sra (ix+127), h                ; FD CB 7F 2C
 sra (ix+127), l                ; FD CB 7F 2D
 sra (ix-128)                   ; FD CB 80 2E
 sra (ix-128), a                ; FD CB 80 2F
 sra (ix-128), b                ; FD CB 80 28
 sra (ix-128), c                ; FD CB 80 29
 sra (ix-128), d                ; FD CB 80 2A
 sra (ix-128), e                ; FD CB 80 2B
 sra (ix-128), h                ; FD CB 80 2C
 sra (ix-128), l                ; FD CB 80 2D
 sra (iy)                       ; DD CB 00 2E
 sra (iy), a                    ; DD CB 00 2F
 sra (iy), b                    ; DD CB 00 28
 sra (iy), c                    ; DD CB 00 29
 sra (iy), d                    ; DD CB 00 2A
 sra (iy), e                    ; DD CB 00 2B
 sra (iy), h                    ; DD CB 00 2C
 sra (iy), l                    ; DD CB 00 2D
 sra (iy+127)                   ; DD CB 7F 2E
 sra (iy+127), a                ; DD CB 7F 2F
 sra (iy+127), b                ; DD CB 7F 28
 sra (iy+127), c                ; DD CB 7F 29
 sra (iy+127), d                ; DD CB 7F 2A
 sra (iy+127), e                ; DD CB 7F 2B
 sra (iy+127), h                ; DD CB 7F 2C
 sra (iy+127), l                ; DD CB 7F 2D
 sra (iy-128)                   ; DD CB 80 2E
 sra (iy-128), a                ; DD CB 80 2F
 sra (iy-128), b                ; DD CB 80 28
 sra (iy-128), c                ; DD CB 80 29
 sra (iy-128), d                ; DD CB 80 2A
 sra (iy-128), e                ; DD CB 80 2B
 sra (iy-128), h                ; DD CB 80 2C
 sra (iy-128), l                ; DD CB 80 2D
 sra a                          ; CB 2F
 sra b                          ; CB 28
 sra c                          ; CB 29
 sra d                          ; CB 2A
 sra e                          ; CB 2B
 sra h                          ; CB 2C
 sra ixh                        ; FD CB 2C
 sra ixl                        ; FD CB 2D
 sra iyh                        ; DD CB 2C
 sra iyl                        ; DD CB 2D
 sra l                          ; CB 2D
 srl (hl)                       ; CB 3E
 srl (ix)                       ; FD CB 00 3E
 srl (ix), a                    ; FD CB 00 3F
 srl (ix), b                    ; FD CB 00 38
 srl (ix), c                    ; FD CB 00 39
 srl (ix), d                    ; FD CB 00 3A
 srl (ix), e                    ; FD CB 00 3B
 srl (ix), h                    ; FD CB 00 3C
 srl (ix), l                    ; FD CB 00 3D
 srl (ix+127)                   ; FD CB 7F 3E
 srl (ix+127), a                ; FD CB 7F 3F
 srl (ix+127), b                ; FD CB 7F 38
 srl (ix+127), c                ; FD CB 7F 39
 srl (ix+127), d                ; FD CB 7F 3A
 srl (ix+127), e                ; FD CB 7F 3B
 srl (ix+127), h                ; FD CB 7F 3C
 srl (ix+127), l                ; FD CB 7F 3D
 srl (ix-128)                   ; FD CB 80 3E
 srl (ix-128), a                ; FD CB 80 3F
 srl (ix-128), b                ; FD CB 80 38
 srl (ix-128), c                ; FD CB 80 39
 srl (ix-128), d                ; FD CB 80 3A
 srl (ix-128), e                ; FD CB 80 3B
 srl (ix-128), h                ; FD CB 80 3C
 srl (ix-128), l                ; FD CB 80 3D
 srl (iy)                       ; DD CB 00 3E
 srl (iy), a                    ; DD CB 00 3F
 srl (iy), b                    ; DD CB 00 38
 srl (iy), c                    ; DD CB 00 39
 srl (iy), d                    ; DD CB 00 3A
 srl (iy), e                    ; DD CB 00 3B
 srl (iy), h                    ; DD CB 00 3C
 srl (iy), l                    ; DD CB 00 3D
 srl (iy+127)                   ; DD CB 7F 3E
 srl (iy+127), a                ; DD CB 7F 3F
 srl (iy+127), b                ; DD CB 7F 38
 srl (iy+127), c                ; DD CB 7F 39
 srl (iy+127), d                ; DD CB 7F 3A
 srl (iy+127), e                ; DD CB 7F 3B
 srl (iy+127), h                ; DD CB 7F 3C
 srl (iy+127), l                ; DD CB 7F 3D
 srl (iy-128)                   ; DD CB 80 3E
 srl (iy-128), a                ; DD CB 80 3F
 srl (iy-128), b                ; DD CB 80 38
 srl (iy-128), c                ; DD CB 80 39
 srl (iy-128), d                ; DD CB 80 3A
 srl (iy-128), e                ; DD CB 80 3B
 srl (iy-128), h                ; DD CB 80 3C
 srl (iy-128), l                ; DD CB 80 3D
 srl a                          ; CB 3F
 srl b                          ; CB 38
 srl c                          ; CB 39
 srl d                          ; CB 3A
 srl e                          ; CB 3B
 srl h                          ; CB 3C
 srl ixh                        ; FD CB 3C
 srl ixl                        ; FD CB 3D
 srl iyh                        ; DD CB 3C
 srl iyl                        ; DD CB 3D
 srl l                          ; CB 3D
 sta -32768                     ; 32 00 80
 sta 32767                      ; 32 FF 7F
 sta 65535                      ; 32 FF FF
 stax b                         ; 02
 stax bc                        ; 02
 stax d                         ; 12
 stax de                        ; 12
 stc                            ; 37
 sub (hl)                       ; 96
 sub (ix)                       ; FD 96 00
 sub (ix+127)                   ; FD 96 7F
 sub (ix-128)                   ; FD 96 80
 sub (iy)                       ; DD 96 00
 sub (iy+127)                   ; DD 96 7F
 sub (iy-128)                   ; DD 96 80
 sub -128                       ; D6 80
 sub 127                        ; D6 7F
 sub 255                        ; D6 FF
 sub a                          ; 97
 sub a, (hl)                    ; 96
 sub a, (ix)                    ; FD 96 00
 sub a, (ix+127)                ; FD 96 7F
 sub a, (ix-128)                ; FD 96 80
 sub a, (iy)                    ; DD 96 00
 sub a, (iy+127)                ; DD 96 7F
 sub a, (iy-128)                ; DD 96 80
 sub a, -128                    ; D6 80
 sub a, 127                     ; D6 7F
 sub a, 255                     ; D6 FF
 sub a, a                       ; 97
 sub a, b                       ; 90
 sub a, c                       ; 91
 sub a, d                       ; 92
 sub a, e                       ; 93
 sub a, h                       ; 94
 sub a, ixh                     ; FD 94
 sub a, ixl                     ; FD 95
 sub a, iyh                     ; DD 94
 sub a, iyl                     ; DD 95
 sub a, l                       ; 95
 sub b                          ; 90
 sub c                          ; 91
 sub d                          ; 92
 sub e                          ; 93
 sub h                          ; 94
 sub ixh                        ; FD 94
 sub ixl                        ; FD 95
 sub iyh                        ; DD 94
 sub iyl                        ; DD 95
 sub l                          ; 95
 sub m                          ; 96
 sui -128                       ; D6 80
 sui 127                        ; D6 7F
 sui 255                        ; D6 FF
 xchg                           ; EB
 xor (hl)                       ; AE
 xor (ix)                       ; FD AE 00
 xor (ix+127)                   ; FD AE 7F
 xor (ix-128)                   ; FD AE 80
 xor (iy)                       ; DD AE 00
 xor (iy+127)                   ; DD AE 7F
 xor (iy-128)                   ; DD AE 80
 xor -128                       ; EE 80
 xor 127                        ; EE 7F
 xor 255                        ; EE FF
 xor a                          ; AF
 xor a, (hl)                    ; AE
 xor a, (ix)                    ; FD AE 00
 xor a, (ix+127)                ; FD AE 7F
 xor a, (ix-128)                ; FD AE 80
 xor a, (iy)                    ; DD AE 00
 xor a, (iy+127)                ; DD AE 7F
 xor a, (iy-128)                ; DD AE 80
 xor a, -128                    ; EE 80
 xor a, 127                     ; EE 7F
 xor a, 255                     ; EE FF
 xor a, a                       ; AF
 xor a, b                       ; A8
 xor a, c                       ; A9
 xor a, d                       ; AA
 xor a, e                       ; AB
 xor a, h                       ; AC
 xor a, ixh                     ; FD AC
 xor a, ixl                     ; FD AD
 xor a, iyh                     ; DD AC
 xor a, iyl                     ; DD AD
 xor a, l                       ; AD
 xor b                          ; A8
 xor c                          ; A9
 xor d                          ; AA
 xor e                          ; AB
 xor h                          ; AC
 xor ixh                        ; FD AC
 xor ixl                        ; FD AD
 xor iyh                        ; DD AC
 xor iyl                        ; DD AD
 xor l                          ; AD
 xra a                          ; AF
 xra b                          ; A8
 xra c                          ; A9
 xra d                          ; AA
 xra e                          ; AB
 xra h                          ; AC
 xra ixh                        ; FD AC
 xra ixl                        ; FD AD
 xra iyh                        ; DD AC
 xra iyl                        ; DD AD
 xra l                          ; AD
 xra m                          ; AE
 xri -128                       ; EE 80
 xri 127                        ; EE 7F
 xri 255                        ; EE FF
 xthl                           ; E3
>>>>>>> 103f05bd
<|MERGE_RESOLUTION|>--- conflicted
+++ resolved
@@ -970,11 +970,11 @@
  ld de, 65535                   ; 11 FF FF
  ld de, bc                      ; 50 59
  ld de, hl                      ; 54 5D
-<<<<<<< HEAD
  ld de, ix                      ; FD 54 FD 5D
  ld de, iy                      ; DD 54 DD 5D
  ld de, sp                      ; EB 21 00 00 39 EB
-=======
+ ld de, sp+0                    ; EB 21 00 00 39 EB
+ ld de, sp+255                  ; EB 21 FF 00 39 EB
  ld e, (hl)                     ; 5E
  ld e, (ix)                     ; FD 5E 00
  ld e, (ix+127)                 ; FD 5E 7F
@@ -1021,6 +1021,11 @@
  ld hl, 65535                   ; 21 FF FF
  ld hl, bc                      ; 60 69
  ld hl, de                      ; 62 6B
+ ld hl, ix                      ; FD E5 E1
+ ld hl, iy                      ; DD E5 E1
+ ld hl, sp                      ; 21 00 00 39
+ ld hl, sp+-128                 ; 21 80 FF 39
+ ld hl, sp+127                  ; 21 7F 00 39
  ld i, a                        ; ED 47
  ld ix, (-32768)                ; FD 2A 00 80
  ld ix, (32767)                 ; FD 2A FF 7F
@@ -1028,6 +1033,10 @@
  ld ix, -32768                  ; FD 21 00 80
  ld ix, 32767                   ; FD 21 FF 7F
  ld ix, 65535                   ; FD 21 FF FF
+ ld ix, bc                      ; FD 60 FD 69
+ ld ix, de                      ; FD 62 FD 6B
+ ld ix, hl                      ; E5 FD E1
+ ld ix, iy                      ; DD E5 FD E1
  ld ixh, -128                   ; FD 26 80
  ld ixh, 127                    ; FD 26 7F
  ld ixh, 255                    ; FD 26 FF
@@ -1054,6 +1063,10 @@
  ld iy, -32768                  ; DD 21 00 80
  ld iy, 32767                   ; DD 21 FF 7F
  ld iy, 65535                   ; DD 21 FF FF
+ ld iy, bc                      ; DD 60 DD 69
+ ld iy, de                      ; DD 62 DD 6B
+ ld iy, hl                      ; E5 DD E1
+ ld iy, ix                      ; FD E5 DD E1
  ld iyh, -128                   ; DD 26 80
  ld iyh, 127                    ; DD 26 7F
  ld iyh, 255                    ; DD 26 FF
@@ -1145,12 +1158,6 @@
  lxi hl, -32768                 ; 21 00 80
  lxi hl, 32767                  ; 21 FF 7F
  lxi hl, 65535                  ; 21 FF FF
- lxi ixh, -32768                ; FD 21 00 80
- lxi ixh, 32767                 ; FD 21 FF 7F
- lxi ixh, 65535                 ; FD 21 FF FF
- lxi iyh, -32768                ; DD 21 00 80
- lxi iyh, 32767                 ; DD 21 FF 7F
- lxi iyh, 65535                 ; DD 21 FF FF
  lxi sp, -32768                 ; 31 00 80
  lxi sp, 32767                  ; 31 FF 7F
  lxi sp, 65535                  ; 31 FF FF
@@ -1160,10 +1167,6 @@
  mov a, d                       ; 7A
  mov a, e                       ; 7B
  mov a, h                       ; 7C
- mov a, ixh                     ; FD 7C
- mov a, ixl                     ; FD 7D
- mov a, iyh                     ; DD 7C
- mov a, iyl                     ; DD 7D
  mov a, l                       ; 7D
  mov a, m                       ; 7E
  mov b, a                       ; 47
@@ -1172,10 +1175,6 @@
  mov b, d                       ; 42
  mov b, e                       ; 43
  mov b, h                       ; 44
- mov b, ixh                     ; FD 44
- mov b, ixl                     ; FD 45
- mov b, iyh                     ; DD 44
- mov b, iyl                     ; DD 45
  mov b, l                       ; 45
  mov b, m                       ; 46
  mov c, a                       ; 4F
@@ -1184,10 +1183,6 @@
  mov c, d                       ; 4A
  mov c, e                       ; 4B
  mov c, h                       ; 4C
- mov c, ixh                     ; FD 4C
- mov c, ixl                     ; FD 4D
- mov c, iyh                     ; DD 4C
- mov c, iyl                     ; DD 4D
  mov c, l                       ; 4D
  mov c, m                       ; 4E
  mov d, a                       ; 57
@@ -1196,10 +1191,6 @@
  mov d, d                       ; 52
  mov d, e                       ; 53
  mov d, h                       ; 54
- mov d, ixh                     ; FD 54
- mov d, ixl                     ; FD 55
- mov d, iyh                     ; DD 54
- mov d, iyl                     ; DD 55
  mov d, l                       ; 55
  mov d, m                       ; 56
  mov e, a                       ; 5F
@@ -1208,10 +1199,6 @@
  mov e, d                       ; 5A
  mov e, e                       ; 5B
  mov e, h                       ; 5C
- mov e, ixh                     ; FD 5C
- mov e, ixl                     ; FD 5D
- mov e, iyh                     ; DD 5C
- mov e, iyl                     ; DD 5D
  mov e, l                       ; 5D
  mov e, m                       ; 5E
  mov h, a                       ; 67
@@ -1222,38 +1209,6 @@
  mov h, h                       ; 64
  mov h, l                       ; 65
  mov h, m                       ; 66
- mov ixh, a                     ; FD 67
- mov ixh, b                     ; FD 60
- mov ixh, c                     ; FD 61
- mov ixh, d                     ; FD 62
- mov ixh, e                     ; FD 63
- mov ixh, ixh                   ; FD 64
- mov ixh, ixl                   ; FD 65
- mov ixh, m                     ; FD 66
- mov ixl, a                     ; FD 6F
- mov ixl, b                     ; FD 68
- mov ixl, c                     ; FD 69
- mov ixl, d                     ; FD 6A
- mov ixl, e                     ; FD 6B
- mov ixl, ixh                   ; FD 6C
- mov ixl, ixl                   ; FD 6D
- mov ixl, m                     ; FD 6E
- mov iyh, a                     ; DD 67
- mov iyh, b                     ; DD 60
- mov iyh, c                     ; DD 61
- mov iyh, d                     ; DD 62
- mov iyh, e                     ; DD 63
- mov iyh, iyh                   ; DD 64
- mov iyh, iyl                   ; DD 65
- mov iyh, m                     ; DD 66
- mov iyl, a                     ; DD 6F
- mov iyl, b                     ; DD 68
- mov iyl, c                     ; DD 69
- mov iyl, d                     ; DD 6A
- mov iyl, e                     ; DD 6B
- mov iyl, iyh                   ; DD 6C
- mov iyl, iyl                   ; DD 6D
- mov iyl, m                     ; DD 6E
  mov l, a                       ; 6F
  mov l, b                       ; 68
  mov l, c                       ; 69
@@ -1268,10 +1223,6 @@
  mov m, d                       ; 72
  mov m, e                       ; 73
  mov m, h                       ; 74
- mov m, ixh                     ; FD 74
- mov m, ixl                     ; FD 75
- mov m, iyh                     ; DD 74
- mov m, iyl                     ; DD 75
  mov m, l                       ; 75
  mvi a, -128                    ; 3E 80
  mvi a, 127                     ; 3E 7F
@@ -1291,18 +1242,6 @@
  mvi h, -128                    ; 26 80
  mvi h, 127                     ; 26 7F
  mvi h, 255                     ; 26 FF
- mvi ixh, -128                  ; FD 26 80
- mvi ixh, 127                   ; FD 26 7F
- mvi ixh, 255                   ; FD 26 FF
- mvi ixl, -128                  ; FD 2E 80
- mvi ixl, 127                   ; FD 2E 7F
- mvi ixl, 255                   ; FD 2E FF
- mvi iyh, -128                  ; DD 26 80
- mvi iyh, 127                   ; DD 26 7F
- mvi iyh, 255                   ; DD 26 FF
- mvi iyl, -128                  ; DD 2E 80
- mvi iyl, 127                   ; DD 2E 7F
- mvi iyl, 255                   ; DD 2E FF
  mvi l, -128                    ; 2E 80
  mvi l, 127                     ; 2E 7F
  mvi l, 255                     ; 2E FF
@@ -1360,10 +1299,6 @@
  ora d                          ; B2
  ora e                          ; B3
  ora h                          ; B4
- ora ixh                        ; FD B4
- ora ixl                        ; FD B5
- ora iyh                        ; DD B4
- ora iyl                        ; DD B5
  ora l                          ; B5
  ora m                          ; B6
  ori -128                       ; F6 80
@@ -1396,9 +1331,7 @@
  pop h                          ; E1
  pop hl                         ; E1
  pop ix                         ; FD E1
- pop ixh                        ; FD E1
  pop iy                         ; DD E1
- pop iyh                        ; DD E1
  pop psw                        ; F1
  push af                        ; F5
  push b                         ; C5
@@ -1408,23 +1341,12 @@
  push h                         ; E5
  push hl                        ; E5
  push ix                        ; FD E5
- push ixh                       ; FD E5
  push iy                        ; DD E5
- push iyh                       ; DD E5
  push psw                       ; F5
- r_c                            ; D8
- r_m                            ; F8
- r_nc                           ; D0
- r_nv                           ; E0
- r_nz                           ; C0
- r_p                            ; F0
- r_pe                           ; E8
- r_po                           ; E0
- r_v                            ; E8
- r_z                            ; C8
  ral                            ; 17
  rar                            ; 1F
  rc                             ; D8
+ rdel                           ; CB 13 CB 12
  res 0, (hl)                    ; CB 86
  res 0, (ix)                    ; FD CB 00 86
  res 0, (ix+127)                ; FD CB 7F 86
@@ -1537,6 +1459,118 @@
  res 7, e                       ; CB BB
  res 7, h                       ; CB BC
  res 7, l                       ; CB BD
+ res.a 0, (hl)                  ; CB 86
+ res.a 0, (ix)                  ; FD CB 00 86
+ res.a 0, (ix+127)              ; FD CB 7F 86
+ res.a 0, (ix-128)              ; FD CB 80 86
+ res.a 0, (iy)                  ; DD CB 00 86
+ res.a 0, (iy+127)              ; DD CB 7F 86
+ res.a 0, (iy-128)              ; DD CB 80 86
+ res.a 0, a                     ; CB 87
+ res.a 0, b                     ; CB 80
+ res.a 0, c                     ; CB 81
+ res.a 0, d                     ; CB 82
+ res.a 0, e                     ; CB 83
+ res.a 0, h                     ; CB 84
+ res.a 0, l                     ; CB 85
+ res.a 1, (hl)                  ; CB 8E
+ res.a 1, (ix)                  ; FD CB 00 8E
+ res.a 1, (ix+127)              ; FD CB 7F 8E
+ res.a 1, (ix-128)              ; FD CB 80 8E
+ res.a 1, (iy)                  ; DD CB 00 8E
+ res.a 1, (iy+127)              ; DD CB 7F 8E
+ res.a 1, (iy-128)              ; DD CB 80 8E
+ res.a 1, a                     ; CB 8F
+ res.a 1, b                     ; CB 88
+ res.a 1, c                     ; CB 89
+ res.a 1, d                     ; CB 8A
+ res.a 1, e                     ; CB 8B
+ res.a 1, h                     ; CB 8C
+ res.a 1, l                     ; CB 8D
+ res.a 2, (hl)                  ; CB 96
+ res.a 2, (ix)                  ; FD CB 00 96
+ res.a 2, (ix+127)              ; FD CB 7F 96
+ res.a 2, (ix-128)              ; FD CB 80 96
+ res.a 2, (iy)                  ; DD CB 00 96
+ res.a 2, (iy+127)              ; DD CB 7F 96
+ res.a 2, (iy-128)              ; DD CB 80 96
+ res.a 2, a                     ; CB 97
+ res.a 2, b                     ; CB 90
+ res.a 2, c                     ; CB 91
+ res.a 2, d                     ; CB 92
+ res.a 2, e                     ; CB 93
+ res.a 2, h                     ; CB 94
+ res.a 2, l                     ; CB 95
+ res.a 3, (hl)                  ; CB 9E
+ res.a 3, (ix)                  ; FD CB 00 9E
+ res.a 3, (ix+127)              ; FD CB 7F 9E
+ res.a 3, (ix-128)              ; FD CB 80 9E
+ res.a 3, (iy)                  ; DD CB 00 9E
+ res.a 3, (iy+127)              ; DD CB 7F 9E
+ res.a 3, (iy-128)              ; DD CB 80 9E
+ res.a 3, a                     ; CB 9F
+ res.a 3, b                     ; CB 98
+ res.a 3, c                     ; CB 99
+ res.a 3, d                     ; CB 9A
+ res.a 3, e                     ; CB 9B
+ res.a 3, h                     ; CB 9C
+ res.a 3, l                     ; CB 9D
+ res.a 4, (hl)                  ; CB A6
+ res.a 4, (ix)                  ; FD CB 00 A6
+ res.a 4, (ix+127)              ; FD CB 7F A6
+ res.a 4, (ix-128)              ; FD CB 80 A6
+ res.a 4, (iy)                  ; DD CB 00 A6
+ res.a 4, (iy+127)              ; DD CB 7F A6
+ res.a 4, (iy-128)              ; DD CB 80 A6
+ res.a 4, a                     ; CB A7
+ res.a 4, b                     ; CB A0
+ res.a 4, c                     ; CB A1
+ res.a 4, d                     ; CB A2
+ res.a 4, e                     ; CB A3
+ res.a 4, h                     ; CB A4
+ res.a 4, l                     ; CB A5
+ res.a 5, (hl)                  ; CB AE
+ res.a 5, (ix)                  ; FD CB 00 AE
+ res.a 5, (ix+127)              ; FD CB 7F AE
+ res.a 5, (ix-128)              ; FD CB 80 AE
+ res.a 5, (iy)                  ; DD CB 00 AE
+ res.a 5, (iy+127)              ; DD CB 7F AE
+ res.a 5, (iy-128)              ; DD CB 80 AE
+ res.a 5, a                     ; CB AF
+ res.a 5, b                     ; CB A8
+ res.a 5, c                     ; CB A9
+ res.a 5, d                     ; CB AA
+ res.a 5, e                     ; CB AB
+ res.a 5, h                     ; CB AC
+ res.a 5, l                     ; CB AD
+ res.a 6, (hl)                  ; CB B6
+ res.a 6, (ix)                  ; FD CB 00 B6
+ res.a 6, (ix+127)              ; FD CB 7F B6
+ res.a 6, (ix-128)              ; FD CB 80 B6
+ res.a 6, (iy)                  ; DD CB 00 B6
+ res.a 6, (iy+127)              ; DD CB 7F B6
+ res.a 6, (iy-128)              ; DD CB 80 B6
+ res.a 6, a                     ; CB B7
+ res.a 6, b                     ; CB B0
+ res.a 6, c                     ; CB B1
+ res.a 6, d                     ; CB B2
+ res.a 6, e                     ; CB B3
+ res.a 6, h                     ; CB B4
+ res.a 6, l                     ; CB B5
+ res.a 7, (hl)                  ; CB BE
+ res.a 7, (ix)                  ; FD CB 00 BE
+ res.a 7, (ix+127)              ; FD CB 7F BE
+ res.a 7, (ix-128)              ; FD CB 80 BE
+ res.a 7, (iy)                  ; DD CB 00 BE
+ res.a 7, (iy+127)              ; DD CB 7F BE
+ res.a 7, (iy-128)              ; DD CB 80 BE
+ res.a 7, a                     ; CB BF
+ res.a 7, b                     ; CB B8
+ res.a 7, c                     ; CB B9
+ res.a 7, d                     ; CB BA
+ res.a 7, e                     ; CB BB
+ res.a 7, h                     ; CB BC
+ res.a 7, l                     ; CB BD
  ret                            ; C9
  ret c                          ; D8
  ret m                          ; F8
@@ -1601,14 +1635,13 @@
  rl (iy-128), l                 ; DD CB 80 15
  rl a                           ; CB 17
  rl b                           ; CB 10
+ rl bc                          ; CB 11 CB 10
  rl c                           ; CB 11
  rl d                           ; CB 12
+ rl de                          ; CB 13 CB 12
  rl e                           ; CB 13
  rl h                           ; CB 14
- rl ixh                         ; FD CB 14
- rl ixl                         ; FD CB 15
- rl iyh                         ; DD CB 14
- rl iyl                         ; DD CB 15
+ rl hl                          ; CB 15 CB 14
  rl l                           ; CB 15
  rla                            ; 17
  rlc                            ; 07
@@ -1667,13 +1700,10 @@
  rlc d                          ; CB 02
  rlc e                          ; CB 03
  rlc h                          ; CB 04
- rlc ixh                        ; FD CB 04
- rlc ixl                        ; FD CB 05
- rlc iyh                        ; DD CB 04
- rlc iyl                        ; DD CB 05
  rlc l                          ; CB 05
  rlca                           ; 07
  rld                            ; ED 6F
+ rlde                           ; CB 13 CB 12
  rm                             ; F8
  rnc                            ; D0
  rnv                            ; E0
@@ -1732,14 +1762,13 @@
  rr (iy-128), l                 ; DD CB 80 1D
  rr a                           ; CB 1F
  rr b                           ; CB 18
+ rr bc                          ; CB 18 CB 19
  rr c                           ; CB 19
  rr d                           ; CB 1A
+ rr de                          ; CB 1A CB 1B
  rr e                           ; CB 1B
  rr h                           ; CB 1C
- rr ixh                         ; FD CB 1C
- rr ixl                         ; FD CB 1D
- rr iyh                         ; DD CB 1C
- rr iyl                         ; DD CB 1D
+ rr hl                          ; CB 1C CB 1D
  rr l                           ; CB 1D
  rra                            ; 1F
  rrc                            ; 0F
@@ -1798,13 +1827,10 @@
  rrc d                          ; CB 0A
  rrc e                          ; CB 0B
  rrc h                          ; CB 0C
- rrc ixh                        ; FD CB 0C
- rrc ixl                        ; FD CB 0D
- rrc iyh                        ; DD CB 0C
- rrc iyl                        ; DD CB 0D
  rrc l                          ; CB 0D
  rrca                           ; 0F
  rrd                            ; ED 67
+ rrhl                           ; CB 2C CB 1D
  rst 0                          ; C7
  rst 1                          ; CF
  rst 16                         ; D7
@@ -1828,10 +1854,6 @@
  sbb d                          ; 9A
  sbb e                          ; 9B
  sbb h                          ; 9C
- sbb ixh                        ; FD 9C
- sbb ixl                        ; FD 9D
- sbb iyh                        ; DD 9C
- sbb iyl                        ; DD 9D
  sbb l                          ; 9D
  sbb m                          ; 9E
  sbc (hl)                       ; 9E
@@ -1884,7 +1906,6 @@
  sbi 127                        ; DE 7F
  sbi 255                        ; DE FF
  scf                            ; 37
- scf f                          ; 37
  set 0, (hl)                    ; CB C6
  set 0, (ix)                    ; FD CB 00 C6
  set 0, (ix+127)                ; FD CB 7F C6
@@ -1997,6 +2018,118 @@
  set 7, e                       ; CB FB
  set 7, h                       ; CB FC
  set 7, l                       ; CB FD
+ set.a 0, (hl)                  ; CB C6
+ set.a 0, (ix)                  ; FD CB 00 C6
+ set.a 0, (ix+127)              ; FD CB 7F C6
+ set.a 0, (ix-128)              ; FD CB 80 C6
+ set.a 0, (iy)                  ; DD CB 00 C6
+ set.a 0, (iy+127)              ; DD CB 7F C6
+ set.a 0, (iy-128)              ; DD CB 80 C6
+ set.a 0, a                     ; CB C7
+ set.a 0, b                     ; CB C0
+ set.a 0, c                     ; CB C1
+ set.a 0, d                     ; CB C2
+ set.a 0, e                     ; CB C3
+ set.a 0, h                     ; CB C4
+ set.a 0, l                     ; CB C5
+ set.a 1, (hl)                  ; CB CE
+ set.a 1, (ix)                  ; FD CB 00 CE
+ set.a 1, (ix+127)              ; FD CB 7F CE
+ set.a 1, (ix-128)              ; FD CB 80 CE
+ set.a 1, (iy)                  ; DD CB 00 CE
+ set.a 1, (iy+127)              ; DD CB 7F CE
+ set.a 1, (iy-128)              ; DD CB 80 CE
+ set.a 1, a                     ; CB CF
+ set.a 1, b                     ; CB C8
+ set.a 1, c                     ; CB C9
+ set.a 1, d                     ; CB CA
+ set.a 1, e                     ; CB CB
+ set.a 1, h                     ; CB CC
+ set.a 1, l                     ; CB CD
+ set.a 2, (hl)                  ; CB D6
+ set.a 2, (ix)                  ; FD CB 00 D6
+ set.a 2, (ix+127)              ; FD CB 7F D6
+ set.a 2, (ix-128)              ; FD CB 80 D6
+ set.a 2, (iy)                  ; DD CB 00 D6
+ set.a 2, (iy+127)              ; DD CB 7F D6
+ set.a 2, (iy-128)              ; DD CB 80 D6
+ set.a 2, a                     ; CB D7
+ set.a 2, b                     ; CB D0
+ set.a 2, c                     ; CB D1
+ set.a 2, d                     ; CB D2
+ set.a 2, e                     ; CB D3
+ set.a 2, h                     ; CB D4
+ set.a 2, l                     ; CB D5
+ set.a 3, (hl)                  ; CB DE
+ set.a 3, (ix)                  ; FD CB 00 DE
+ set.a 3, (ix+127)              ; FD CB 7F DE
+ set.a 3, (ix-128)              ; FD CB 80 DE
+ set.a 3, (iy)                  ; DD CB 00 DE
+ set.a 3, (iy+127)              ; DD CB 7F DE
+ set.a 3, (iy-128)              ; DD CB 80 DE
+ set.a 3, a                     ; CB DF
+ set.a 3, b                     ; CB D8
+ set.a 3, c                     ; CB D9
+ set.a 3, d                     ; CB DA
+ set.a 3, e                     ; CB DB
+ set.a 3, h                     ; CB DC
+ set.a 3, l                     ; CB DD
+ set.a 4, (hl)                  ; CB E6
+ set.a 4, (ix)                  ; FD CB 00 E6
+ set.a 4, (ix+127)              ; FD CB 7F E6
+ set.a 4, (ix-128)              ; FD CB 80 E6
+ set.a 4, (iy)                  ; DD CB 00 E6
+ set.a 4, (iy+127)              ; DD CB 7F E6
+ set.a 4, (iy-128)              ; DD CB 80 E6
+ set.a 4, a                     ; CB E7
+ set.a 4, b                     ; CB E0
+ set.a 4, c                     ; CB E1
+ set.a 4, d                     ; CB E2
+ set.a 4, e                     ; CB E3
+ set.a 4, h                     ; CB E4
+ set.a 4, l                     ; CB E5
+ set.a 5, (hl)                  ; CB EE
+ set.a 5, (ix)                  ; FD CB 00 EE
+ set.a 5, (ix+127)              ; FD CB 7F EE
+ set.a 5, (ix-128)              ; FD CB 80 EE
+ set.a 5, (iy)                  ; DD CB 00 EE
+ set.a 5, (iy+127)              ; DD CB 7F EE
+ set.a 5, (iy-128)              ; DD CB 80 EE
+ set.a 5, a                     ; CB EF
+ set.a 5, b                     ; CB E8
+ set.a 5, c                     ; CB E9
+ set.a 5, d                     ; CB EA
+ set.a 5, e                     ; CB EB
+ set.a 5, h                     ; CB EC
+ set.a 5, l                     ; CB ED
+ set.a 6, (hl)                  ; CB F6
+ set.a 6, (ix)                  ; FD CB 00 F6
+ set.a 6, (ix+127)              ; FD CB 7F F6
+ set.a 6, (ix-128)              ; FD CB 80 F6
+ set.a 6, (iy)                  ; DD CB 00 F6
+ set.a 6, (iy+127)              ; DD CB 7F F6
+ set.a 6, (iy-128)              ; DD CB 80 F6
+ set.a 6, a                     ; CB F7
+ set.a 6, b                     ; CB F0
+ set.a 6, c                     ; CB F1
+ set.a 6, d                     ; CB F2
+ set.a 6, e                     ; CB F3
+ set.a 6, h                     ; CB F4
+ set.a 6, l                     ; CB F5
+ set.a 7, (hl)                  ; CB FE
+ set.a 7, (ix)                  ; FD CB 00 FE
+ set.a 7, (ix+127)              ; FD CB 7F FE
+ set.a 7, (ix-128)              ; FD CB 80 FE
+ set.a 7, (iy)                  ; DD CB 00 FE
+ set.a 7, (iy+127)              ; DD CB 7F FE
+ set.a 7, (iy-128)              ; DD CB 80 FE
+ set.a 7, a                     ; CB FF
+ set.a 7, b                     ; CB F8
+ set.a 7, c                     ; CB F9
+ set.a 7, d                     ; CB FA
+ set.a 7, e                     ; CB FB
+ set.a 7, h                     ; CB FC
+ set.a 7, l                     ; CB FD
  shld -32768                    ; 22 00 80
  shld 32767                     ; 22 FF 7F
  shld 65535                     ; 22 FF FF
@@ -2055,10 +2188,6 @@
  sla d                          ; CB 22
  sla e                          ; CB 23
  sla h                          ; CB 24
- sla ixh                        ; FD CB 24
- sla ixl                        ; FD CB 25
- sla iyh                        ; DD CB 24
- sla iyl                        ; DD CB 25
  sla l                          ; CB 25
  sli (hl)                       ; CB 36
  sli (ix)                       ; FD CB 00 36
@@ -2115,10 +2244,6 @@
  sli d                          ; CB 32
  sli e                          ; CB 33
  sli h                          ; CB 34
- sli ixh                        ; FD CB 34
- sli ixl                        ; FD CB 35
- sli iyh                        ; DD CB 34
- sli iyl                        ; DD CB 35
  sli l                          ; CB 35
  sll (hl)                       ; CB 36
  sll (ix)                       ; FD CB 00 36
@@ -2175,10 +2300,6 @@
  sll d                          ; CB 32
  sll e                          ; CB 33
  sll h                          ; CB 34
- sll ixh                        ; FD CB 34
- sll ixl                        ; FD CB 35
- sll iyh                        ; DD CB 34
- sll iyl                        ; DD CB 35
  sll l                          ; CB 35
  sphl                           ; F9
  sra (hl)                       ; CB 2E
@@ -2232,14 +2353,13 @@
  sra (iy-128), l                ; DD CB 80 2D
  sra a                          ; CB 2F
  sra b                          ; CB 28
+ sra bc                         ; CB 28 CB 19
  sra c                          ; CB 29
  sra d                          ; CB 2A
+ sra de                         ; CB 2A CB 1B
  sra e                          ; CB 2B
  sra h                          ; CB 2C
- sra ixh                        ; FD CB 2C
- sra ixl                        ; FD CB 2D
- sra iyh                        ; DD CB 2C
- sra iyl                        ; DD CB 2D
+ sra hl                         ; CB 2C CB 1D
  sra l                          ; CB 2D
  srl (hl)                       ; CB 3E
  srl (ix)                       ; FD CB 00 3E
@@ -2296,10 +2416,6 @@
  srl d                          ; CB 3A
  srl e                          ; CB 3B
  srl h                          ; CB 3C
- srl ixh                        ; FD CB 3C
- srl ixl                        ; FD CB 3D
- srl iyh                        ; DD CB 3C
- srl iyl                        ; DD CB 3D
  srl l                          ; CB 3D
  sta -32768                     ; 32 00 80
  sta 32767                      ; 32 FF 7F
@@ -2346,6 +2462,10 @@
  sub d                          ; 92
  sub e                          ; 93
  sub h                          ; 94
+ sub hl, bc                     ; CD @__z80asm__sub_hl_bc
+ sub hl, de                     ; CD @__z80asm__sub_hl_de
+ sub hl, hl                     ; CD @__z80asm__sub_hl_hl
+ sub hl, sp                     ; CD @__z80asm__sub_hl_sp
  sub ixh                        ; FD 94
  sub ixl                        ; FD 95
  sub iyh                        ; DD 94
@@ -2404,14 +2524,9 @@
  xra d                          ; AA
  xra e                          ; AB
  xra h                          ; AC
- xra ixh                        ; FD AC
- xra ixl                        ; FD AD
- xra iyh                        ; DD AC
- xra iyl                        ; DD AD
  xra l                          ; AD
  xra m                          ; AE
  xri -128                       ; EE 80
  xri 127                        ; EE 7F
  xri 255                        ; EE FF
- xthl                           ; E3
->>>>>>> 103f05bd
+ xthl                           ; E3