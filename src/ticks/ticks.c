--- conflicted
+++ resolved
@@ -3150,6 +3150,9 @@
           case 0x24:    // (Z180) TST A,D
             if ( c_cpu == CPU_Z180 ) {
               TEST(h, 8);
+            } else if ( c_cpu == CPU_Z80_ZXN ) {   // (ZXN) mirror a
+              a = mirror_table[a & 0x0f] << 4 | mirror_table[(a & 0xf0) >> 4];
+              st += 4;
             } else {
               st += 8;
             }
@@ -3178,14 +3181,8 @@
           case 0x10: case 0x11: case 0x12: case 0x13:
           case 0x15: case 0x16: case 0x17:
           case 0x18: case 0x19: case 0x1a: case 0x1b:
-<<<<<<< HEAD
           case 0x1d: case 0x1e: case 0x1f:
-          case 0x20: case 0x21: case 0x22: case 0x23:
-          case 0x26: 
-=======
-          case 0x1c: case 0x1d: case 0x1e: case 0x1f:
           case 0x20: case 0x21: case 0x22:
->>>>>>> 8eda97fc
           case 0x28: case 0x29: case 0x2a: case 0x2b:
           case 0x2d: case 0x2e: case 0x2f:
           case 0x3e: case 0x3f:
@@ -3225,11 +3222,6 @@
             } else {
               st += 8;
             }
-            break;
-          case 0x24:                                         // (ZXN) mirror a
-            if ( c_cpu != CPU_Z80_ZXN) { st += 8; break; }
-            a = mirror_table[a & 0x0f] << 4 | mirror_table[(a & 0xf0) >> 4];
-            st += 4;
             break;
           case 0x26:                                         // (ZXN) mirror de
             if ( c_cpu != CPU_Z80_ZXN) { st += 8; break; }
@@ -3443,16 +3435,11 @@
             break;
           case 0xa4:                                        // (ZXN) ldix
             if ( c_cpu != CPU_Z80_ZXN ) { st+= 8; break; }
-<<<<<<< HEAD
+            st += 16;
             t = get_memory(l | h<<8);
-=======
-            st += 16;
-            t = mem[l | h<<8];
->>>>>>> 8eda97fc
             if ( t != a ) {
               put_memory(e | d<<8, t= get_memory(l | h<<8));
             }
-            put_memory(e | d<<8, t= get_memory(l | h<<8));
             ++l || h++;
             ++e || d++;
             c-- || b--;
@@ -3462,16 +3449,12 @@
                   | t     &   8
                   | t<<4  &  32;
             fa= 0;
-            b|c && (fa= 128);
+            b|c && (st += 5, fa= 128);
             fb= fa; break;
           case 0xac:                                       // (ZXN) lddx
             if ( c_cpu != CPU_Z80_ZXN ) { st+= 8; break; }
-<<<<<<< HEAD
             t = get_memory(l | h<<8);
-=======
             st += 16;
-            t = mem[l | h<<8];
->>>>>>> 8eda97fc
             if ( t != a ) {
                 put_memory(e | d<<8, t= get_memory(l | h<<8));
             }
@@ -3484,16 +3467,12 @@
                | t     &   8
                | t<<4  &  32;
             fa= 0;
-            b|c && (fa= 128);
+            b|c && (st += 5, fa= 128);
             fb= fa; break;
           case 0xb4:                                        // (ZXN) ldirx
             if ( c_cpu != CPU_Z80_ZXN ) { st+= 8; break; }
-<<<<<<< HEAD
             t = get_memory(l | h<<8);
-=======
             st += 16;
-            t = mem[l | h<<8];
->>>>>>> 8eda97fc
             if ( t != a ) {
                 put_memory(e | d<<8, t= get_memory(l | h<<8));
             }
@@ -3514,19 +3493,15 @@
           case 0xb5:                                         // (ZXN) fillde
             if ( c_cpu != CPU_Z80_ZXN) { st += 8; break; }
             st += 16;
-            mem[e | d<<8] = a;
+            put_memory(e | d<<8,a);
             ++e || d++;
             c-- || b--;
             b|c && ( st += 5, mp= --pc, --pc);
             break;
           case 0xbc:                                         // (ZXN) LDDRX
             if ( c_cpu != CPU_Z80_ZXN ) { st+= 8; break; }
-<<<<<<< HEAD
             t = get_memory(l | h<<8);
-=======
             st += 16;
-            t = mem[l | h<<8];
->>>>>>> 8eda97fc
             if ( t != a ) {
                 put_memory(e | d<<8, t= get_memory(l | h<<8));
             }
