Concise Record of Changes to Z88DK Releases
-------------------------------------------

z88dk vx.x.x - xx.xx.xxxx

In addition to the usual collection of bugfixes and enhancements, this
release of z88dk contains some major new features which are noteworthy:

* A (mostly) IEEE754 compliant maths library is available for both classic
  and newlib.
* The sccz80 compiler and classic +cpm target now supports generating binaries
  that run on 8080 hardware
* The sccz80 compiler and classic +gb target can now generate ROMs for the
  Nintendo Gameboy

The more detailed (yet incomplete) changelist is below:

- [appmake] Autobooting +3 discs can now be created
- [appmake] MSX-DOS format discs can now be created
- [classic] Interrupt handlers can now be added on many targets
- [classic] TMS9918 platforms now support Modes 0 and 1 for gencon
- [classic] +aquarius: Microsoft 32 bit floating point support
- [classic] +cpm: Many new disc formats supported
- [classic] +cpm: -subtype=kaypro83 - two graphics modes
- [classic] +cpm: Improved getk() behaviour
- [classic] +cpm: Support for Excalibur 64 (-subtype=excali64)
- [classic] +cpm: Support for 8080 machines (-clib=8080)
- [classic] +cpm: Support for Sony SMC-70/SMC-777 (-subtype=smc777)
- [classic] +cpm: Support for Sharp X1 (-subtype=x1)
- [classic] +fp1100: Graphics support is now available
- [classic] +gb: Nintendo Gameboy support
- [classic] +g800: ANSI terminal and graphics improvements
- [classic] +laser500: Microsoft 32 and 64 bit floating point support
- [classic] +mc1000: Microsoft 32 bit floating point support
- [classic] +msx: MSXDOS2 library available via -subtype=msxdos2
- [classic] +msx: UNAPI support is now available
- [classic] +mtx: Serial port support
- [classic] +myvision: Support for the Nichibutsu My Vision 
- [classic] +pasopia7 Toshiba Pasopia 7 support added
- [classic] +pencil2: Support for the Hanimex Pencil II
- [classic] +s1mp3: Preliminary support for the s1mp3 player devices
- [classic] +sms: Support for Gamegear with -lgamegear
- [classic] +spc1000: Graphics are now supported on the TMS9928
- [classic] +sv8000: Support for the Bandai Supervision 8000 
- [classic] +trs80: Microsoft 32 and 64 bit floating point support
- [classic] +trs80: TRSDOS support
- [classic] +tvc: Preliminary support for Videoton TVC
- [classic] +ts2068: gencon supports hires and multicolour modes
- [classic} +vz: Support for graphics 
- [classic] +x1: Graphics and console improvements
<<<<<<< HEAD
- [classic] +gb: Nintendo Gameboy support
=======
>>>>>>> d4c7adbb
- [classic] all: IEEE 754 32 bit maths library
- [classic] all: BBC BASIC 40 bit maths library
- [sccz80] #1102: Trailing comma support in struct initialisation
- [sccz80] Optimisation rule fixes and improvements
- [sccz80] Support added for 32 and 64 bit floating point numbers
- [sccz80] #1132: Struct assignment and parameter passing supported
- [sccz80] #1141: Support for named address spaces
- [sccz80] #1133: Support for bitfields
- [sccz80] 8080 and gbz80 support added
- [z80asm] Now supports assembling 8080/5 code using both Intel and Zilog syntax
- [z80asm] Now supports assembling gbz80 code
- [z80asm] Supports many emulations for cross-processor compatibility
<<<<<<< HEAD
- [zsdcc] Upgraded to SDCC 3.9.5 r11502
- [newlib] +scz180: Support for this platform target
=======
- [zsdcc] Upgraded to SDCC 3.9.1 r11311
- [newlib] +scz180: Support for this board
>>>>>>> d4c7adbb
- [newlib] +zxn: ZX Spectrum Next architecture renamed z80n

z88dk v1.99C - 19.01.2019

This release of z88dk contains many significant changes over the 1.99B,
significantly increasing the number of supported systems, improving source
code compatibility between the two compilers and natively supporting 
more z80 derivative CPUs. The major changes are detailed below:

* sccz80 has seen many changes, included frontend parsing enhancements and
  code generator optimisations
* sccz80 accepts the same extension syntax as zsdcc
* The sccz80 preprocessor has been changed to ucpp which is C99 compatible
* z80asm now supports Rabbit 2000/3000, z180 and ZX Next CPUs
* Appmake can now generate disc images for many CP/M machines
* Classic supports several new targets
* Classic provides a standard VT52 console for many targets
* newlib now provides extensive support for the ZX Spectrum Next
* newlib support for the RC2014 and z180 has been significantly improved

A more detailed (incomplete) changelist follows:

- [classiclib] The value of FOPEN_MAX can now be controlled at link time with
  -pragma-define=CLIB_FOPEN_MAX=YY. The default for YY is 10.
- [classiclib] #571: The atexit stack size can be configured with CLIB_EXIT_STACK_SIZE
- [classiclib] #666: A lightweight terminal is now available for many targets
- [classiclib] stdio can be disabled with -pragma-define:CRT_ENABLE_STDIO=1
- [classiclib] A new port to the Pacman arcade hardware is availble
- [classiclib] Bug fixes for memrchr() and gets()
- [classiclib] Compiler intrinsics are now available
- [classiclib] fmemopen() and funopen() are now available
- [classiclib] +pc6001 ROM cartridge support 
- [classiclib] +test target now supports amalloc and command line arguments
- [classiclib] printf format %s now supports a precision field
- [classiclib] printf format %x, %p, %X, %B now disable the + flag
- [classiclib] printf now supports 64 bit values when used with sdcc
- [classiclib] +c128 improvements
- [classiclib] [math48] #108: Single parameter library math functions now work correctly
- [classiclib] +rcmx000 support has been restored and optimisations applied
- [classiclib] builtin functions are enabled for both sccz80 and zsdcc, disable thema ll
  with -D__DISABLE_BUILTIN or individually with __DISABLE_BUILTIN_[function]
- [classiclib] +sms fixed an issue with tile corruption due to sdcc compatiblity
  code being inserted in the wrong place
- [classiclib] +nc100 graphics support has been added
- [classiclib] +msx fixed an initialisation error that prevented ROMs from
  working correctly
- [classiclib] +ts2068 screen printer doesn't force hires screen
- [classiclib] +zx ROM screen printer now available
- [classiclib] +zx Non ROM based stdin is now available
- [classiclib] +zx Default console font can be changed at compile time (CRT_FONT/CRT_FONT64)
- [classiclib] +zx FZX based screen printer is now available
- [classiclib] imported obstack, balloc and adt libraries from newlib. balloc can now
  be configured in the same was as newlib (-pragma-define:CLIB_BALLOC_TABLE_SIZE=n)
- [classiclib] Marked adt and balloc classic apis as deprecated
- [classiclib] +cpc cpcrslib has been imported
- [classiclib] CPC, MSX, SVI, ZX81, Galaksija, Sam, X1, Z1013 port improvements
- [classiclib] New ports for Casio PV-1000, PV-2000, FP-1100, Colecovision, Coleco Adam, 
  Mitsubishi Multi8, Alphatronic PC, NEC PC-8800, Dick Smith Super80, Z80 TV Game Console,
  Bandai RX78, Sharp MZ2500, Samsung SPC-1000, VTech Laser 350/500/700
- [classiclib] +m5 ROM cartridge support
- [classiclib] SC-3000 target now runs on SG-1000 console
- [classiclib] +aquarius 8k ROM cartridges can now be created
- [classiclib] inkey() implementations for Jupiter Ace, Sord M5, PV-2000, SC-3000,
  VZ-200, TRS80, Exidy Sorcerer, Alphatronic PC, Camputers Lynx, VG5K, Super-80, SVI
  TRS80, 
- [classiclib] SMS stability improvements
- [classiclib] [all] New kbhit() implementation
- [classiclib] Now shares ctype, string and most of stdlib with newlib
- [classiclib] +gal Galaksija hires graphics is now supported
- [classiclib] +svi 80 column and rs232 support
- [newlib] +sms devKit SMS has been incorporated
- [newlib] +zxn Extensive support for the ZX Spectrum Next
- [newlib] +rc2014 Many enhancements for the RC2014
- [newlib] +vgl Support for the V-Tech Genius Leader
- [newlib] +z180 Support for bare-bone z180 boards
- [newlib] +yaz180 Support for YAZ180
- [sccz80] #36: Defining an extern variable with @ no longer exports symbol
- [sccz80] #9: The sdcc directives __z88dk_fastcall and __z88dk_callee are now
  supported. Additionally __preserves_regs() is ignored.
- [sccz80] #81: Now supports const qualifier for assigning read-only data to ROM
- [sccz80] #94: Right to left parameter passing is now supported with __stdc directive
- [sccz80] #112: Typedef pointers are now supported
- [sccz80] Optimisations for long multiplication
- [sccz80] #109: Callee functions now cleanup correctly without corrupting return values
- [sccz80] #103: Bug fixes around double + int/long operands
- [sccz80] #98: Bug fix for handling expressions with a const on lefthand side
- [sccz80] #90: Bug fix for result of comparison
- [sccz80] #118: static doubles can now be initialised
- [sccz80] #116: Optimisations for operations with constants
- [sccz80] Constant floating point expressions are now folded
- [sccz80] [math48] #104: Non commutative FP operations with constant on left now work
- [sccz80] #138: Aggregate (arrays, structs) auto variables can now be initialised
- [sccz80] #139: Added support for __naked directive to prevent generation of any code
  for marked functions
- [sccz80] #78: __sfr (__banked__) __at [address] [name] syntax is now supported for
  IO ports. Specific code is generated for Z80, Z180, Rabbit compilations.
- [sccz80] #26: A whole bunch of casting issues have been resolved
- [sccz80] #176: sizeof() now works on a wider range of lvalues
- [sccz80] #155: The section names used by sccz80 can now be configured
- [sccz80] #188: sccz80 now provides builtin functions for memcpy, memset, strcpy, strchr
- [sccz80] #220: sccz80 now supports __critical blocks and functions
- [sccz80] #275: don't swallow white space before constant L,U,S modifier
- [sccz80] ZX Next specific code can now be generated
- [sccz80] #419: Extern function declarations are now accepted with blocks
- [sccz80] #452: Declaration parser rewritten
- [sccz80] #452: Multi dimensional arrays are now supported
- [sccz80] #452: Function pointers can now be defined with parameters
- [sccz80] #481: z180 mlt instruction is now used
- [sccz80] #485: Functions marked __z88dk_sdccdecl use sdcc calling spec for
  chars (and become r->l)
- [sccz80] #489: Loop variables can now be defined in the initialisation clause
  of a for statement. Additionally, variables can be defined anywhere, not just at
  the start of a block.
- [sccz80] #493: The __func__ directive is now supported
- [sccz80] #501: sccz80 now supports the sdcc __at (0xnnnn) syntax for variable and
  function placement
- [sccz80] #514: sccz80 now supports flexible members at the end of struct definition
- [sccz80] #519: The preprocessor has been switched over to ucpp which is C99 compatible
- [sccz80] #495, #615, #658: Performance optimisations
- [sccz80] #641: Improved support for far pointers and banked calling
- [ticks] [classiclib] #101,#106: Now supports the +test target
- [ticks] [classiclib] File IO is now available
- [ticks] A debugger is now available
- [ticks] Now supports Rabbit, z180 and ZX Next, ez80 cpus
- [ticks] Now supports ZX Next MMU paging
- [z80asm] Rabbit 2000 and 3000 are now fully supported
- [z80asm] Z180 is now fully supported
- [z80asm] ZX Spectrum Next CPU extensions and Copper Unit are supported
- [z80asm] #442: Globs are now supported in filenames and .lst files
- [z80asm] #159: Environment variables ${VAR} in filenames and .lst files
- [z80asm] #222: +zx and +zx81 options to z80asm to generate .tap and .P files
- [z80asm] #248: Filler byte for DEFS and ALIGN can be given in command line
- [z80asm] #341: Produce debugger-friendly map files with symbols of C and ASM lines 
- [z80asm] #429: Add PHASE and DEPHASE directives 
- [z80asm] #436: Add ALIGN directive
- [z80asm] #524: Allow the target directory for object files to be given in the command line
- [z88dk-dis] A new standalone diassembler is available
- [z88dk-install] A new program to install 3rd party libraries is now available
- [zcc] Spaces in filenames (and paths) are now supported.
- [zcc] Custom optimisation rules can be supplied with -custom-copt-rules=
- [zcc] A target must now be supplied to zcc
- [zcc] The option --opt-code-speed=all will enable speed optimisations for sccz80
- [zpragma] Support for #pragma printf and #pragma scanf which take a format string
  argument and configure the appropriate printf converters.
- [zpragma] has now been completely renamed, scanner is no more
- [all] #105: main() always takes its parameters in r->l format regardless of compiler

z88dk v1.99B - 10.01.2017

PACKAGE

* The win32 and osx packages are complete and now include the zsdcc & zsdcpp binaries.  zsdcc is z88dk's customization of the sdcc compiler.  Other users can compile zsdcc from source.
* A VS2015 solution file is now available in z88dk/win32 for building all z88dk binaries except zsdcc & zsdcpp.  Instructions for building zsdcc & zsdcpp can be found in the install instructions link above.

ZCC - Compiler Front End

* M4 has been added as an optional macro pre-processor.  Any filename ending with extension ".m4" will automatically be passed through M4 and its output written to the original source directory with the ".m4" extension stripped prior to further processing.  The intention is to allow source files like "foo.c.m4", "foo.asm.m4", "foo.h.m4" and so on to be processed by M4 and then that result to be processed further according to the remaining file extension.
* In conjunction with the above, a collection of useful M4 macros has been started in "z88dk.m4" that can be included in any ".m4" file processed by zcc.  Currently macros implementing for-loops and foreach-loops are defined.
* List files ending with extension ".lst" can be used to specify a list of source files for the current compile, one filename per line.  The list file is specified on the compile line with prefix @ as in "@foo.lst".  List files can contain any source files of any type understood by zcc and individual lines can be commented out with a leading semicolon.  Paths of files listed in list files can be made relative to the list file itself (default) or relative to the directory where zcc was invoked (--lstcwd).  List files can list other list files, identified with leading '@'.
* zcc now processes all files it is given to the final output file type specified.  For example, with "-E" specified, all listed .c files will be run through the C pre-processor individually and all output copied to the output directory.  Previous to this, only the first file listed was processed unless a binary was being built.
* -v gives more information on what steps zcc takes to process each source file.
* -x now builds a library out of the source files listed.
* -c by itself will generate individual object files for each input source file.  However, if -c is coupled with an output filename as in "-o name", a single consolidated object file will now be built instead of individual ones.  The intention is to provide a means to generate identical code in separate compiles by allowing this single object file to be specified on different compile lines.
* Better error reporting for source files with unrecognized types.
* Better parsing for compile line pragmas; pragma integer parameters can now be in decimal, hexadecimal or octal.
* -pragma-include added to allow a list of compile time pragmas to be read from a file as in "-pragma-include:zpragma.inc".  This way projects can consolidate pragmas in one location; this is especially important for the new c library which uses pragmas extensively to customize the crt.
* -pragma-export added, is similar to -pragma-define but the assembly label defined as a constant on the compile line is made public so that its value is visible across all source files.
* --list will generate ".lis" files for each source file in a compile to a binary.  The ".lis" file is an assembly listing of source prior to input to the linker.
* --c-code-in-asm causes C code to be interspersed as comments in any generated assembly listing associated with C source files.
* ".s" files are now understood by zcc to be asz80-syntax assembly language source files.  This allows sdcc project files written in assembly language to be assembled by z88dk.  asz80 mnemonics are non-standard so zcc attempts to translate to standard zilog mnemonics before assembling.  You can see the translation to standard zilog form by using "-a" on a compile line.  This is still a work-in-progress feature.
* --no-crt allows compiles to proceed without using the library's supplied crt for a target.  The first file listed on a compile line will stand in as the crt and will be responsible for initialization and setting up the memory map.
* Temporary files are always created in the temp directory.  The option "-notemp" has been removed.
* Library and include search paths have been fixed to honour the order specified on the compile line.  This allows the user to override library functions when desired.
* Source files are now processed from their original location so that includes can be properly resolved.  Previously this was only done for .c files but this now applies to other file types.
* clang/llvm compilation is in an experimental state.

Known issues:

* Spaces in paths or filenames can be a problem.
* When --c-code-in-asm is active, unicode characters from .c source files appearing as comments in translated asm may cause the tools to crash.
SCCZ80 - Native C Compiler

* Correct floating point constant handling.
* New `__SAVEFRAME__` function decorator to allow saving of ix during a function call.
* -standard-escape-chars to make \n and \r output standard character codes

ZSDCC - Customization of SDCC C Compiler

* Updated to SDCC 3.6.5 #9824.
* SDCC's native C pre-processor is now used so that line numbers corresponding to reported errors are accurate.
* Peephole-z80 fixed to accurately report registers affected by instructions, allowing accurate application of peephole rules.
* inSequence('stride' %1 %2 %3 ...) added as peephole rule qualifier to allow testing whether consecutive bytes in memory are being accessed.
* Peephole-z80 made aware of z88dk special functions which represent code inlined by the library.
* Approximately 300 new peephole rules added to the aggressive peephole set (-SO3).
* Peephole rules added to fix some known code generation bugs and to fix SDCC's critical sections for nmos processors.
* --opt-code-size now significantly reduces code size for programs using 32-bit longs, 64-bit longlongs and floats.
* chars have been made unsigned by default.  Use --fsigned-char to change to signed.
* For loops can now declare variables in the initializer statement.
* An rodata section has been properly implemented so that all constant data generated by sdcc is assigned there.

Z80ASM - Assembler, Linker, Librarian

* Handle input files more predictably: link .o files; assemble any other extension; append a .asm or .o option to the file name to allow just the basename.
* Make a consolidated object file with -o and not -b: all the object modules are merged, the module local symbols are renamed <module>_<symbol>
* Link the library modules in the command line sequence (it was depth-first).
* Add directory of assembled file to the end the include path to allow includes relative to source location.
* Remove all generated files at start of assembly to remove files from previous runs.
* Remove deprecated directives: XREF and LIB (replaced by EXTERN), XDEF and XLIB (replaced by PUBLIC), OZ keep CALL_OZ).
* Rename DEFL to DEFQ to reserve DEFL for macro variables; rename DS.L by DS.Q
* Constants for section sizes: prune empty sections, rename ASMHEAD, ASMTAIL and ASMSIZE to `__head`, `__tail` and `__size` respectively, rename `ASM<HEAD|TAIL|SIZE>_<section_name>` to `__<section_name>_<head|tail|size>`
* Environment variables no longer used: Z80_OZFILES, Z80_STDLIB
* Command line option -r, --origin: accept origin in decimal or hexadecimal with '0x' or '$' prefix
* Command line options: -i, -x: require a library name
* Command line options: remove -RCMX000, keep only --RCMX000
* Command line options: remove -plus, keep only --ti83plus
* Command line options: remove -IXIY and --swap-ix-iy, keep --IXIY
* Command line options: remove --sdcc, -nm, --no-map, -ng, --no-globaldef, -ns, --no-symtable, -nv, --no-verbose, -nl, --no-list, -nb, --no-make-bin, -nd, --no-date-stamp, -a, --make-updated-bin, -e, --asm-ext, -M, --obj-ext, -t
* Make symbol files, map files and reloc files optional; do not merge symbols in the list file; do not paginate and cross-reference symbols in list file; rename list file to file.lis (@file.lst is used as project list)
* Unify format used in map files, symbol files and global define files, output list of symbols only once.
* Include symbols computed at link time in the global define file.
* Simplify output of --verbose

APPMAKE - Processes Output Binaries to Target Suitable Form

* +rom can now generate binaries for ROM chips mapped into a specific address range.
* +sms now generates bankswitched .sms files as output.
* +zx now has option to generate headerless .tap files.
* Appmake now understands three compile models -- ram (destined for ram, no stored data section), rom (destined for rom, stored data section is a copy) and compressed rom (destined from rom, stored data section is compressed) -- and will form output files accordingly.

CLASSIC C LIBRARY

* SDCC can now be used to compile using the classic library.
* Rewritten and modular printf core, added (v)snprintf.
* Rewritten and modular scanf core.
* Ports are now section aware.
* Support for compressed data section model.
* Support for copied data section model.
* User overridable fputc_cons.
* New target: Microbee.  Support for various GFX modes and 1 bit sound.
* New target: Robotron kc.  Support for various GFX modes and 1 bit sound.
* New target: z1013.  Support for various GFX modes and 1 bit sound.
* New target: z9001.  Support for various GFX modes and 1 bit sound.
* CP/M Plus on Spectrum.
* CP/M extenstions forced to upper case.
* CP/M extensions improved on Aussie Byte, trs-80 and Epson PX.
* GFX Library: improved the vector rendering functions, now bigger pictures can be drawn and higher resolutions are supported.  Various fixes.
* Custom text configuration (font, resolution) can be done at compile time for targets with ansi VT support on graphics display.

NEW C LIBRARY

* 64-bit integers are now fully supported in the library.
* The fprintf/fscanf cores can now have conversion specifiers individually enabled or disabled at compile time.  This allows the printf/scanf cores to be tailored to the minimum size required.
* fprintf %aefg precision formatting corrected.
* Intrinsics have been introduced as a method to inline assembly code without disturbing optimization.  This provides a means to insert assembly labels (whose addresses will appear in map files), simple assembly instructions such as "di" and "ei", and atomic loads/stores into C code without affecting the compiler's optimizer.  See [intrinsic.h]( https://www.z88dk.org/wiki/doku.php?id=libnew:intrinsic)
* The library has had a preserves_registers attribute attached to every function that informs sdcc which registers will not be affected by a library call and allows sdcc to generate better code around library calls.
* aplib added as another data decompression utility.
* setjmp/longjmp state increased to include the value of IY for sdcc compiles.  This was necessary as sdcc sometimes requires the value of IY to be preserved at points in the program.
* New target: rc2014 (preliminary).  This target is still being developed by rc2014 users.
* New target: Sega Master System.  The target is able to automatically create bankswitched rom cartridges with signatures.
* ZX Spectrum target: interfaces to the bifrost and nirvana multicolour sprite engines added.
* The CRT startup code has been made more flexible, allowing a wide range of features to be selected via pragmas at compile time.  See [embedded crt configuration](https://www.z88dk.org/wiki/doku.php?id=libnew:target_embedded#crt_configuration).

- [package] The win32 and osx packages are complete and now include the zsdcc & zsdcpp
binaries.
- [package] VS2015 solution file is now available in z88dk/win32 for building all z88dk
binaries except zsdcc & zsdcpp under Windows.
- [zcc] M4 has been added as an optional macro pre-processor.
- [zcc] In conjunction with the above, a collection of useful M4 macros has been started
in "z88dk.m4" that can be included in any ".m4" file processed by zcc.
- [zcc] List files ending with extension ".lst" can be used to specify a list of source
files for the current compile, one filename per line.
- [zcc] zcc now processes all files it is given to the final output file type specified.
- [zcc] -v gives more information on what steps zcc takes to process each source file.
- [zcc] -x now builds a library out of the source files listed.
- [zcc] -c coupled with an output filename "-o name" will cause a single consolidated
object file to be generated out of all source input.
- [zcc] Better error reporting for source files with unrecognized types.
- [zcc] Pragma integer parameters can now be in decimal, hexadecimal or octal.
- [zcc] -pragma-include added to allow a list of compile time pragmas to be read from a
file as in "-pragma-include:zpragma.inc".
- [zcc] -pragma-export added, similar to -pragma-define but the assembly label is made
public.
- [zcc] --list generates .lis files for each source file.  .lis files are assembly
listings generated just prior to input to the linker.
- [zcc] --c-code-in-asm causes C code to be interspersed as comments in any generated
assembly listing associated with C source files.
- [zcc] .s files are understood to be asz80-syntax assembly language source files for
better compatibility with sdcc.  This is still a work-in-progress feature.
- [zcc] --no-crt allows compiles to proceed without using the library's supplied crt for
a target.
- [zcc] Temporary files are always created in the temp directory.  The option "-notemp"
has been removed.
- [zcc] Library and include search paths fixed to honour the order specified on the
compile line.
- [zcc] All source files are processed from their original location so that includes can
be properly resolved.
- [zcc] clang/llvm compilation is in an experimental state.
- [sccz80] Correct floating point constant handling.
- [sccz80] New __SAVEFRAME__ function decorator to allow saving of ix during a function call.
- [sccz80] -standard-escape-chars to make \n and \r output standard character codes
- [zsdcc] Updated to SDCC 3.6.5 #9824.
- [zsdcc] SDCC's native C pre-processor is now used so that line numbers corresponding to
reported errors are accurate.
- [zsdcc] Peephole-z80 fixed to accurately report registers affected by instructions.
- [zsdcc] inSequence('stride' %1 %2 %3 ...) added as peephole rule qualifier.
- [zsdcc] Peephole-z80 made aware of z88dk special functions.
- [zsdcc] ~300 new peephole rules added to the aggressive peephole set (-SO3).
- [zsdcc] Peephole rules added to fix some known code generation bugs and to fix SDCC's
critical sections for nmos processors.
- [zsdcc] --opt-code-size significantly reduces code size for programs using 32-bit
longs, 64-bit longlongs and floats.
- [zsdcc] chars have been made unsigned by default.
- [zsdcc] For loops can declare variables in the initializer statement.
- [zsdcc] rodata section has been properly implemented so that all constant data generated
by sdcc is assigned there.
- [z80asm] Handle input files more predictably: link .o files; assemble any other
extension; append a .asm or .o option to the file name to allow just the basename.
- [z80asm] Make a consolidated object file with -o and not -b: all the object modules
are merged, the module local symbols are renamed <module>_<symbol>
- [z80asm] Link the library modules in the command line sequence (it was depth-first).
- [z80asm] Add directory of assembled file to the end the include path to allow includes
relative to source location.
- [z80asm] Remove all generated files at start of assembly to remove files from previous
runs.
- [z80asm] Remove deprecated directives: XREF and LIB (replaced by EXTERN), XDEF and XLIB
(replaced by PUBLIC), OZ (keep CALL_OZ).
- [z80asm] Rename DEFL to DEFQ to reserve DEFL for macro variables; rename DS.L by DS.Q
- [z80asm] Constants for section sizes: prune empty sections, rename ASMHEAD, ASMTAIL and
ASMSIZE to __head, __tail and __size respectively, rename
ASM<HEAD|TAIL|SIZE>_<section_name> to __<section_name>_<head|tail|size>
- [z80asm] Environment variables no longer used: Z80_OZFILES, Z80_STDLIB
- [z80asm] Command line option -r, --origin: accept origin in decimal or hexadecimal with
'0x' or '$' prefix
- [z80asm] Command line options: -i, -x: require a library name
- [z80asm] Command line options: remove -RCMX000, keep only --RCMX000
- [z80asm] Command line options: remove -plus, keep only --ti83plus
- [z80asm] Command line options: remove -IXIY and --swap-ix-iy, keep --IXIY
- [z80asm] Command line options: remove --sdcc, -nm, --no-map, -ng, --no-globaldef, -ns,
--no-symtable, -nv, --no-verbose, -nl, --no-list, -nb, --no-make-bin, -nd,
--no-date-stamp, -a, --make-updated-bin, -e, --asm-ext, -M, --obj-ext, -t
- [z80asm] Make symbol files, map files and reloc files optional; do not merge symbols in
the list file; do not paginate and cross-reference symbols in list file; rename list file
to file.lis (@file.lst is used as project list)
- [z80asm] Unify format used in map files, symbol files and global define files, output
list of symbols only once.
- [z80asm] Include symbols computed at link time in the global define file.
- [z80asm] Simplify output of --verbose
- [appmake] +rom can now generate binaries for ROM chips mapped into a specific address range.
- [appmake] +sms now generates bankswitched .sms files as output.
- [appmake] +zx now has option to generate headerless .tap files.
- [appmake] Appmake now understands three compile models -- ram, rom and compressed rom.
- [classiclib] SDCC can now be used to compile using the classic library.
- [classiclib] Rewritten and modular printf core, added (v)snprintf.
- [classiclib] Rewritten and modular scanf core.
- [classiclib] Ports are now section aware.
- [classiclib] Support for compressed data section model.
- [classiclib] Support for copied data section model.
- [classiclib] User overridable fputc_cons.
- [classiclib] New target: Microbee.  Support for various GFX modes and 1 bit sound.
- [classiclib] New target: Robotron kc.  Support for various GFX modes and 1 bit sound.
- [classiclib] New target: z1013.  Support for various GFX modes and 1 bit sound.
- [classiclib] New target: z9001.  Support for various GFX modes and 1 bit sound.
- [classiclib] CP/M Plus on Spectrum.
- [classiclib] CP/M extenstions forced to upper case.
- [classiclib] CP/M extensions improved on Aussie Byte, trs-80 and Epson PX.
- [classiclib] GFX Library: improved the vector rendering functions, now bigger pictures
can be drawn and higher resolutions are supported.  Various fixes.
- [classiclib] Custom text configuration (font, resolution) can be done at compile time
for targets with ansi VT support on graphics display. 
- [newclib] 64-bit integers are now fully supported in the library.
- [newclib] The fprintf/fscanf cores can now have conversion specifiers individually
enabled or disabled at compile time.
- [newclib] fprintf %aefg precision formatting corrected.
- [newclib] Intrinsics introduced as a method to inline assembly code without disturbing
optimization.
- [newclib] preserves_registers attribute attached to every function in the library.
- [newclib] aplib added as another data decompression utility.
- [newclib] setjmp/longjmp state increased to include the value of IY for sdcc compiles.
- [newclib] New target: rc2014 (preliminary).
- [newclib] New target: Sega Master System.  The target is able to automatically create
bankswitched rom cartridges with signatures.
- [newclib] ZX Spectrum target: interfaces to the bifrost and nirvana multicolour sprite
engines added.
- [newclib] The CRT startup code has been made more flexible allowing a wide range of
features to be selected via pragmas at compile time.

Known issues:

* Spaces in paths or filenames can be a problem.
* When --c-code-in-asm is active, unicode characters from .c source files appearing as
comments in translated asm may cause the tools to crash.


z88dk v1.99A - 24.12.2015

- [z80asm] Sections have been introduced for generating memory maps and compiling to 
bankswitched memory.
- [z80asm] Modern logical operators have been adopted.
- [z80asm] New scoping keywords PUBLIC, EXTERN and GLOBAL introduced.
- [z80asm] Relocate files are generated for output binaries for patching assembled code to 
a new address at load time.
- [sccz80] Numerous bugfixes.
- [sdcc] SDCC is now fully supported as alternate C compiler for the new C library.
- [sdcc] SDCC's generated code is improved by a large set of aggressive peephole rules  
(use -SO3 to enable).
- [sdcc] SDCC's calls to its primitive functions are modified to use callee linkage.
- [new c lib] New C library written in assembly language from scratch aiming for a subset 
of C11 compliance.  Contains more than 700 functions currently.
- [new c lib] Stdio made object-oriented so that drivers can inherit library code to 
implement features with a minimal amount of additional code.
- [new c lib] Stdio base classes currently include serial character i/o and terminal i/o 
implementing windows and proportional fonts.  Disk i/o is missing in this release.
- [new c lib] Unique stdio implementation allows removal of high level buffers without 
affecting performance.
- [new c lib] Many functions from GNU and POSIX are present beyond the C11 standard.
- [new c lib] Many unique libraries including some C++ STL containers, data compression, 
obstacks, game libraries, sound, fzx proportional fonts, etc.  The new C lib contains 
libraries not present in the classic C lib and vice versa.  Over time the two libraries 
will homogenize.
- [new c lib] CRTs are supplied for three initial targets:  embedded (generic z80), cpm, 
zx (zx spectrum).  Specialized crts allow immediate compilation without customization by t
he user.
- [new c lib] The library and crts are highly configurable at library build time and at 
compile time.  Options allow easy generation of binaries for ROM or RAM targets.
- [tools] New tool ticks is a command line z80 emulator able to exactly measure execution 
time of a code block.
- [tools] New tool dzx7 is a decompressor counterpart to zx7.
- [tools] New tool zx7 is an optimal lz77/lzss data compressor with companion 
decompression subroutines in the z80 library.
- [appmake] +rom added to manipulate raw binaries; options include code injection, 
extraction and conversion to intel hex format.


z88dkv1.9 12.7.2009

- [z80asm] Supports -I and -L directives to specify library and include paths
- [z80asm] the # include identify is no longer required
- [z80asm] Bug fixes for rabbit support
- [sccz80] Support for alternate assemblers
- [zcc] Support for alternate assembler/linkers 
- [z80nm] Improvements and bug fixes
- [lib] MSX: Many improvements
- [lib] TRS80: Graphics support
- [lib] CPC: Better handling of firmware calls
- [lib] Galaksija: New target
- [lib] C128: Improvements
- [lib] Many other improvements and bug fixes


z88dkv1.8 9.3.2008

- [sccz80] Bug fixes
- [cpp] DATE directive now outputs the date in a sensible format
- [lib] crt0: Different versions of the library are built to avoid index
  registers or alternate registers depending on the target
- [lib] A simple Xlib emulation has been imported and is available to ports
  with graphics capabilities
- [lib] CPC: Stability improvements
- [lib] ZX: Direct access to Opus Discovery is available
- [lib] ZX81: Stability improvements
- [lib] ZX81: High Res graphics are available
- [lib] ZX81: SP1 sprite ackage support
- [lib] TS2068: SP1 sprite package support
- [lib] Newbrain: fcntl support
- [lib] MSX: Improved support
- [lib] MSX: 1 bit sound
- [lib] ABC80: graphics
- [lib] TEST: New test target for supporting a testing infrastructure


z88dkv1.7 15.7.2007

- [sccz80] Bug fixes, tweaks to single parameter function pointer calls
- [z80asm] Z80asm supporting Rabbit
- [zcpp] End of file fix for win32
- [zcc] -Cz flag to pass through to appmake
- [appmake] Support for most z88dk targets
- [lib/crt0] Support for Newbrain, Rabbit, Sega Master System SMS, TS2068 
- [lib] Much of the library rewritten to use FASTCALL and CALLEE linkage
  for faster and small library function calls
- [lib] malloc library can now allocate from a scattered map of available 
  RAM and supports multiple heaps
- [lib] balloc library introduced as a block memory allocator
- [lib] interrupt mode 2 library added
- [lib] stdlib and strings now completely implemented in assembler and expanded
- [lib] abstract data types library introduced initially containing linked list, 
  heap, stack and queue algorithms library begun initially containing an implementation
  of the A* search algorithm
- [lib] ZX Spectrum : SZX basic fcntl driver
- [lib] ZX Spectrum : SP1 software sprite engine added
- [lib] ZX Spectrum : Improved Spectrum library includes new display functions
- [lib] ZX Spectrum : Input library added for direct access to keyboard, joystick and mouse devices


z88dkv1.5 16.12.2002

- [sccz80] Optimizations for if/while statements
- [sccz80] Many, many bugfixes
- [support] ar clone to view the contents of library files
- [libs]    Many new machines added
- [libs]    3 ports now support command line arguments

Basically about 18 months of changes! 


z88dkv1.33 (sccz80v1.10b72) 11.5.2001

- [sccz80] Many changes to #pragma directive
- [sccz80] FP division now works! (Helps if I call fdiv instead of fmul!)
- [zcpp] Should now understand various LF/CR conventions
- [z80asm] Labels can now end in ':' and don't have to start with '.'
- [z80asm] The options page is too long, so by default we just print version number,
  z80asm -h now displays the options
- [include] Fixed the annoying csleep prototype problem
- [libs] Added support for new machines from Stefano (MSX, SVI etc)
- [libs] z88 now has ANSI terminal support
- [libs] Untested Spectrum +3 file support
- [libs] Xircom Rex support (untested) - mail me (dom) for the includes etc
- [doc] Platforms.txt details what is suppported on which machine


z88dkv1.32 (sccz80v1.10b71pre4) 6.2.2001

- [sccz80] Fixed long pointer arithmetic
- [sccz80] Added int blah @ nnnn type as alternative (and better implemented) 
  version of int blah (nnnn)
- [sccz80] Added ability for FP constants to be evaluated at run time
- [sccz80] Got rid of *annoying* int<->ptr warning when calling func with
  difference between two pointers
- [zcc] Add -Cp flag to pass through to frontend (for GNU cpp purposes)
- [zcc] Added -Ca flag to pass through to assembler
- [z80asm] INVOKE opcode for ti calcs
- [libs] Added z80s183_crt0.lib (minor change in l_long_case)
- [libs] Added Stefano's TI calc support routines
- [libs] Fixed things so that compilation is possible
- [opt] More rules in level 3 and fixed some as well


z88dkv1.31 (sccz80v1.10b71) 3.7.2000

- [sccz80] __SHARED__ no longer implies __LIB__
- [sccz80] long arithmetics sorted out (const on LHS etc)
- [sccz80] *argv[{n}] now gets correct offset for near (but not far) types
- [libs] strtol fixed
- [libs] Fixed open_z88 (ooops!)
- [libs/crt0] new support for CP/M, ZX81, Sharp MZ, TI86, ABC80


z88dkv1.3 (sccz80v1.10b70) 20.4.2000

- [sccz80] Long subtraction bug (finally!) fixed
- [sccz80] Sane initialisation of auto variables
- [sccz80] Little bit of framepointer support (-frameix/-frameiy)
- [sccz80] far xx ** type correctly passed to function
- [sccz80] unions can now be initialised (first member taken +pad)
- [sccz80] stack cleaning on goto fixed
- [sccz80/crt0] Improved printf handling [2]
- [zcc] Improved config file handling
- [lib] new stdio library (see doc/stdio.txt for details)
- [lib] new z88 far functions (by Garry Lancaster)
- [lib] strncmp finally fixed
- [lib] strncpy finally usable
- [lib] strchr/strrchr rewritten in asm
- [lib] ZX print routine now scrolls
- [lib] Start of +3 file routines (not usable at present)
- [lib] z88 time routines (untested)
- [lib] z88 DOR routines
- [lib] z88 stat() routine (check for sanity someone please!)
- [lib] fopen_z88/open_z88 to return explicit filename being opened
- [lib] z88 wildcard handler routines
- [lib] z88 exec_cli routine
- [lib] Spectrum ANSI display routine (by Stefano Bodrato)
- [lib] Most gfx routines now work on Spectrum
- [lib/crt0] VZ200/300 libs and crt0 (by Stefano Bodrato)
- [lib/crt0] NC100/200 libs and crt0 - untested (send me one!!)
- [inc] getchar() macro added for getkey()
- [egs] Artic Adventure A added for ZX (and z88)

[1] Handling for ** types is quite flakey in prototypes - I just store
the fact that it's a pointer and not a pointer to pointer. Fixing this
would require extra storage so it's being left

[2] Printf handling has improved greatly with this release - previously it
was possible to end up with both sets of printf() functions within the
executable, now only one is possible, this is done by having the crt0 file
jp to the chosen vfprintf function. These escalate upwards so here's what
they can do (in order of complexity):

vfprintf_mini  - supports %d,u,s,c,%,ld,lu fields
vfprintf_comp  - supports width specifiers and %d,x,c,s,u,% fields
vfprintf_float - As above but with floating point (%e etc), only generic,
  untested

Once a complexity escalation has been made within a project then it's not
possible to undo - i.e. if you want to printf longs then don't specify a
width anywhere within the project. Sorry, but until I/someone upgrades
vfprintf_(comp|float) this limitation will remain.


z88dkv1.2p5 (sccz80v1.10b69) xx.3.2000

- z80asm patched so it now accepts '_' as first letter of symbol
- Hence the smc_ prefix is now consigned to history
- Archaic and obsolete HDRPRTYPE kludge removed
- Long standing bug removed in function prototypes
- Miniprintf now understands %u, %ld, %lu types
- ZSock API & doc distributed
- Package support (both utilisation and creation)
- More library routines are in C (more efficient than mildly 
  optimised!)
- Arrays of pointers to functions now supported
- ANSI compliance! Well, in literal escapes at least!
- assert.h, setjmp.h features now available
- stdarg.h - variadic arguments supported - see note in stdarg.h for
  caveats
- Improved Spectrum library - 32/64 column font routine now usable

sccz80v1.10b67

- iferror { } else { } now evaluates first clause(!)
- Output in asxx compatible format (Flag=-asxx)
- if (always true) bug fixed
- Unreachable code warning following above
- __CALLEE__ function flag (ask me!)
- Internal flag rearrangement
- Casts patched up a bit more
- Stupid mistake in appmake sorted..


sccz80v1.10b66

- Sorted out coping with initialising xx *[]={ ,, } types
- Warnings if these are left empty
- Sorted out L,U,S specifiers after constants
- Default to int type for wild auto/register defns
- Support for #line (supplied by some pre-processors) instead of #
- Initialising of auto variables is now supported (not arrays or
  structs!!!)

sccz80v1.10b65

- Added octal parsing for constants (prefix with 0)
- Sorted out goto problems (tags now stored on global stack)
- Typdef-ing stucts which contain pointers no longer gives out
  (incorrect) warning

z88dkv1.2p3 (sccz80v1.10b64)

- Fixed broken compiler (postincrement of structure pointers)
- Improved compiler (l_mult no longer pushs/pop de)
- More opt rules + fixes
- Some mem* routines (see string.h)
- Improved spectrum library (miniprintf etc)
- Fixed memset, some str* routines
- Increased size of structure table (so more structures can be
  defined)
- Addition of return_c return_nc iferror -stackoffset for dealing
  with packages/shared libs (also __SHAREDC__ )
- zcc.cfg has a default of /lib/cpp for the preprocessor which
  is usually something with more intelligence than zcpp
- Start up file changed to include near malloc variables so
  apps using them can be ROMmed correctly..


z88dkv1.2p2

(p1 was not widely circulated)

Changes (in no particular order):

- Removed SEGV when defining external pointers - extern int blah (addr); type
- Easy rebuilding of libraries - now makefile'd
- Major changes in handling of conditionals - we now use c/nc to detect
  true or false (logical true or false is also return in hl), this removes
  two bytes for each expression (except for double expressions, sorted
  next releasse)
- Fixed z88 atan2() by Keith Rickard
- Loads of new optimization rules (We now have over 200 in total!) which
  results in vastly better (smaller & quicker) code - please let me know
  of any problems.
- Fixed a few of the rules as well (stupid(!) mistakes)
- Removed annoying error which fails compilation if argument types to
  a function differ only a sign - a warning is now emitted
- New appmake by Dennis Groning that doesn't allocate entire 64k but
  only allocates what is needed (ideal for MSDOS)
- zcc now uses local files instead of temporary files if issued the 
  -notemp flag (ideal for MSDOS)
- Always been there but..feature: Use -cc to get the C code interspersed
  with the assembler, warning: this will clobber some of the opt rules
  so what you see ain't what you get if you don't use it (still thinking
  of a way around this)
- float is now accepted as a synonym for double
- More compile time options - they be breeding! See doc/options.txt for
  a short guide
- Switch stmt for chars is now done by a cp,jp z method - faster than previously
  (for large switch statements cast to int and old method used (less space
  but slower))

  
z88dkv1.2

Improvements & fixes:

- Fixed strcmp() - it was the worlds most useless one before
- Added goto functionality to the compiler, but just cos its there don't   
  mean you have to use it!!!
- Fixed many incorrect warnings that the compiler was giving out
- Unfixed the "if symbol not found declare as local routine", it reverts to
  being an unmet function to not break some programs
- Major internal reorganisation - lets say I was ill and wanted to distract
  myself with something almost completely pointless!
- Much improved frontend - we now use tmpnam() files to save garbage in the
  working directory and copy back when complete, gets round the "writing to
  {zcc}/lib problem" as well - now you can compile several projects at the
  same time
- Hopefully SEGV bug squashed frontend
- Removed -show-errs flag, pointless since it really needs to be on all
  the time! All errors are shown now, including those that occur during
  assembly
- Z80asm v1.0.7 - this is the only version supported! Source code included
  with very nice makefile. NB. I will support any new features of z80asm as
  and when they are ready - so always use the latest version!
- Slightly better installation instructions (comments please!)
- Added missing l_long_case symbol to z88_crt0.hdr
- Another truly pointless demo app - wc.c
- It's just better (and bigger :( ) okay?


z88dkv1.1p4

I've got tired of endlessly updating html files, so, here's a quick
text file detailing whats new for p4

- Fixed exit() routine - this now returns the exit code correctly
- More Z88 application features - mail checking, safe data
- Fixed bug with long comparisons with 0
- Added a __FASTCALL__ function modifier (see below)
- Added a __LIB__ function modifier

__FASTCALL__

This is quite a dangerous thing to use, it calls functions without
passing parameters on the stack, it instead leaves them in registers
or in the case of fp values in the floating point accumulator. Hence
this can only be used if the function only has one parameter.

This type of call is ideal if you want to make your code smaller (say
you call one function a lot of times), or if you're combining machine
code and c in a single file - say swapping data between big and
little endian formats, it makes the code smaller and can also speed it
up.

exit() is defined as being __FASTCALL__ (out of necessity really, some
of my optimization rules were a bit too clever and did a jp exit instead
of a call exit, the saving is worth it though I think).

NB. In order for __FASTCALL__ to be effective you have to fully prototype
your function, the __FASTCALL__ goes between the type specifer (int, long
etc) and the function name.

__LIB__

This is a new solution to the "Is the function to be LIB'd or XREF'd
problem", the old method #pragma proto is still supported, but for future
header files I'll be using the new method, arguable it's a little less
kludgey, and also makes it easier to see whats going on.<|MERGE_RESOLUTION|>--- conflicted
+++ resolved
@@ -48,10 +48,6 @@
 - [classic] +ts2068: gencon supports hires and multicolour modes
 - [classic} +vz: Support for graphics 
 - [classic] +x1: Graphics and console improvements
-<<<<<<< HEAD
-- [classic] +gb: Nintendo Gameboy support
-=======
->>>>>>> d4c7adbb
 - [classic] all: IEEE 754 32 bit maths library
 - [classic] all: BBC BASIC 40 bit maths library
 - [sccz80] #1102: Trailing comma support in struct initialisation
@@ -64,13 +60,8 @@
 - [z80asm] Now supports assembling 8080/5 code using both Intel and Zilog syntax
 - [z80asm] Now supports assembling gbz80 code
 - [z80asm] Supports many emulations for cross-processor compatibility
-<<<<<<< HEAD
 - [zsdcc] Upgraded to SDCC 3.9.5 r11502
 - [newlib] +scz180: Support for this platform target
-=======
-- [zsdcc] Upgraded to SDCC 3.9.1 r11311
-- [newlib] +scz180: Support for this board
->>>>>>> d4c7adbb
 - [newlib] +zxn: ZX Spectrum Next architecture renamed z80n
 
 z88dk v1.99C - 19.01.2019
