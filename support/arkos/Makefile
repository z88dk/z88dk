--- conflicted
+++ resolved
@@ -25,12 +25,6 @@
 update-all-players: $(PLAYERS)
 	cp -f $(ARKOS_MSX_SMC_ASM) ../../libsrc/target/msx/psg			# classic
 	cp -f $(ARKOS_MSX_ROM_ASM) ../../libsrc/target/msx/psg
-<<<<<<< HEAD
-	cp -f $(ARKOS_ZX_RAM_ASM) ../../libsrc/target/zx/psg
-	cp -f $(ARKOS_MSX_RAM_ASM) ../../libsrc/_DEVELOPMENT/arch/msx/arkos	# newlib
-	cp -f $(ARKOS_MSX_ROM_ASM) ../../libsrc/_DEVELOPMENT/arch/msx/arkos  
-	cp -f $(ARKOS_ZX_RAM_ASM) ../../libsrc/_DEVELOPMENT/arch/zx/arkos
-=======
 	cp -f $(ARKOS_ZX_SMC_ASM) ../../libsrc/target/zx/psg
 	cp -f $(ARKOS_ZX_ROM_ASM) ../../libsrc/target/zx/psg
 	cp -f $(ARKOS_CPC_SMC_ASM) ../../libsrc/target/cpc/psg
@@ -38,7 +32,6 @@
 #	cp -f $(ARKOS_MSX_SMC_ASM) ../../libsrc/_DEVELOPMENT/arch/msx/arkos	# newlib
 #	cp -f $(ARKOS_MSX_ROM_ASM) ../../libsrc/_DEVELOPMENT/arch/msx/arkos  
 #	cp -f $(ARKOS_ZX_SMC_ASM) ../../libsrc/_DEVELOPMENT/arch/zx/arkos
->>>>>>> 45d95901
 
 # convert Arkos RASM player source to relocatable Z88DK asm player
 # reference: "Source conversion with Disark" article:
